--- conflicted
+++ resolved
@@ -300,69 +300,6 @@
 	@for jm in `$(NAWK) '{print $$1}' $(JRE_BASE_MODULES)` ; do \
 	    $(call install-jigsaw-module,$@,$$jm) ; \
 	done
-<<<<<<< HEAD
-=======
-	@# Remove orb.idl and ir.idl from jre
-	$(FIND) $(JRE_MODULE_IMAGE_DIR)/lib -name 'orb.idl' -exec $(RM) \{} \;
-	$(FIND) $(JRE_MODULE_IMAGE_DIR)/lib -name 'ir.idl' -exec $(RM) \{} \;
-	@# Generate meta-index to make boot and extension class loaders lazier
-	$(CD) $(JRE_MODULE_IMAGE_DIR)/lib && \
-	    $(BOOT_JAVA_CMD) -jar $(BUILDMETAINDEX_JARFILE) \
-		-o meta-index *.jar
-	@$(CD) $(JRE_MODULE_IMAGE_DIR)/lib && $(java-vm-cleanup)
-	$(CD) $(JRE_MODULE_IMAGE_DIR)/lib/ext && \
-	    $(BOOT_JAVA_CMD) -jar $(BUILDMETAINDEX_JARFILE) \
-		-o meta-index *.jar
-	@$(CD) $(JRE_MODULE_IMAGE_DIR)/lib/ext && $(java-vm-cleanup)
-ifeq ($(PLATFORM), windows)
-	@# Remove certain *.lib files
-	$(CD) $(JRE_MODULE_IMAGE_DIR)/lib && \
-            $(RM) java.$(LIB_SUFFIX) jvm.$(LIB_SUFFIX) \
-                  awt.$(LIB_SUFFIX) jawt.$(LIB_SUFFIX)
-  ifeq ($(ARCH_DATA_MODEL), 32)
-	@# The Java Kernel JRE image ships with a special VM.  It is not included
-	@# in the full JRE image, so remove it.  Also, is it only for 32-bit windows.
-	$(CD) $(JRE_MODULE_IMAGE_DIR)/bin && $(RM) -r kernel
-  endif
-endif # Windows
-ifneq ($(PLATFORM), windows)
-	$(call copy-man-pages,$(JRE_MODULE_IMAGE_DIR),$(JRE_MAN_PAGES))
-endif # !windows
-
-# Trim out any extra files not for the jre shipment but wanted in the jdk jre.
-#   (Note the jdk WILL want the jre image before this trimming)
-#   Removes server VM on Windows 32bit.
-#   Remove certain shared libraries that should not be in the jre image
-#      but should be in the jdk jre image.
-trim-module-image-jre::
-ifeq ($(PLATFORM), windows)
-  ifeq ($(ARCH_DATA_MODEL), 32)
-	$(RM) -r $(JRE_MODULE_IMAGE_DIR)/bin/server
-  endif
-  ifdef NOTJRE_SHARED_LIBS
-	for l in $(NOTJRE_SHARED_LIBS) ; do \
-	    $(RM) $(JRE_MODULE_IMAGE_DIR)/bin/$$l ; \
-	done ;
-  endif
-else # PLATFORM
-  ifdef NOTJRE_SHARED_LIBS
-	for l in $(NOTJRE_SHARED_LIBS) ; do \
-	    $(RM) $(JRE_MODULE_IMAGE_DIR)/lib/$(LIBARCH)/$$l ; \
-	done ;
-  endif
-endif # PLATFORM
-
-# Get list of all Elf files in the jre
-JRE_MODULE_ELF_LIST=$(MODULES_TEMPDIR)/jre-elf-files.list
-$(JRE_MODULE_ELF_LIST):
-	@$(prep-target)
-ifneq ($(PLATFORM), windows)
-	$(RM) $@
-	$(FIND) $(JRE_MODULE_IMAGE_DIR)/lib -type f -name \*.$(LIB_SUFFIX) >> $@
-	$(FILE) `$(FIND) $(JRE_MODULE_IMAGE_DIR)/bin -type f -name \*$(EXE_SUFFIX)` \
-	    | $(EGREP) 'ELF' | $(CUT) -d':' -f1 >> $@
-endif
->>>>>>> 162c152d
 
 # 64-bit solaris jre image contains only the 64-bit add-on files.
 # FIXME: should there be two sets of modules (one for sparc and one for sparcv9)?
@@ -417,7 +354,6 @@
 	    $(call install-jigsaw-module,jdk-module-image,$$jm); \
 	done
 
-<<<<<<< HEAD
 jre-module-image-sol64: jre-module-image-setup \
 		        jre-module-image-docfiles \
 		        $(LICENSE_DOCLIST_JRE:%=$(JRE_MODULE_IMAGE_DIR)/%64) 
@@ -425,92 +361,6 @@
 	$(call create-module-library,jre-module-image)
 	@for jm in `$(NAWK) '{print $$1}' $(JRE_MODULES)` ; do \
 	    $(call install-jigsaw-module,jre-module-image,$$jm); \
-=======
-# Standard jdk image
-initial-module-image-jdk:: initial-module-image-jdk-setup \
-		    initial-module-image-jdk-db \
-		    $(JDK_MODULE_LICENSES) $(JDK_MODULE_DOCFILES)
-	$(MKDIR) $(JDK_MODULE_IMAGE_DIR)/lib
-	@#
-	@# copy jdk modules to jdk/lib
-	@#
-	$(MKDIR) -p $(JDK_MODULE_IMAGE_DIR)/lib
-	for m in $(JDK_MODULES) ; do \
-	    $(CP) $(MODULES_DIR)/$$m/lib/$$m.jar $(JDK_MODULE_IMAGE_DIR)/lib ; \
-        done
-  ifeq ($(PLATFORM), windows)
-	@#
-	@# lib/
-	@#
-	$(CP) $(LIBDIR)/$(LIB_PREFIX)jvm.$(LIB_SUFFIX) $(JDK_MODULE_IMAGE_DIR)/lib
-	$(CP) $(LIBDIR)/$(LIB_PREFIX)jawt.$(LIB_SUFFIX) $(JDK_MODULE_IMAGE_DIR)/lib
-	@#
-	@# bin/
-	@#
-	@# copy all EXE files and only certain DLL files from BINDIR
-	$(MKDIR) -p $(JDK_MODULE_IMAGE_DIR)/bin
-	$(CP) $(BINDIR)/*$(EXE_SUFFIX) $(JDK_MODULE_IMAGE_DIR)/bin
-	$(CP) $(BINDIR)/jli.$(LIBRARY_SUFFIX) $(JDK_MODULE_IMAGE_DIR)/bin
-    ifeq ($(COMPILER_VERSION), VS2010)
-	$(CP) $(BINDIR)/msvc*100.$(LIBRARY_SUFFIX) $(JDK_MODULE_IMAGE_DIR)/bin
-    endif
-    ifeq ($(ARCH_DATA_MODEL), 32)
-      ifeq ($(COMPILER_VERSION), VS2003)
-	$(CP) $(BINDIR)/msvc*71.$(LIBRARY_SUFFIX) $(JDK_MODULE_IMAGE_DIR)/bin
-      endif
-    endif
-  else # PLATFORM
-	@#
-	@# bin/
-	@#
-	($(CD) $(BINDIR)/.. && $(TAR) cf - \
-	    `$(FIND) bin \( -type f -o -type l \) -print `) | \
-	    ($(CD) $(JDK_MODULE_IMAGE_DIR) && $(TAR) xf -)
-  endif # PLATFORM
-	@#
-	@# lib/ct.sym
-	@#
-	$(MKDIR) -p $(OUTPUTDIR)/symbols/META-INF/sym
-	$(JAVAC_CMD) -XDprocess.packages -proc:only \
-	    -processor com.sun.tools.javac.sym.CreateSymbols \
-	    -Acom.sun.tools.javac.sym.Jar=$(RT_JAR) \
-	    -Acom.sun.tools.javac.sym.Dest=$(OUTPUTDIR)/symbols/META-INF/sym/rt.jar \
-	    $(CORE_PKGS) $(NON_CORE_PKGS) $(EXCLUDE_PROPWARN_PKGS)
-	$(BOOT_JAR_CMD) c0f $(LIBDIR)/ct.sym \
-	    -C $(OUTPUTDIR)/symbols META-INF $(BOOT_JAR_JFLAGS)
-	@$(java-vm-cleanup)
-	$(CP) $(LIBDIR)/ct.sym $(JDK_MODULE_IMAGE_DIR)/lib/ct.sym
-	@#
-	@# CORBA supported orb.idl and ir.idl should be copied to lib
-	@#
-	$(CP) $(LIBDIR)/orb.idl $(JDK_MODULE_IMAGE_DIR)/lib/orb.idl
-	$(CP) $(LIBDIR)/ir.idl $(JDK_MODULE_IMAGE_DIR)/lib/ir.idl
-  ifeq ($(PLATFORM), linux)
-	@#
-	@# on Linux copy jexec from jre/lib to /lib
-	@#
-	$(CP) $(LIBDIR)/jexec $(JDK_MODULE_IMAGE_DIR)/lib/jexec
-  endif # PLATFORM
-	@#
-	@# demo, include
-	@#
-	$(CP) -r -f $(DEMODIR) $(JDK_MODULE_IMAGE_DIR)
-	$(CP) -r -f $(SAMPLEDIR) $(JDK_MODULE_IMAGE_DIR)
-	$(CP) -r $(INCLUDEDIR) $(JDK_MODULE_IMAGE_DIR)
-	@#
-	@# Swing BeanInfo generation
-	@#
-	$(CD) javax/swing/beaninfo && $(MAKE) JDK_IMAGE_DIR=$(JDK_MODULE_IMAGE_DIR) swing-1.2-beans
-ifneq ($(PLATFORM), windows)
-	$(call copy-man-pages,$(JDK_MODULE_IMAGE_DIR),$(JDK_MAN_PAGES))
-endif # !windows
-
-# Trim out files we don't want to ship
-trim-module-image-jdk::
-	@# Remove tools that should not be part of SDK.
-	for t in $(NOTJDKTOOLS); do \
-	    $(RM) $(JDK_MODULE_IMAGE_DIR)/bin/$${t}$(EXE_SUFFIX); \
->>>>>>> 162c152d
 	done
 
 jdk-module-image-docfiles: $(LICENSE_DOCLIST_JDK:%=$(JDK_MODULE_IMAGE_DIR)/%) \
