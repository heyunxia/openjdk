--- conflicted
+++ resolved
@@ -36,10 +36,6 @@
 	$(RM) -r $@
 	$(MKDIR) -p $@
 
-<<<<<<< HEAD
-MODULE_CLASSLIST = $(ABS_MODULES_TEMPDIR)/classlist
-MODULES_LIST = $(MODULE_CLASSLIST)/modules.list
-
 # Prepare to sign modules
 ifdef BUILD_SIGNED_MODULES
 
@@ -54,8 +50,6 @@
 
 endif #BUILD_SIGNED_MODULES
 
-=======
->>>>>>> b46f9768
 # Rules to generate jmod packages
 #
 jmod-pkgs: $(JMOD_PKGS)
