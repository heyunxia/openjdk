#
# Copyright (c) 1997, 2009, Oracle and/or its affiliates. All rights reserved.
# DO NOT ALTER OR REMOVE COPYRIGHT NOTICES OR THIS FILE HEADER.
#
# This code is free software; you can redistribute it and/or modify it
# under the terms of the GNU General Public License version 2 only, as
# published by the Free Software Foundation.  Oracle designates this
# particular file as subject to the "Classpath" exception as provided
# by Oracle in the LICENSE file that accompanied this code.
#
# This code is distributed in the hope that it will be useful, but WITHOUT
# ANY WARRANTY; without even the implied warranty of MERCHANTABILITY or
# FITNESS FOR A PARTICULAR PURPOSE.  See the GNU General Public License
# version 2 for more details (a copy is included in the LICENSE file that
# accompanied this code).
#
# You should have received a copy of the GNU General Public License version
# 2 along with this work; if not, write to the Free Software Foundation,
# Inc., 51 Franklin St, Fifth Floor, Boston, MA 02110-1301 USA.
#
# Please contact Oracle, 500 Oracle Parkway, Redwood Shores, CA 94065 USA
# or visit www.oracle.com if you need additional information or have any
# questions.
#

include $(JDK_TOPDIR)/make/docs/CORE_PKGS.gmk
include $(JDK_TOPDIR)/make/docs/NON_CORE_PKGS.gmk

#
# Perform release engineering tasks.
#
# images    An image is what the product looks like when it is
#           installed.
#

IMAGE_BINDIR = bin

# The compiler should not issue a "Sun Propietary" warning when compiling
# classes in the com.sun.java.swing.plaf packages, since we've always
# allowed, and even advocated, extending them (see bug 6476749).
#
# This approach is NOT to be used as a general purpose way to avoid such
# compiler warnings for non-core packages. The correct way is to document
# the packages in NON_CORE_PKGS.gmk, and include them in the NON_CORE_PKGS
# definition.
#
# Swing has taken this approach only as a temporary measure to avoid
# the compiler warnings until we can properly document these packages.
# This is covered under 6491853.
EXCLUDE_PROPWARN_PKGS = com.sun.java.swing.plaf.windows  \
                        com.sun.java.swing.plaf.motif    \
                        com.sun.java.swing.plaf.gtk

# This is a stopgap until 6839872 is fixed.
EXCLUDE_PROPWARN_PKGS += sun.dyn

#
# Include the exported private packages in ct.sym.
# This is an interim solution until the ct.sym is replaced
# with a new module system (being discussed for JDK 7).
#
EXPORTED_PRIVATE_PKGS = com.sun.servicetag

# 64-bit solaris has a few special cases. We define the variable
# SOLARIS64 for use in this Makefile to easily test those cases
ifeq ($(PLATFORM), solaris)
  ifeq ($(ARCH_DATA_MODEL), 64)
    SOLARIS64 = true
    IMAGE_BINDIR = bin/$(ARCH)
  endif
endif

JTG_DOCS            = $(JDK_TOPDIR)/src/solaris/doc

#We use this for man page header
jdkversion := $(JDK_MAJOR_VERSION).$(JDK_MINOR_VERSION).$(JDK_MICRO_VERSION)

# Text documents on windows use this suffix
ifeq ($(PLATFORM), windows)
  TEXT_SUFFIX = .txt
endif

# The base names of all the license and document files for the jdk and jre
#   (These files get placed in the jdk and jre install images)
ifdef OPENJDK
  # Where to find these files
  SHARE_JDK_DOC_SRC = $(JDK_TOPDIR)
  SHARE_JRE_DOC_SRC = $(JDK_TOPDIR)
  # Same files for jdk and jre, no name changes
  LICENSE_DOCLIST_JDK = LICENSE     ASSEMBLY_EXCEPTION
  LICENSE_DOCLIST_JRE = LICENSE     ASSEMBLY_EXCEPTION
  OTHER_DOCLIST_JDK   = THIRD_PARTY_README
  OTHER_DOCLIST_JRE   = THIRD_PARTY_README
else
  # Where to find these files
  SHARE_JDK_DOC_SRC = $(CLOSED_SHARE_SRC)/doc/jdk
  SHARE_JRE_DOC_SRC = $(CLOSED_SHARE_SRC)/doc/jre
  # Select the pre-release or FCS license version based on the build milestone.
  LICENSE_VERSION=.pre
  ifeq ($(MILESTONE), fcs)
    LICENSE_VERSION=.fcs
  endif
  ifeq ($(PLATFORM), windows)
    LICENSE_DOCLIST_JDK = $(subst $(LICENSE_VERSION),,\
		   $(shell $(CD) $(SHARE_JDK_DOC_SRC) && \
		           $(LS) *LICENSE*$(LICENSE_VERSION)))
    LICENSE_DOCLIST_JRE = $(subst $(LICENSE_VERSION),,\
		   $(shell $(CD) $(SHARE_JRE_DOC_SRC) && \
		           $(LS) *LICENSE*$(LICENSE_VERSION)))
  else
    LICENSE_DOCLIST_JDK = $(subst $(LICENSE_VERSION),,\
	         $(shell $(CD) $(SHARE_JDK_DOC_SRC) && \
		         $(LS) *LICENSE*$(LICENSE_VERSION) | $(GREP) -v rtf))
    LICENSE_DOCLIST_JRE = $(subst $(LICENSE_VERSION),,\
	         $(shell $(CD) $(SHARE_JRE_DOC_SRC) && \
		         $(LS) *LICENSE*$(LICENSE_VERSION) | $(GREP) -v rtf))
  endif
  OTHER_DOCLIST_JDK = COPYRIGHT README.html README_ja.html README_zh_CN.html
  OTHER_DOCLIST_JRE = COPYRIGHT Welcome.html
  JRE_NAMECHANGE_DOCLIST = README
endif

# Paths to these files we need
JDK_LICENSES   = $(LICENSE_DOCLIST_JDK:%=$(JDK_IMAGE_DIR)/%)
JDK64_LICENSES = $(LICENSE_DOCLIST_JDK:%=$(JDK_IMAGE_DIR)/%64)
JDK_DOCFILES   = $(OTHER_DOCLIST_JDK:%=$(JDK_IMAGE_DIR)/%)

JRE_LICENSES   = $(LICENSE_DOCLIST_JRE:%=$(JRE_IMAGE_DIR)/%)
JRE64_LICENSES = $(LICENSE_DOCLIST_JRE:%=$(JRE_IMAGE_DIR)/%64)
JRE_DOCFILES   = $(OTHER_DOCLIST_JRE:%=$(JRE_IMAGE_DIR)/%)
JRE_DOCFILES  += $(JRE_NAMECHANGE_DOCLIST:%=$(JRE_IMAGE_DIR)/%$(TEXT_SUFFIX))

# absolute directory names: note, these must exist prior to build
# time - they are created in the main Makefile.
JRE_IMAGE_BINDIR   = $(JRE_IMAGE_DIR)/bin
JRE_IMAGE_THREADIR = $(JRE_IMAGE_DIR)/bin/*/native_threads

MAINMANIFEST  = $(JDK_TOPDIR)/make/tools/manifest.mf
BEANMANIFEST  = $(JDK_TOPDIR)/make/javax/swing/beaninfo/manifest

#
# Man pages
#

JRE_MAN_PAGES =         \
	java.1		\
	keytool.1	\
	orbd.1          \
	pack200.1	\
	policytool.1    \
	rmid.1		\
	rmiregistry.1	\
	servertool.1    \
	tnameserv.1     \
	unpack200.1

ifeq ($(ARCH_DATA_MODEL),32)
  JRE_MAN_PAGES += javaws.1
endif

JDK_MAN_PAGES =            \
	$(JRE_MAN_PAGES)   \
	appletviewer.1     \
        apt.1              \
	extcheck.1         \
	idlj.1             \
	jar.1              \
	jarsigner.1        \
	javac.1            \
	javadoc.1          \
	javah.1            \
	javap.1            \
	jconsole.1         \
	jdb.1              \
	jhat.1             \
        jinfo.1            \
        jmap.1             \
        jps.1              \
	jrunscript.1       \
        jsadebugd.1        \
        jstack.1           \
        jstat.1            \
        jstatd.1           \
	native2ascii.1     \
	rmic.1             \
        schemagen.1        \
	serialver.1        \
        wsgen.1            \
        wsimport.1         \
        xjc.1

ifeq ($(PLATFORM), solaris)
  MANBASEDIRS=$(JDK_TOPDIR)/src/solaris/doc $(IMPORTDOCDIR)
  MAN1SUBDIR=sun/man/man1
endif # solaris

ifeq ($(PLATFORM), linux)
  MANBASEDIRS=$(JDK_TOPDIR)/src/linux/doc $(IMPORTDOCDIR)
  MAN1SUBDIR=man
  JA_DIRNAME=ja_JP.$(JA_SOURCE_ENCODING)
endif # linux

define copy-man-pages
$(MKDIR) -p $1/man/man1
for manbase in $(MANBASEDIRS:%=%/$(MAN1SUBDIR)) ; do \
  for manpage in $2; do \
    if [ -f $${manbase}/$${manpage} ] ; then \
      $(CP) $${manbase}/$${manpage} $1/man/man1 ; \
      for ja_encoding in $(JA_TARGET_ENCODINGS); do \
        ja_dir="ja"; \
        if [ "$${ja_encoding}" != "$(JA_SOURCE_ENCODING)" ]; then \
          ja_dir="ja_JP.$${ja_encoding}"; \
	fi; \
        $(MKDIR) -p $1/man/$${ja_dir}/man1; \
        $(CAT) $${manbase}/ja/$${manpage} \
          | $(NATIVE2ASCII) -encoding $(JA_SOURCE_ENCODING) \
          | $(SED) 's/@@VERSION@@/$(jdkversion)/g' \
          | $(NATIVE2ASCII) -reverse -encoding $${ja_encoding} \
            > $1/man/$${ja_dir}/man1/$${manpage}; \
      done; \
    fi; \
  done; \
done
$(java-vm-cleanup)
if [ "$(JA_DIRNAME)" != "" ] ; then \
  $(MV) $1/man/ja $1/man/$(JA_DIRNAME); \
  $(CD) $1/man && $(LN) -s $(JA_DIRNAME) ja; \
fi
endef

#
# Targets.
#
INITIAL_IMAGE_JRE=initial-image-jre
INITIAL_IMAGE_JDK=initial-image-jdk
ifeq ($(PLATFORM), solaris)
  ifeq ($(ARCH_DATA_MODEL), 64)
    INITIAL_IMAGE_JRE=initial-image-jre-sol64
    INITIAL_IMAGE_JDK=initial-image-jdk-sol64
  endif
endif

images images-clobber \
initial-image-jre initial-image-jdk \
initial-image-jre-sol64 initial-image-jdk-sol64 \
trim-image-jre trim-image-jdk \
process-image-jre process-image-jdk \
compare-image \
sec-files sec-files-win jgss-files ::
	@$(ECHO) ">>>Making "$@" @ `$(DATE)` ..."

#
# Export binary plugs if not building OPENJDK
#
ifdef OPENJDK
  EXPORT_BINARY_PLUGS =
else # !OPENJDK
  EXPORT_BINARY_PLUGS = export-binary-plugs test-binary-plugs
endif # OPENJDK

# Order is important here, trim jre after jdk image is created
images:: sanity-images post-sanity-images  \
         $(EXPORT_BINARY_PLUGS) \
	 $(INITIAL_IMAGE_JRE) $(INITIAL_IMAGE_JDK) \
	 trim-image-jre trim-image-jdk \
	 process-image-jre process-image-jdk sec-files sec-files-win jgss-files

# Don't use these
image-jre:: initial-image-jre trim-image-jre process-image-jre
image-jdk:: initial-image-jdk trim-image-jdk process-image-jdk

#
# Sources we ship in the SDK.
#
SOURCES = \
	java/applet			\
	java/awt			\
	java/beans			\
	java/io				\
	java/lang			\
	java/math			\
	java/net			\
	java/nio			\
	java/rmi			\
	java/security			\
	java/sql			\
	java/text			\
	java/util			\
	com/sun/corba			\
	com/sun/image/codec/jpeg	\
	com/sun/imageio                 \
	com/sun/java/swing		\
	com/sun/javadoc			\
	com/sun/jmx			\
	com/sun/mirror			\
	com/sun/source			\
	com/sun/naming			\
	com/sun/security/auth		\
	com/sun/security/jgss		\
	javax/accessibility		\
	javax/annotation		\
	javax/script			\
	javax/imageio			\
	javax/lang			\
	javax/management		\
	javax/naming			\
	javax/print			\
	javax/rmi			\
	javax/security			\
	javax/sound			\
	javax/sql			\
	javax/swing			\
	javax/tools			\
	javax/xml			\
	com/sun/org/apache		\
	com/sun/java_cup		\
	com/sun/jlex	        	\
	org/ietf			\
	org/omg				\
	org/w3c/dom			\
	org/xml/sax			\
	sunw
#
# Directories where sources may be found.  If a file with the same path
# name exists in more than one of these places, the one found last on this
# list wins.
#
SOURCE_DIRS = $(SHARE_SRC)/classes $(PLATFORM_SRC)/classes
SOURCE_DIRS += $(GENSRCDIR)
SOURCE_DIRS += $(IMPORTSRCDIR)
ifndef OPENJDK
  SOURCE_DIRS += $(CLOSED_SRC)/share/classes
endif


#
# Specific files and directories that will be filtered out from above areas.
#
SOURCE_FILTERs = $(SCM_DIRs) ',*'
SOURCE_FILES_filter = $(SOURCE_FILTERs:%=-name % -prune -o)

#
# Bug 4249883 - excluding some unnecessary packages from com.sun.tools
#
# Bug 5008685 - exclude jconsole from sun/tools
#
TOOLS = \
	META-INF/services/com.sun.jdi.connect.Connector \
	META-INF/services/com.sun.jdi.connect.spi.TransportService \
	sun/tools/asm		\
	sun/tools/jar		\
	sun/tools/java		\
	sun/tools/javac		\
	sun/tools/jps		\
	sun/tools/jstat		\
	sun/tools/jstatd	\
	sun/tools/native2ascii	\
	sun/tools/serialver	\
	sun/tools/tree		\
	sun/tools/util		\
	sun/security/tools/JarBASE64Encoder.class \
	sun/security/tools/JarSigner.class \
	sun/security/tools/JarSignerParameters.class \
	sun/security/tools/JarSignerResources.class \
	sun/security/tools/JarSignerResources_ja.class \
	sun/security/tools/JarSignerResources_zh_CN.class \
	sun/security/tools/SignatureFile\$$Block.class \
	sun/security/tools/SignatureFile.class \
	sun/security/tools/TimestampedSigner.class \
	sun/rmi/rmic		\
	sun/applet		\
	sun/jvmstat		\
	com/sun/javadoc		\
	com/sun/jdi		\
	com/sun/jarsigner	\
	com/sun/mirror		\
	com/sun/source          \
	com/sun/tools/classfile \
	com/sun/tools/doclets   \
	com/sun/tools/example/debug/expr \
	com/sun/tools/example/debug/tty  \
	com/sun/tools/extcheck  \
	com/sun/tools/hat       \
	com/sun/tools/javac     \
	com/sun/tools/javadoc   \
	com/sun/tools/apt       \
	com/sun/tools/javah     \
	com/sun/tools/javap     \
	com/sun/tools/corba     \
	com/sun/tools/internal/xjc       \
	com/sun/tools/internal/ws       \
	META-INF/services/com.sun.mirror.apt.AnnotationProcessorFactory \
	META-INF/services/com.sun.tools.xjc.Plugin \
	com/sun/istack/internal/tools       \
	com/sun/istack/internal/ws       \
        com/sun/codemodel       \
        com/sun/tools/internal/jxc             \
        com/sun/xml/internal/rngom       \
        com/sun/xml/internal/xsom       \
        org/relaxng/datatype   \
	com/sun/xml/internal/dtdparser \
	com/sun/tools/jdi	\
	com/sun/tools/script/shell	\
	META-INF/services/com.sun.tools.attach.spi.AttachProvider \
	com/sun/tools/attach	\
	sun/tools/attach	\
	sun/tools/jstack        \
	sun/tools/jinfo         \
	sun/tools/jmap

# classes that go into jsse.jar
JSSE_CLASSES_DIRS = \
	sun/security/provider/Sun.class \
	sun/security/rsa/SunRsaSign.class \
	sun/security/ssl \
	com/sun/net/ssl/internal/ssl

# files under $(OUTPUTDIR) that need to go into sec-bin.zip for builds
# where the corresponding sources are not available
SEC_FILES_DIRS = \
	classes/javax/net \
	classes/javax/security/cert \
	classes/com/sun/net/ssl \
	classes/com/sun/security/cert \
	classes/sun/net/www/protocol/https \
	classes/sun/security/pkcs12 \
	classes/sun/security/ssl \
	classes/sun/security/krb5/*.class \
	classes/sun/security/krb5/internal/*.class \
	classes/sun/security/krb5/internal/ccache \
	classes/sun/security/krb5/internal/crypto \
	classes/sun/security/krb5/internal/ktab \
	classes/sun/security/krb5/internal/rcache \
	classes/sun/security/krb5/internal/util \
	classes/sun/security/jgss/spi/GSSContextSpi.class

# files under $(OUTPUTDIR) that need to go into sec-windows-win.zip for builds
# where the corresponding sources are not available
SEC_FILES_WIN_DIRS = \
	classes/sun/security/krb5/internal/tools

# files under $(BINDIR) that need to go into jgss_files.zip for builds
# where the corresponding sources are not available
JGSS_FILES_DIRS = \
	bin/w2k_lsa_auth.dll \
	bin/w2k_lsa_auth.map \
	bin/w2k_lsa_auth.pdb

# The following get removed from the SDK image.
NOTJDKTOOLS = \
	java_vm \
	jmod \
	jpkg

# The following get removed from the JRE after the bulk-copy of BINDIR...
NOTJRETOOLS = \
	appletviewer$(EXE_SUFFIX) \
	extcheck$(EXE_SUFFIX) \
	idlj$(EXE_SUFFIX) \
	jar$(EXE_SUFFIX) \
	jarsigner$(EXE_SUFFIX) \
	java-rmi.cgi \
	javac$(EXE_SUFFIX) \
	javadoc$(EXE_SUFFIX) \
	apt$(EXE_SUFFIX) \
	javah$(EXE_SUFFIX) \
	javap$(EXE_SUFFIX) \
	jdb$(EXE_SUFFIX) \
	jps$(EXE_SUFFIX) \
	jrunscript$(EXE_SUFFIX) \
	jstat$(EXE_SUFFIX) \
	jstatd$(EXE_SUFFIX) \
	jstack$(EXE_SUFFIX) \
	packagebean$(SCRIPT_SUFFIX) \
	rmic$(EXE_SUFFIX) \
	serialver$(EXE_SUFFIX) \
	unregbean$(EXE_SUFFIX) \
	jconsole$(EXE_SUFFIX) \
	jinfo$(EXE_SUFFIX) \
	jmap$(EXE_SUFFIX) \
	native2ascii$(EXE_SUFFIX) \
	xjc$(EXE_SUFFIX) \
	wsgen$(EXE_SUFFIX) \
	wsimport$(EXE_SUFFIX) \
        schemagen$(EXE_SUFFIX) \
	jsadebugd$(EXE_SUFFIX) \
	jhat$(EXE_SUFFIX) \
	jmod$(EXE_SUFFIX) \
	jpkg$(EXE_SUFFIX)

# The following get removed from the JRE after the bulk-copy of LIBDIR...
NOTJRELIBS = tools.jar \
        jconsole.jar

ifeq ($(INCLUDE_SA), true)
  NOTJRELIBS += sa-jdi.jar

  # The following get removed from the JRE after the bulk-copy of LIBDIR...
  NOTJRE_SHARED_LIBS = $(SALIB_NAME)
else
  NOTJRE_SHARED_LIBS =
endif

# Attach library is JDK only
NOTJRE_SHARED_LIBS += $(LIB_PREFIX)attach.$(LIBRARY_SUFFIX)

#
###### RULES

# Processing license files from source area to image area
#    These will be modified to have the platform specific EOL chars.
define process-doc-file
$(prep-target)
$(SED) 's/$$//g' $< > $@
$(CHMOD) 444 $@
endef

# JDK files
$(JDK_IMAGE_DIR)/%: $(SHARE_JDK_DOC_SRC)/%
	$(process-doc-file)
# Removes LICENSE_VERSION or not
ifdef LICENSE_VERSION
$(JDK_IMAGE_DIR)/%: $(SHARE_JDK_DOC_SRC)/%$(LICENSE_VERSION)
	$(process-doc-file)
$(JDK_IMAGE_DIR)/%64: $(SHARE_JDK_DOC_SRC)/%$(LICENSE_VERSION)
	$(process-doc-file)
else
$(JDK_IMAGE_DIR)/%64: $(SHARE_JDK_DOC_SRC)/%
	$(process-doc-file)
endif

# JRE files 
$(JRE_IMAGE_DIR)/%: $(SHARE_JRE_DOC_SRC)/%
	$(process-doc-file)
# Add $(TEXT_SUFFIX) suffix
ifdef TEXT_SUFFIX
$(JRE_IMAGE_DIR)/%$(TEXT_SUFFIX): $(SHARE_JRE_DOC_SRC)/%
	$(process-doc-file)
endif
# Removes LICENSE_VERSION or not
ifdef LICENSE_VERSION
$(JRE_IMAGE_DIR)/%: $(SHARE_JRE_DOC_SRC)/%$(LICENSE_VERSION)
	$(process-doc-file)
$(JRE_IMAGE_DIR)/%64: $(SHARE_JRE_DOC_SRC)/%$(LICENSE_VERSION)
	$(process-doc-file)
else
$(JRE_IMAGE_DIR)/%64: $(SHARE_JRE_DOC_SRC)/%
	$(process-doc-file)
endif

# Differences tool
DIRDIFF_JARFILE = $(BUILDTOOLJARDIR)/dirdiff.jar

######################################################
# List of directories in classes directory that should NOT be in rt.jar
######################################################

NOT_RT_JAR_LIST = $(ABS_TEMPDIR)/not_rt_jar.list

$(NOT_RT_JAR_LIST): FRC
	$(prep-target)
	$(ECHO) "#\n" >> $@
	$(ECHO) "# List of subdirectories not in include in rt.jar" >> $@
	$(ECHO) "# Directories must contain trailing '/'." >> $@
	$(ECHO) "com/sun/javadoc/" >> $@
	$(ECHO) "com/sun/jdi/" >> $@
	$(ECHO) "com/sun/jarsigner/" >> $@
	$(ECHO) "com/sun/mirror/" >> $@
	$(ECHO) "com/sun/source/" >> $@
	$(ECHO) "com/sun/istack/internal/tools/" >> $@
	$(ECHO) "com/sun/istack/internal/ws/" >> $@
	$(ECHO) "META-INF/services/com.sun.jdi.connect.Connector" >> $@
	$(ECHO) "META-INF/services/com.sun.jdi.connect.spi.TransportService" >> $@
	$(ECHO) "META-INF/services/com.sun.mirror.apt.AnnotationProcessorFactory" >> $@
	$(ECHO) "META-INF/services/com.sun.tools.xjc.Plugin" >> $@
	$(ECHO) "com/sun/tools/" >> $@
	$(ECHO) "sun/jvmstat/" >> $@
	$(ECHO) "sun/nio/cs/ext/" >> $@
	$(ECHO) "sun/awt/HKSCS.class" >> $@
	$(ECHO) "sun/awt/motif/X11GB2312$Decoder.class" >> $@
	$(ECHO) "sun/awt/motif/X11GB2312$Encoder.class" >> $@
	$(ECHO) "sun/awt/motif/X11GB2312.class" >> $@
	$(ECHO) "sun/awt/motif/X11GBK$Encoder.class" >> $@
	$(ECHO) "sun/awt/motif/X11GBK.class" >> $@
	$(ECHO) "sun/awt/motif/X11KSC5601$Decoder.class" >> $@
	$(ECHO) "sun/awt/motif/X11KSC5601$Encoder.class" >> $@
	$(ECHO) "sun/awt/motif/X11KSC5601.class" >> $@
	$(ECHO) "sun/rmi/rmic/" >> $@
	$(ECHO) "sun/tools/asm/" >> $@
	$(ECHO) "sun/tools/java/" >> $@
	$(ECHO) "sun/tools/javac/" >> $@
	$(ECHO) "com/sun/tools/classfile/" >> $@
	$(ECHO) "com/sun/tools/javap/" >> $@
	$(ECHO) "sun/tools/jconsole/" >> $@
	$(ECHO) "sun/tools/jps/" >> $@
	$(ECHO) "sun/tools/jstat/" >> $@
	$(ECHO) "sun/tools/jstatd/" >> $@
	$(ECHO) "sun/tools/native2ascii/" >> $@
	$(ECHO) "sun/tools/serialver/" >> $@
	$(ECHO) "sun/tools/tree/" >> $@
	$(ECHO) "sun/tools/util/" >> $@
	$(ECHO) "sun/security/tools/JarBASE64Encoder.class" >> $@
	$(ECHO) "sun/security/tools/JarSigner.class" >> $@
	$(ECHO) "sun/security/tools/JarSignerParameters.class" >> $@
	$(ECHO) "sun/security/tools/JarSignerResources.class" >> $@
	$(ECHO) "sun/security/tools/JarSignerResources_ja.class" >> $@
	$(ECHO) "sun/security/tools/JarSignerResources_zh_CN.class" >> $@
	$(ECHO) "sun/security/tools/SignatureFile\$$Block.class" >> $@
	$(ECHO) "sun/security/tools/SignatureFile.class" >> $@
	$(ECHO) "sun/security/tools/TimestampedSigner.class" >> $@
	$(ECHO) "sun/security/provider/Sun.class" >> $@
	$(ECHO) "sun/security/rsa/SunRsaSign.class" >> $@
	$(ECHO) "sun/security/ssl/" >> $@
	$(ECHO) "com/sun/net/ssl/internal/ssl/" >> $@
	$(ECHO) "javax/crypto/" >> $@
	$(ECHO) "sun/security/internal/" >> $@
	$(ECHO) "com/sun/crypto/provider/" >> $@
	$(ECHO) "META-INF/services/com.sun.tools.attach.spi.AttachProvider" >> $@
	$(ECHO) "com/sun/tools/attach/" >> $@
	$(ECHO) "org/relaxng/datatype/" >> $@
	$(ECHO) "com/sun/codemodel/" >> $@
	$(ECHO) "com/sun/xml/internal/dtdparser/" >> $@
	$(ECHO) "com/sun/xml/internal/rngom/" >> $@
	$(ECHO) "com/sun/xml/internal/xsom/" >> $@
	$(ECHO) "com/sun/tools/script/shell/" >> $@
	$(ECHO) "sun/tools/attach/" >> $@
	$(ECHO) "sun/tools/jstack/" >> $@
	$(ECHO) "sun/tools/jinfo/" >> $@
	$(ECHO) "sun/tools/jmap/" >> $@


# File order list for rt.jar
#     - sun.applet is included, till hotjava stops relying on it.
#     - sun.tools.jar is included, needs cleanup.
#
REORDER_TEMPDIR=$(ABS_TEMPDIR)/reorder
TOTAL_JAR_FILELIST=$(REORDER_TEMPDIR)/file_list

JARFILELISTS_TEMPDIR=$(ABS_TEMPDIR)/jarfilelists
RT_JAR_FILELIST=$(JARFILELISTS_TEMPDIR)/rt_jar_list
RES_JAR_FILELIST=$(JARFILELISTS_TEMPDIR)/resources_jar_list

JARREORDER_JARFILE = $(ABS_BUILDTOOLJARDIR)/jarreorder.jar

$(TOTAL_JAR_FILELIST): $(JARREORDER_JARFILE) $(NOT_RT_JAR_LIST)
	$(prep-target)
	$(RM) $@.temp
	($(CD) $(CLASSBINDIR) && \
	    $(BOOT_JAVA_CMD) -jar $(JARREORDER_JARFILE) \
		-o  $@.temp $(ABS_LIBDIR)/classlist $(NOT_RT_JAR_LIST) . )
	$(MV) $@.temp $@
	@($(CD) $(CLASSBINDIR) && $(java-vm-cleanup))

# Create the rt.jar file list & non-class files list

JARSPLIT_JARFILE = $(BUILDTOOLJARDIR)/jarsplit.jar

$(RT_JAR_FILELIST) + $(RES_JAR_FILELIST): \
    $(TOTAL_JAR_FILELIST) $(JARSPLIT_JARFILE)
	@$(RM) $(RT_JAR_FILELIST) $(RES_JAR_FILELIST)
	$(MKDIR) -p $(JARFILELISTS_TEMPDIR)
	$(BOOT_JAVA_CMD) -jar $(JARSPLIT_JARFILE) \
		$(TOTAL_JAR_FILELIST) \
		-o  $(RT_JAR_FILELIST) $(RES_JAR_FILELIST)
	@$(java-vm-cleanup)

# Create the manifest file.
JAR_MANIFEST_FILE=$(ABS_TEMPDIR)/manifest.tmp
$(JAR_MANIFEST_FILE): $(MAINMANIFEST) $(BEANMANIFEST)
	$(prep-target)
	$(SED) -e "s#@@RELEASE@@#$(RELEASE)#" 		\
	       -e "s#@@COMPANY_NAME@@#$(COMPANY_NAME)#" \
	       $(MAINMANIFEST) >> $@
	$(ECHO) >> $@
	$(CAT) $(BEANMANIFEST) >> $@

# Create resources.jar containing non-class files
RESOURCES_JAR=$(ABS_TEMPDIR)/resources-orig.jar
$(RESOURCES_JAR): $(RES_JAR_FILELIST) $(JAR_MANIFEST_FILE)
	$(prep-target)
	$(CD) $(CLASSBINDIR) && \
	    $(BOOT_JAR_CMD) c0mf $(JAR_MANIFEST_FILE) $@ \
	        @$(RES_JAR_FILELIST) $(BOOT_JAR_JFLAGS)
	@$(CD) $(CLASSBINDIR) && $(java-vm-cleanup)

# Create jsse.jar containing SunJSSE implementation classes
JSSE_JAR=$(ABS_TEMPDIR)/jsse-orig.jar
$(JSSE_JAR): $(JAR_MANIFEST_FILE)
	$(prep-target)
	$(CD) $(CLASSBINDIR) && \
	    $(BOOT_JAR_CMD) c0mf $(JAR_MANIFEST_FILE) $@ \
		$(JSSE_CLASSES_DIRS) $(BOOT_JAR_JFLAGS)
	@$(CD) $(CLASSBINDIR) && $(java-vm-cleanup)

# Create sec-bin.zip
SEC_FILES_ZIP=$(ABS_TEMPDIR)/sec-bin.zip
sec-files::
	$(prep-target)
	$(RM) $(SEC_FILES_ZIP)
	$(CD) $(OUTPUTDIR) && \
		$(ZIPEXE) -rq9 $(SEC_FILES_ZIP) $(SEC_FILES_DIRS)
	@$(java-vm-cleanup)

# Create sec-windows-bin.zip
SEC_FILES_WIN_ZIP=$(ABS_TEMPDIR)/sec-windows-bin.zip
sec-files-win::
ifeq ($(PLATFORM), windows)
	$(prep-target)
	$(RM) $(SEC_FILES_WIN_ZIP)
	$(CD) $(OUTPUTDIR) && \
		$(ZIPEXE) -rq9 $(SEC_FILES_WIN_ZIP) $(SEC_FILES_WIN_DIRS)
	@$(java-vm-cleanup)
endif

# Create JGSS files that contains the native Kerberos library
JGSS_WIN32_FILES_ZIP=$(ABS_TEMPDIR)/jgss-windows-i586-bin.zip
JGSS_WIN64_FILES_ZIP=$(ABS_TEMPDIR)/jgss-windows-x64-bin.zip
jgss-files::
ifeq ($(PLATFORM), windows)
	$(prep-target)
  ifeq ($(ARCH_DATA_MODEL), 32)
	$(RM) $(JGSS_WIN32_FILES_ZIP)
	$(CD) $(OUTPUTDIR) && \
		$(ZIPEXE) -rq9 $(JGSS_WIN32_FILES_ZIP) $(JGSS_FILES_DIRS)
  else
	$(RM) $(JGSS_WIN64_FILES_ZIP)
	$(CD) $(OUTPUTDIR) && \
		$(ZIPEXE) -rq9 $(JGSS_WIN64_FILES_ZIP) $(JGSS_FILES_DIRS)
  endif
	@$(java-vm-cleanup)
endif

# Create rt.jar
RT_JAR=$(ABS_TEMPDIR)/rt-orig.jar
$(RT_JAR): $(RT_JAR_FILELIST) $(JAR_MANIFEST_FILE)
	$(prep-target)
	$(CD) $(CLASSBINDIR) && \
	    $(BOOT_JAR_CMD) c0mf $(JAR_MANIFEST_FILE) $@ \
	        @$(RT_JAR_FILELIST) $(BOOT_JAR_JFLAGS)
	@$(CD) $(CLASSBINDIR) && $(java-vm-cleanup)

# Meta-index construction to make core class loaders lazier

BUILDMETAINDEX_JARFILE = $(ABS_BUILDTOOLJARDIR)/buildmetaindex.jar

######################################################
# JRE Image
######################################################

initial-image-jre-setup:
	$(RM) -r $(JRE_IMAGE_DIR)
	$(MKDIR) -p $(JRE_IMAGE_DIR)

# 64-bit solaris jre image contains only the 64-bit add-on files.
initial-image-jre-sol64:: initial-image-jre-setup \
			  $(JRE_LICENSES) $(JRE64_LICENSES)
	@# Use tar instead of cp to preserve the symbolic links
	for dir in bin lib ; do \
	  ( $(CD) $(OUTPUTDIR) && \
		$(TAR) cf - `$(FIND) $$dir -name '$(ARCH)' -print` | \
		($(CD) $(JRE_IMAGE_DIR) && $(TAR) xf -) ) ; \
	done
	@# Remove some files from the jre area
	for t in $(NOTJRETOOLS) ; do \
	    $(RM) $(JRE_IMAGE_DIR)/bin$(ISA_DIR)/$$t ; \
	done
	for l in $(NOTJRELIBS) ; do \
	    $(RM) $(JRE_IMAGE_DIR)/lib/$$l ; \
	done
	$(RM) `$(FIND) $(JRE_IMAGE_DIR)/lib -name 'orb.idl'`
	$(RM) `$(FIND) $(JRE_IMAGE_DIR)/lib -name 'ir.idl'`

# Construct an initial jre image (initial jdk jre) no trimming or stripping
# See "initial-image-jdk-setup" for an explanation of the rm of
# drive names like C:
initial-image-jre:: initial-image-jre-setup \
		    $(JRE_LICENSES) $(JRE_DOCFILES) \
		    $(RT_JAR) $(RESOURCES_JAR) $(JSSE_JAR) \
		    $(BUILDMETAINDEX_JARFILE)
	@# Copy in bin directory
	$(CD) $(OUTPUTDIR) && $(FIND) bin -depth | $(CPIO) -pdum $(JRE_IMAGE_DIR)
	@# CTE plugin security change require new empty directory lib/applet
	$(MKDIR) -p $(JRE_IMAGE_DIR)/lib/applet
	@# Copy in lib directory
<<<<<<< HEAD
	$(CD) $(OUTPUTDIR) && $(FIND) lib -depth | $(CPIO) -pdum $(JRE_IMAGE_DIR)
  ifeq ($(USING_CYGWIN),true)
	  $(RM) -rf $(JRE_IMAGE_DIR)/[A-Za-z]:
	  $(RM) -rf $(OUTPUTDIR)/[A-Za-z]:
  endif
=======
	$(CD) $(OUTPUTDIR) && $(FIND) lib -depth | $(EGREP) -v modules | $(CPIO) -pdum $(JRE_IMAGE_DIR)
>>>>>>> 3d650b8d
	@# Make sure all directories are read/execute for everyone
	$(CHMOD) a+rx `$(FIND) $(JRE_IMAGE_DIR) -type d`
	@# Remove some files from the jre area
	for t in $(NOTJRETOOLS) ; do \
	    $(RM) $(JRE_IMAGE_DIR)/bin$(ISA_DIR)/$$t ; \
	done
	for l in $(NOTJRELIBS) ; do \
	    $(RM) $(JRE_IMAGE_DIR)/lib/$$l ; \
	done
	@# Remove orb.idl and ir.idl from jre
	$(FIND) $(JRE_IMAGE_DIR)/lib -name 'orb.idl' -exec $(RM) \{} \;
	$(FIND) $(JRE_IMAGE_DIR)/lib -name 'ir.idl' -exec $(RM) \{} \;
	@# Copy in rt.jar & resources.jar file
	$(CP) $(RT_JAR) $(JRE_IMAGE_DIR)/lib/rt.jar
	$(CP) $(RESOURCES_JAR) $(JRE_IMAGE_DIR)/lib/resources.jar
	$(CP) $(JSSE_JAR) $(JRE_IMAGE_DIR)/lib/jsse.jar
	@# Generate meta-index to make boot and extension class loaders lazier
	$(CD) $(JRE_IMAGE_DIR)/lib && \
	    $(BOOT_JAVA_CMD) -jar $(BUILDMETAINDEX_JARFILE) \
		-o meta-index *.jar
	@$(CD) $(JRE_IMAGE_DIR)/lib && $(java-vm-cleanup)
	$(CD) $(JRE_IMAGE_DIR)/lib/ext && \
	    $(BOOT_JAVA_CMD) -jar $(BUILDMETAINDEX_JARFILE) \
		-o meta-index *.jar
	@$(CD) $(JRE_IMAGE_DIR)/lib/ext && $(java-vm-cleanup)
ifeq ($(PLATFORM), windows)
	@# Remove certain *.lib files
	$(CD) $(JRE_IMAGE_DIR)/lib && \
            $(RM) java.$(LIB_SUFFIX) jvm.$(LIB_SUFFIX) \
                  hpi.$(LIB_SUFFIX) awt.$(LIB_SUFFIX) jawt.$(LIB_SUFFIX)
  ifeq ($(ARCH_DATA_MODEL), 32)
	@# The Java Kernel JRE image ships with a special VM.  It is not included
	@# in the full JRE image, so remove it.  Also, is it only for 32-bit windows.
	$(CD) $(JRE_IMAGE_DIR)/bin && $(RM) -r kernel
  endif
endif # Windows
ifneq ($(PLATFORM), windows)
	$(call copy-man-pages,$(JRE_IMAGE_DIR),$(JRE_MAN_PAGES))
endif # !windows

# Trim out any extra files not for the jre shipment but wanted in the jdk jre.
#   (Note the jdk WILL want the jre image before this trimming)
#   Removes server VM on Windows 32bit.
#   Remove certain shared libraries that should not be in the jre image
#      but should be in the jdk jre image.
trim-image-jre::
ifeq ($(PLATFORM), windows)
  ifeq ($(ARCH_DATA_MODEL), 32)
	$(RM) -r $(JRE_IMAGE_DIR)/bin/server
  endif
  ifdef NOTJRE_SHARED_LIBS
	for l in $(NOTJRE_SHARED_LIBS) ; do \
	    $(RM) $(JRE_IMAGE_DIR)/bin/$$l ; \
	done ;
  endif
else # PLATFORM
  ifdef NOTJRE_SHARED_LIBS
	for l in $(NOTJRE_SHARED_LIBS) ; do \
	    $(RM) $(JRE_IMAGE_DIR)/lib/$(LIBARCH)/$$l ; \
	done ;
  endif
endif # PLATFORM

# Get list of all Elf files in the jre
JRE_ELF_LIST=$(TEMPDIR)/jre-elf-files.list
$(JRE_ELF_LIST):
ifneq ($(PLATFORM), windows)
	$(RM) $@
	$(FIND) $(JRE_IMAGE_DIR)/lib -type f -name \*.$(LIB_SUFFIX) >> $@
	$(FILE) `$(FIND) $(JRE_IMAGE_DIR)/bin -type f -name \*$(EXE_SUFFIX)` \
	    | $(EGREP) 'ELF' | $(CUT) -d':' -f1 >> $@
endif

# Post process the image (strips and mcs on Elf files we are shipping)
#   (Note the jdk WILL want the jre image before this processing)
process-image-jre:: $(JRE_ELF_LIST)
ifneq ($(POST_STRIP_PROCESS), )
	for f in `$(CAT) $(JRE_ELF_LIST)`; do \
	  $(CHMOD) u+w $${f}; \
	  $(ECHO) $(POST_STRIP_PROCESS) $${f}; \
	  $(POST_STRIP_PROCESS) $${f}; \
	  $(CHMOD) go-w $${f}; \
	done
endif
ifneq ($(POST_MCS_PROCESS), )
	for f in `$(CAT) $(JRE_ELF_LIST)`; do \
	  $(CHMOD) u+w $${f}; \
	  $(ECHO) $(POST_MCS_PROCESS) $${f}; \
	  $(POST_MCS_PROCESS) $${f}; \
	  $(CHMOD) go-w $${f}; \
	done
endif
	$(RM) $(JRE_ELF_LIST)

######################################################
# JDK Image
######################################################
# Note: cpio ($(CPIO)) sometimes leaves directories without rx access.

# REMIND: the $(RM) calls for patterns like c:, d: following $(CPIO)
# are because the 1.7.x versions of cygwin's cpio command drops these
# in the working directory if the output path begins with that pattern
# The one for the output jre subdirectory gets there because cpio sees its
# own dropping in the input jre subdirectory. Need to remove both of these.
# We can remove these RM's if someone figures out how to stop cpio from
# leaving these there.
# Note that its a real problem not because this directory can end up in the
# bundle (I think it won't since it not in bin or lib and those are the
# only places from which we copy everything), but because the presence
# of this file causes cygwin's find to bomb out, thus breaking the build
# in "install".
initial-image-jdk-setup:
	$(RM) -r $(JDK_IMAGE_DIR)
	$(MKDIR) -p $(JDK_IMAGE_DIR)/jre
	($(CD) $(JRE_IMAGE_DIR) && $(FIND) . -depth -print \
	      | $(CPIO) -pdum $(JDK_IMAGE_DIR)/jre )
  ifeq ($(USING_CYGWIN),true)
	  $(RM) -rf $(JRE_IMAGE_DIR)/[A-Za-z]:
	  $(RM) -rf $(JDK_IMAGE_DIR)/jre/[A-Za-z]:
  endif
	$(RM) -rf $(JDK_IMAGE_DIR)/jre/man
	$(CHMOD) a+rx `$(FIND) $(JDK_IMAGE_DIR) -type d`

initial-image-jdk64-bindemos:
	for dir in bin demo ; do \
	  ( $(CD) $(OUTPUTDIR) && \
		$(TAR) cf - `$(FIND) $$dir -name '$(LIBARCH)' -print` | \
		($(CD) $(JDK_IMAGE_DIR) && $(TAR) xf -) ) ; \
        done

# Solaris 64 bit image is special
initial-image-jdk-sol64:: initial-image-jdk-setup \
			  initial-image-jdk64-bindemos \
			  $(JDK_LICENSES) $(JDK64_LICENSES)

# DB files to add
ifdef OPENJDK

initial-image-jdk-db:

else

# Create the list of db *.zip files to bundle with jdk
ABS_DB_PATH  :=$(call FullPath,$(CLOSED_SHARE_SRC)/db)
DB_ZIP_LIST = $(shell $(LS) $(ABS_DB_PATH)/*.zip 2>/dev/null)

initial-image-jdk-db: $(DB_ZIP_LIST)
	$(MKDIR) -p $(JDK_IMAGE_DIR)/db
	for d in $(DB_ZIP_LIST); do \
          ($(CD) $(JDK_IMAGE_DIR)/db && $(UNZIP) -o $$d); \
	done

endif

# Standard jdk image
initial-image-jdk:: initial-image-jdk-setup \
		    initial-image-jdk-db \
		    $(JDK_LICENSES) $(JDK_DOCFILES)
	$(MKDIR) $(JDK_IMAGE_DIR)/lib
	@#
	@# Copy in the jars in lib that only belong in the JDK
	@#
	for l in $(NOTJRELIBS); do \
	    if [ -r $(LIBDIR)/$$l ]; then \
	        $(CP) $(LIBDIR)/$$l $(JDK_IMAGE_DIR)/lib; \
	    fi; \
	done
  ifeq ($(PLATFORM), windows)
	@#
	@# lib/
	@#
	$(CP) $(LIBDIR)/$(LIB_PREFIX)jvm.$(LIB_SUFFIX) $(JDK_IMAGE_DIR)/lib
	$(CP) $(LIBDIR)/$(LIB_PREFIX)jawt.$(LIB_SUFFIX) $(JDK_IMAGE_DIR)/lib
	@#
	@# bin/
	@#
	@# copy all EXE files and only certain DLL files from BINDIR
	$(MKDIR) -p $(JDK_IMAGE_DIR)/bin
	$(CP) $(BINDIR)/*$(EXE_SUFFIX) $(JDK_IMAGE_DIR)/bin
	$(CP) $(BINDIR)/jli.$(LIBRARY_SUFFIX) $(JDK_IMAGE_DIR)/bin
    ifeq ($(COMPILER_VERSION), VS2010)
	$(CP) $(BINDIR)/msvc*100.$(LIBRARY_SUFFIX) $(JDK_IMAGE_DIR)/bin
    endif
    ifeq ($(ARCH_DATA_MODEL), 32)
      ifeq ($(COMPILER_VERSION), VS2003)
	$(CP) $(BINDIR)/msvc*71.$(LIBRARY_SUFFIX) $(JDK_IMAGE_DIR)/bin
      endif
    endif
  else # PLATFORM
	@#
	@# bin/
	@#
	($(CD) $(BINDIR)/.. && $(TAR) cf - \
	    `$(FIND) bin \( -type f -o -type l \) -print `) | \
	    ($(CD) $(JDK_IMAGE_DIR) && $(TAR) xf -)
  endif # PLATFORM
	@#
	@# files that might not exist need to be touched.
	@#
	$(TOUCH) $(CLASSBINDIR)/META-INF/services/com.sun.tools.xjc.Plugin
	@#
	@# lib/tools.jar
	@#
	$(CD) $(CLASSBINDIR) && \
	    $(BOOT_JAR_CMD) c0f $(ABS_LIBDIR)/tools.jar \
	        $(TOOLS) $(BOOT_JAR_JFLAGS)
	@$(CD) $(CLASSBINDIR) && $(java-vm-cleanup)
	$(CP) $(LIBDIR)/tools.jar $(JDK_IMAGE_DIR)/lib/tools.jar
	@#
	@# lib/ct.sym
	@#
	$(MKDIR) -p $(OUTPUTDIR)/symbols/META-INF/sym
	$(JAVAC_CMD) -XDprocess.packages -proc:only \
	    -processor com.sun.tools.javac.sym.CreateSymbols \
	    -Acom.sun.tools.javac.sym.Jar=$(RT_JAR) \
	    -Acom.sun.tools.javac.sym.Dest=$(OUTPUTDIR)/symbols/META-INF/sym/rt.jar \
	    $(CORE_PKGS) $(NON_CORE_PKGS) $(EXCLUDE_PROPWARN_PKGS) $(EXPORTED_PRIVATE_PKGS)
	$(BOOT_JAR_CMD) c0f $(LIBDIR)/ct.sym \
	    -C $(OUTPUTDIR)/symbols META-INF $(BOOT_JAR_JFLAGS)
	@$(java-vm-cleanup)
	$(CP) $(LIBDIR)/ct.sym $(JDK_IMAGE_DIR)/lib/ct.sym
	@#
	@# CORBA supported orb.idl and ir.idl should be copied to lib
	@#
	$(CP) $(LIBDIR)/orb.idl $(JDK_IMAGE_DIR)/lib/orb.idl
	$(CP) $(LIBDIR)/ir.idl $(JDK_IMAGE_DIR)/lib/ir.idl
  ifeq ($(PLATFORM), linux)
	@#
	@# on Linux copy jexec from jre/lib to /lib
	@#
	$(CP) $(LIBDIR)/jexec $(JDK_IMAGE_DIR)/lib/jexec
  endif # PLATFORM
	@#
	@# src.zip
	@#
	$(MKDIR) -p $(JDK_IMAGE_DIR)/src
	@#
	@# The '*-*' pattern in the find command excludes files named with dashes,
	@# such as the java.nio templates for generated classes
	@#
	@# The Linux 'tar' command cannot handle the huge command line argument
	@# generated by the more efficient solaris/windows method of copying files.
	@# So for Linux, make use of the -T option (like Solaris' -I option) of
	@# obtaining the list of files from a file. MKS tar has no such option.
  ifeq ($(PLATFORM), linux)
	for d in $(SOURCE_DIRS); do \
	  $(RM) $(ABS_TEMPDIR)/src-files.list; \
	  ($(CD) $$d &&  \
	    for sd in $(SOURCES) ; do \
              if [ -d $$sd ] ; then \
	        $(FIND) $$sd $(SOURCE_FILES_filter) \
		        -name '*.java' -print \
		        >> $(ABS_TEMPDIR)/src-files.list ; \
	      fi; \
	    done ; \
	  ) ; \
	  if [ -f  $(ABS_TEMPDIR)/src-files.list ] ; then \
	    ($(CD) $$d && $(TAR) cf - -T $(ABS_TEMPDIR)/src-files.list ) \
	       | ($(CD) $(JDK_IMAGE_DIR)/src && $(TAR) xf -); \
	  fi; \
	done
  else
	for d in $(SOURCE_DIRS); do \
	  $(RM) $(ABS_TEMPDIR)/src-files.list; \
	  ($(CD) $$d && \
	    for sd in $(SOURCES) ; do \
              if [ -d $$sd ] ; then \
	        $(FIND) $$sd $(SOURCE_FILES_filter) \
		        -name '*.java' -print \
		        >> $(ABS_TEMPDIR)/src-files.list ; \
	      fi; \
	    done ; \
	  ) ; \
	  if [ -f  $(ABS_TEMPDIR)/src-files.list ] ; then \
	    ($(CD) $$d && $(TAR) cf - `$(CAT) $(ABS_TEMPDIR)/src-files.list`) \
	      | ($(CD) $(JDK_IMAGE_DIR)/src && $(TAR) xf -); \
	  fi; \
	done
  endif
	$(RM) $(ABS_TEMPDIR)/src-files.list
	$(CHMOD) -R +w $(JDK_IMAGE_DIR)/src
	$(MKDIR) -p $(JDK_IMAGE_DIR)/src/launcher
	$(CP) $(SHARE_SRC)/bin/java.c $(JDK_IMAGE_DIR)/src/launcher
	$(CP) $(SHARE_SRC)/bin/java.h $(JDK_IMAGE_DIR)/src/launcher
	$(CP) $(SHARE_SRC)/bin/manifest_info.h $(JDK_IMAGE_DIR)/src/launcher
	$(CP) $(SHARE_SRC)/bin/parse_manifest.c $(JDK_IMAGE_DIR)/src/launcher
	$(CP) $(SHARE_SRC)/bin/version_comp.c $(JDK_IMAGE_DIR)/src/launcher
	$(CP) $(SHARE_SRC)/bin/version_comp.h $(JDK_IMAGE_DIR)/src/launcher
	$(CP) $(SHARE_SRC)/bin/wildcard.h $(JDK_IMAGE_DIR)/src/launcher
	$(CP) $(SHARE_SRC)/bin/wildcard.c $(JDK_IMAGE_DIR)/src/launcher
	$(CP) $(SHARE_SRC)/bin/jli_util.h $(JDK_IMAGE_DIR)/src/launcher
	$(CP) $(SHARE_SRC)/bin/jli_util.c $(JDK_IMAGE_DIR)/src/launcher
	$(CP) $(SHARE_SRC)/bin/splashscreen_stubs.c $(JDK_IMAGE_DIR)/src/launcher
	$(CP) $(SHARE_SRC)/bin/splashscreen.h $(JDK_IMAGE_DIR)/src/launcher
	$(CP) $(PLATFORM_SRC)/bin/java_md.c $(JDK_IMAGE_DIR)/src/launcher
	$(CP) $(PLATFORM_SRC)/bin/java_md.h $(JDK_IMAGE_DIR)/src/launcher
	$(CD) $(JDK_IMAGE_DIR)/src && $(ZIPEXE) -qr ../src.zip *
	$(RM) -r $(JDK_IMAGE_DIR)/src
	@#
	@# demo, include
	@#
	$(CP) -r -f $(DEMODIR) $(JDK_IMAGE_DIR)
	$(CP) -r -f $(SAMPLEDIR) $(JDK_IMAGE_DIR)
	$(CP) -r $(INCLUDEDIR) $(JDK_IMAGE_DIR)
	@#
	@# Swing BeanInfo generation
	@#
	$(CD) javax/swing/beaninfo && $(MAKE) swing-1.2-beans
ifneq ($(PLATFORM), windows)
	$(call copy-man-pages,$(JDK_IMAGE_DIR),$(JDK_MAN_PAGES))
endif # !windows

# Trim out files we don't want to ship
trim-image-jdk::
	@# Remove tools that should not be part of SDK.
	for t in $(NOTJDKTOOLS); do \
	    $(RM) $(JDK_IMAGE_DIR)/bin/$${t}$(EXE_SUFFIX) \
		  $(JDK_IMAGE_DIR)/bin/*/native_threads/$${t}$(EXE_SUFFIX); \
	done

# Get list of Elf files in the jdk
JDK_ELF_LIST=$(TEMPDIR)/jdk-elf-files.list
$(JDK_ELF_LIST):
ifneq ($(PLATFORM), windows)
	$(RM) $@
	$(FIND) $(JDK_IMAGE_DIR)/jre/lib -type f -name \*.$(LIB_SUFFIX) >> $@
	$(FILE) `$(FIND) $(JDK_IMAGE_DIR)/jre/bin -type f -name \*$(EXE_SUFFIX)` \
	    | $(EGREP) 'ELF' | $(CUT) -d':' -f1 >> $@
	file `$(FIND) $(JDK_IMAGE_DIR)/bin -type f -name \*$(EXE_SUFFIX)` \
	    | $(EGREP) 'ELF' | $(CUT) -d':' -f1 >> $@
endif

# Post process the image (strips and mcs on files we are shipping)
process-image-jdk:: $(JDK_ELF_LIST)
ifneq ($(POST_STRIP_PROCESS), )
	for f in `$(CAT) $(JDK_ELF_LIST)`; do \
	  $(CHMOD) u+w $${f}; \
	  $(ECHO) $(POST_STRIP_PROCESS) $${f}; \
	  $(POST_STRIP_PROCESS) $${f}; \
	  $(CHMOD) go-w $${f}; \
	done
endif
ifneq ($(POST_MCS_PROCESS), )
	for f in `$(CAT) $(JDK_ELF_LIST)`; do \
	  $(CHMOD) u+w $${f}; \
	  $(ECHO) $(POST_MCS_PROCESS) $${f}; \
	  $(POST_MCS_PROCESS) $${f}; \
	  $(CHMOD) go-w $${f}; \
	done
endif
	$(RM) $(JDK_ELF_LIST)

###################################################################
# What do we compare against
###################################################################

# The temporary files and areas created
TEMP_PREV_JRE_BASE_DIR=$(TEMPDIR)/previous_jre
TEMP_PREV_JDK_BASE_DIR=$(TEMPDIR)/previous_jdk
TEMP_PREV_JRE_COMPARISON=$(TEMP_PREV_JRE_BASE_DIR)/previous_jre_comparison.txt
TEMP_PREV_JDK_COMPARISON=$(TEMP_PREV_JDK_BASE_DIR)/previous_jdk_comparison.txt
TEMP_PREV_JRE_IMAGE_DIR=$(TEMP_PREV_JRE_BASE_DIR)/jre$(PREVIOUS_JDK_VERSION)
TEMP_PREV_JDK_IMAGE_DIR=$(TEMP_PREV_JDK_BASE_DIR)/jdk$(PREVIOUS_JDK_VERSION)

# unbundle(sourcedir,bundlename,destdir)
#    logic is slightly different if a .tar.gz file (linux)
define unbundle
$(RM) -r $3
$(MKDIR) -p $3
$(CP) $1 $3
if [ "`$(BASENAME) $2 .gz`" != "$2" ] ; then \
  ( $(CD) $3 && ( $(GUNZIP) -dc $2 | $(TAR) xf - ) && $(RM) $2 ); \
else \
  ( $(CD) $3 && $(TAR) xf $2 && $(RM) $2 ); \
fi
( $(CD) $3 && $(RM) $2 )
endef

# In general, ignore the fastdebug tree, and changes in the demo and sample area
COMPARE_FILTER = | $(EGREP) -v /fastdebug/ | $(EGREP) -v /demo/ | $(EGREP) -v /sample/

# If a previuous image is provided, no need to install it.
ifdef PREVIOUS_RELEASE_IMAGE

  # Just use the pre-installed images
  PREV_JRE_IMAGE_DIR=$(PREVIOUS_RELEASE_IMAGE)/jre
  PREV_JDK_IMAGE_DIR=$(PREVIOUS_RELEASE_IMAGE)

else

  # Use the temp images we will create
  PREV_JRE_IMAGE_DIR=$(TEMP_PREV_JRE_IMAGE_DIR)
  PREV_JDK_IMAGE_DIR=$(TEMP_PREV_JDK_IMAGE_DIR)

# Force the installation in this case
compare-image:: install-previous-sanity install-previous-jre install-previous-jdk

# Unbundle the jre
$(TEMP_PREV_JRE_IMAGE_DIR)/bin/java$(EXE_SUFFIX): $(PREVIOUS_JRE_BUNDLE)
	$(call unbundle,$(PREVIOUS_JRE_BUNDLE),$(PREVIOUS_JRE_FILE),$(TEMP_PREV_JRE_BASE_DIR))
	$(TOUCH) $@

# Unbundle the jdk
$(TEMP_PREV_JDK_IMAGE_DIR)/bin/java$(EXE_SUFFIX): $(PREVIOUS_JDK_BUNDLE)
	$(call unbundle,$(PREVIOUS_JDK_BUNDLE),$(PREVIOUS_JDK_FILE),$(TEMP_PREV_JDK_BASE_DIR))
	$(TOUCH) $@

endif

# Make sure all images have a java in them (used as the touch file)
install-previous-sanity:
	@if [ ! -f $(PREVIOUS_JRE_BUNDLE) ]; then \
          $(ECHO) "ERROR: You do not have access to the previous java release jre bundles. \n" \
            "      Please check your access to \n" \
            "          $(PREVIOUS_JRE_BUNDLE) \n" \
            "      and/or check your value of ALT_PREVIOUS_RELEASE_PATH or ALT_PREVIOUS_JRE_FILE \n" \
            "      This will affect you if you build the images target. \n" \
            "" >> $(ERROR_FILE) ; \
	fi
	@if [ ! -f $(PREVIOUS_JDK_BUNDLE) ]; then \
          $(ECHO) "ERROR: You do not have access to the previous java release sdk bundles. \n" \
          "      Please check your access to \n" \
          "          $(PREVIOUS_sdk_BUNDLE) \n" \
          "      and/or check your value of ALT_PREVIOUS_RELEASE_PATH or ALT_PREVIOUS_JDK_FILE. \n" \
          "      This will affect you if you build the images target. \n" \
          "" >> $(ERROR_FILE) ; \
	fi
install-previous-jre: $(PREV_JRE_IMAGE_DIR)/bin/java$(EXE_SUFFIX)
install-previous-jdk: $(PREV_JDK_IMAGE_DIR)/bin/java$(EXE_SUFFIX)

# Create the jre comparison report
$(TEMP_PREV_JRE_COMPARISON): install-previous-jre $(DIRDIFF_JARFILE)
	$(prep-target)
	$(BOOT_JAVA_CMD) -jar $(DIRDIFF_JARFILE) \
	   $(PREV_JRE_IMAGE_DIR) $(JRE_IMAGE_DIR) | $(SORT) > $@
	@$(java-vm-cleanup)

# Create the jdk comparison report
$(TEMP_PREV_JDK_COMPARISON): install-previous-jdk $(DIRDIFF_JARFILE)
	$(prep-target)
	$(BOOT_JAVA_CMD) -jar $(DIRDIFF_JARFILE) \
	   $(PREV_JDK_IMAGE_DIR) $(JDK_IMAGE_DIR) | $(SORT) > $@
	@$(java-vm-cleanup)

# Clean up names in the messages printed out
CAT_FILTER = $(SED) -e "s@$(JDK_IMAGE_DIR)@JDK_IMAGE@g" \
	            -e "s@$(JRE_IMAGE_DIR)@JRE_IMAGE@g"

# Report on the jre image comparison
compare-image-jre: $(TEMP_PREV_JRE_COMPARISON)
	@$(ECHO) "JRE Image Comparison to version $(PREVIOUS_JDK_VERSION)"
	@$(ECHO) "  Previous: $(PREV_JRE_IMAGE_DIR)"
	@$(ECHO) "  Current:  $(JRE_IMAGE_DIR)"
	@$(CAT) $< $(COMPARE_FILTER) | $(CAT_FILTER)
	( $(ECHO) " " ; $(CAT) $< | $(CAT_FILTER) ; $(ECHO) " " ) >> $(WARNING_FILE)

# Report on the jdk image comparison
compare-image-jdk: $(TEMP_PREV_JDK_COMPARISON)
	@$(ECHO) "JDK Image Comparison to version $(PREVIOUS_JDK_VERSION)"
	@$(ECHO) "  Previous: $(PREV_JDK_IMAGE_DIR)"
	@$(ECHO) "  Current:  $(JDK_IMAGE_DIR)"
	$(CAT) $< $(COMPARE_FILTER) | $(CAT_FILTER)
	( $(ECHO) " " ; $(CAT) $< | $(CAT_FILTER) ; $(ECHO) " " ) >> $(WARNING_FILE)

# Do both image comparisons
compare-image:: compare-image-jre compare-image-jdk

# Clean up any temp images and reports
compare-image-clobber:
	$(RM) -r $(TEMP_PREV_JRE_BASE_DIR)
	$(RM) -r $(TEMP_PREV_JDK_BASE_DIR)

######################################################
# clobber
######################################################
images-clobber::
	$(RM) -r $(REORDER_TEMPDIR)
	$(RM) -r $(JARFILELISTS_TEMPDIR)
ifeq ($(ARCH_DATA_MODEL), 32)
	$(CD) javax/swing/beaninfo && $(MAKE) swingbeans.clobber
	$(RM) -r $(CLASSBINDIR)/META-INF
	$(RM) $(TEMPDIR)/tmp.jar
endif
ifeq ($(PLATFORM), linux)
	$(RM) -r $(OUTPUTDIR)/$(ARCH)
endif
ifeq ($(PLATFORM), windows)
	$(RM) $(TEMPDIR)/rebase.input
endif
	$(RM) -r $(JDK_IMAGE_DIR)
	$(RM) -r $(JRE_IMAGE_DIR)

images images-clobber::
	@$(ECHO) ">>>Finished making "$@" @ `$(DATE)` ..."
	@$(java-vm-cleanup)

.PHONY: images image-jre image-jdk \
	initial-image-jre initial-image-jdk \
	initial-image-jre-sol64 initial-image-jdk-sol64 \
        initial-image-jdk-setup \
	initial-image-jdk-db \
        initial-image-jdk64-bindemos \
        initial-image-jre-setup \
	trim-image-jre trim-image-jdk \
	process-image-jre process-image-jdk \
	install-previous-jre install-previous-jdk \
	compare-image-jre compare-image-jdk \
	compare-image compare-image-clobber \
	images-clobber

# Force rule
FRC:
<|MERGE_RESOLUTION|>--- conflicted
+++ resolved
@@ -782,15 +782,11 @@
 	@# CTE plugin security change require new empty directory lib/applet
 	$(MKDIR) -p $(JRE_IMAGE_DIR)/lib/applet
 	@# Copy in lib directory
-<<<<<<< HEAD
-	$(CD) $(OUTPUTDIR) && $(FIND) lib -depth | $(CPIO) -pdum $(JRE_IMAGE_DIR)
+	$(CD) $(OUTPUTDIR) && $(FIND) lib -depth | $(EGREP) -v modules | $(CPIO) -pdum $(JRE_IMAGE_DIR)
   ifeq ($(USING_CYGWIN),true)
 	  $(RM) -rf $(JRE_IMAGE_DIR)/[A-Za-z]:
 	  $(RM) -rf $(OUTPUTDIR)/[A-Za-z]:
   endif
-=======
-	$(CD) $(OUTPUTDIR) && $(FIND) lib -depth | $(EGREP) -v modules | $(CPIO) -pdum $(JRE_IMAGE_DIR)
->>>>>>> 3d650b8d
 	@# Make sure all directories are read/execute for everyone
 	$(CHMOD) a+rx `$(FIND) $(JRE_IMAGE_DIR) -type d`
 	@# Remove some files from the jre area
