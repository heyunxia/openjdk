#
# Copyright (c) 2007, 2011, Oracle and/or its affiliates. All rights reserved.
# DO NOT ALTER OR REMOVE COPYRIGHT NOTICES OR THIS FILE HEADER.
#
# This code is free software; you can redistribute it and/or modify it
# under the terms of the GNU General Public License version 2 only, as
# published by the Free Software Foundation.  Oracle designates this
# particular file as subject to the "Classpath" exception as provided
# by Oracle in the LICENSE file that accompanied this code.
#
# This code is distributed in the hope that it will be useful, but WITHOUT
# ANY WARRANTY; without even the implied warranty of MERCHANTABILITY or
# FITNESS FOR A PARTICULAR PURPOSE.  See the GNU General Public License
# version 2 for more details (a copy is included in the LICENSE file that
# accompanied this code).
#
# You should have received a copy of the GNU General Public License version
# 2 along with this work; if not, write to the Free Software Foundation,
# Inc., 51 Franklin St, Fifth Floor, Boston, MA 02110-1301 USA.
#
# Please contact Oracle, 500 Oracle Parkway, Redwood Shores, CA 94065 USA
# or visit www.oracle.com if you need additional information or have any
# questions.
#

#
# Common java/javac/jdk variables used by all the Java makefiles.
# This file should not contain rules.
#

# WARNING: This file is shared with other workspaces.
#          So when it includes other files, it must use JDK_TOPDIR.
#

#
# Memory related -J flags that all uses of java tools should use.
#
JAVA_MEM_FLAGS   = -Xmx$(MAX_VM_MEMORY)m
ifeq ($(ARCH), ia64)
  # Special flags for javac on ia64 to work around a VM problem with
  #   bad code generation during inlining (what version had this problem?):
  #   Suspect this may not be needed anymore.
  JAVA_MEM_FLAGS   += -Xms$(MAX_VM_MEMORY)m -XX:-Inline
else
  JAVA_MEM_FLAGS   += -Xms$(MIN_VM_MEMORY)m -XX:PermSize=32m -XX:MaxPermSize=160m
endif

#
# All java tools (javac, javah, and javadoc) run faster with certain java
#    options, this macro should be used with all these tools.
#    In particular, the client VM makes these tools run faster when
#    it's available.
#
ADD_CLIENT_VM_OPTION = false
ifeq ($(PLATFORM), solaris)
  ADD_CLIENT_VM_OPTION = true
else
  ifeq ($(ARCH_DATA_MODEL), 32)
    ADD_CLIENT_VM_OPTION = true
  endif
endif

# Options for hotspot to turn off printing of options with fastdebug version
#   and creating the hotspot.log file.
JAVA_HOTSPOT_DISABLE_PRINT_VMOPTIONS = \
   -XX:-PrintVMOptions -XX:+UnlockDiagnosticVMOptions -XX:-LogVMOutput

# JVM options
JAVA_JVM_FLAGS = $(JAVA_HOTSPOT_DISABLE_PRINT_VMOPTIONS)

ifeq ($(ADD_CLIENT_VM_OPTION), true)
  JAVA_JVM_FLAGS += -client
endif
ifdef USE_HOTSPOT_INTERPRETER_MODE
  JAVA_JVM_FLAGS += -Xint
endif

# Various VM flags
JAVA_TOOLS_FLAGS  = $(JAVA_JVM_FLAGS) $(JAVA_MEM_FLAGS)

# The VM flags for javac
JAVAC_JVM_FLAGS =

# 64-bit builds require a larger thread stack size.
ifeq ($(ARCH_DATA_MODEL), 32)
  JAVAC_JVM_FLAGS    += -J-XX:ThreadStackSize=768
else
  JAVAC_JVM_FLAGS    += -J-XX:ThreadStackSize=1536
endif
JAVAC_JVM_FLAGS    += $(JAVA_TOOLS_FLAGS:%=-J%)

# The jar -J options are special, must be added at the end of the command line
JAR_JFLAGS       = $(JAVA_TOOLS_FLAGS:%=-J%)

# JAVA_TOOLS_DIR is the default location to find Java tools to run, if
#    langtools is not available.
#    This should be the latest promoted JDK javac.
ifndef JAVA_TOOLS_DIR
  JAVA_TOOLS_DIR = $(JDK_IMPORT_PATH)/bin
endif

#
# Invoking the Java compiler.   In leaf makefiles, choose as follows:
#  -- Use JAVAC if you want to take full control of what options get
#     passed to javac.
#  -- Use JAVAC_CMD if you want to take the defaults given to you.
#

ifndef DEBUG_CLASSFILES
  ifeq ($(VARIANT), DBG)
    DEBUG_CLASSFILES = true
  endif
endif
SHARED_JAVACFLAGS =
ifeq ($(DEBUG_CLASSFILES),true)
  SHARED_JAVACFLAGS += -g
endif
ifeq ($(JAVAC_MAX_WARNINGS), true)
  SHARED_JAVACFLAGS  += -Xlint:all
endif
ifeq ($(JAVAC_WARNINGS_FATAL), true)
  SHARED_JAVACFLAGS  += -Werror
endif

#
# Some licensees do not get the Security Source bundles.  We will
# fall back on the prebuilt jce.jar so that we can do a best
# attempt at building.  If sources exist, we always want to
# build/use the most recent source instead of an older jce.jar, whether
# built implicitly/explicitly.
#
ifeq ($(wildcard $(SHARE_SRC)/classes/javax/crypto/Cipher.java),)
  JCEFLAGS = $(CLASSPATH_SEPARATOR)$(LIBDIR)/jce.jar
endif

# Add the source level
SOURCE_LANGUAGE_VERSION = 7
LANGUAGE_VERSION = -source $(SOURCE_LANGUAGE_VERSION)
SHARED_JAVACFLAGS  += $(LANGUAGE_VERSION)

# Add the class version we want
TARGET_CLASS_VERSION = 7
CLASS_VERSION = -target $(TARGET_CLASS_VERSION)
<<<<<<< HEAD
JAVACFLAGS  += $(CLASS_VERSION)
JAVACFLAGS  += -encoding ascii
JAVACFLAGS  += "-Xbootclasspath:$(CLASSBINDIR)$(JCEFLAGS)"
=======
SHARED_JAVACFLAGS  += $(CLASS_VERSION)
SHARED_JAVACFLAGS  += -encoding ascii

JAVACFLAGS  = $(SHARED_JAVACFLAGS)
JAVACFLAGS  += "-Xbootclasspath:$(CLASSBINDIR)"
>>>>>>> db5debc7
JAVACFLAGS  += $(OTHER_JAVACFLAGS)

# HOST_JAVAC_CMD will use the same javac flags except
# the bootclasspath and OTHER_JAVACFLAGS
HOST_JAVACFLAGS = $(SHARED_JAVACFLAGS)

# Needed for javah
<<<<<<< HEAD
JAVAHFLAGS += -bootclasspath "$(CLASSBINDIR)$(JCEFLAGS)"
=======
JAVAHFLAGS += -bootclasspath $(CLASSBINDIR)
JAVAHFLAGS += $(OTHER_JAVAHFLAGS)
>>>>>>> db5debc7

# Needed for javadoc to ensure it builds documentation
# against the newly built classes
JAVADOCFLAGS += -bootclasspath $(CLASSBINDIR)

# Needed for JAVADOC and BOOT_JAVACFLAGS
NO_PROPRIETARY_API_WARNINGS = -XDignore.symbol.file=true

# Langtools
ifdef LANGTOOLS_DIST
  JAVAC_JAR   = $(LANGTOOLS_DIST)/bootstrap/lib/javac.jar
  JAVAH_JAR   = $(LANGTOOLS_DIST)/bootstrap/lib/javah.jar
  JAVADOC_JAR = $(LANGTOOLS_DIST)/bootstrap/lib/javadoc.jar
  DOCLETS_JAR = $(LANGTOOLS_DIST)/bootstrap/lib/doclets.jar
  JAVAC_CMD   = $(BOOT_JAVA_CMD) \
		"-Xbootclasspath/p:$(JAVAC_JAR)" \
		-jar $(JAVAC_JAR) $(JAVACFLAGS)
  JAVAH_CMD   = $(BOOT_JAVA_CMD) \
		"-Xbootclasspath/p:$(JAVAH_JAR)$(CLASSPATH_SEPARATOR)$(JAVAC_JAR)"  \
		-jar $(JAVAH_JAR) $(JAVAHFLAGS)
  JAVADOC_CMD = $(BOOT_JAVA_CMD) \
		"-Xbootclasspath/p:$(JAVADOC_JAR)$(CLASSPATH_SEPARATOR)$(JAVAC_JAR)$(CLASSPATH_SEPARATOR)$(DOCLETS_JAR)" \
		-jar $(JAVADOC_JAR) $(JAVADOCFLAGS)
else
  # If no explicit tools, use boot tools (add VM flags in this case)
  JAVAC_CMD     = $(JAVA_TOOLS_DIR)/javac $(JAVAC_JVM_FLAGS) \
		  $(JAVACFLAGS)
  JAVAH_CMD     = $(JAVA_TOOLS_DIR)/javah \
		  $(JAVAHFLAGS)
  JAVADOC_CMD   = $(JAVA_TOOLS_DIR)/javadoc $(JAVA_TOOLS_FLAGS:%=-J%) \
  		  $(JAVADOCFLAGS)
endif

# Override of what javac to use (see deploy workspace)
ifdef JAVAC
  JAVAC_CMD     = $(JAVAC)
endif

#
# The bootstrap java compiler (defined as the javac in the ALT_BOOTDIR jdk).
#   Will be used to compile java code used to build the jdk, e.g. class files
#   created by this compiler will NOT become part of this built jdk, but just
#   used to build this jdk, e.g. run with the java in the ALT_BOOTDIR jdk.
#
# The javac supplied with the LANGTOOLS_DIST should be used to build the
#   classes that will be put into the built jdk. But note that this javac
#   will use the ALT_BOOTDIR java runtime. Any classes created by the
#   LANGTOOLS_DIST javac should not be run during this jdk build and indeed
#   may not even run with the ALT_BOOTDIR jdk because they may be a newer
#   class file version that the ALT_BOOTDIR jdk doesn't understand.
#
# The important observation here is that the built jdk is NOT run during
#   the build. If the built jdk needs to be verified that it can build this
#   same jdk, then it should be supplied to the build process as the ALT_BOOTDIR
#   jdk, and this resulting built jdk should be compared to the first one.
#   (They should be the same). Re-using this built jdk as the ALT_BOOTDIR
#   jdk will be the only way and the recommeneded way to verify the built jdk
#   can bootstrap itself.
#

# The javac options supplied to the boot javac is limited. This compiler
#   should only be used to build the 'make/tools' sources, which are not
#   class files that end up in the classes directory.
ifeq ($(JAVAC_MAX_WARNINGS), true)
  BOOT_JAVACFLAGS  += -Xlint:all
endif
ifeq ($(JAVAC_WARNINGS_FATAL), true)
  BOOT_JAVACFLAGS  += -Werror
endif

BOOT_SOURCE_LANGUAGE_VERSION = 6
BOOT_TARGET_CLASS_VERSION = 6
BOOT_JAVACFLAGS  += -encoding ascii -source $(BOOT_SOURCE_LANGUAGE_VERSION) -target $(BOOT_TARGET_CLASS_VERSION)
BOOT_JAR_JFLAGS += $(JAR_JFLAGS)

BOOT_JAVACFLAGS  += $(NO_PROPRIETARY_API_WARNINGS)

BOOT_JAVA_CMD      = $(BOOTDIR)/bin/java $(JAVA_TOOLS_FLAGS)
BOOT_JAVAC_CMD     = $(BOOTDIR)/bin/javac $(JAVAC_JVM_FLAGS) $(BOOT_JAVACFLAGS)
BOOT_JAR_CMD       = $(BOOTDIR)/bin/jar
BOOT_JARSIGNER_CMD = $(BOOTDIR)/bin/jarsigner

# Various tools we need to run (FIXUP: Are these the right ones?)
NATIVE2ASCII    = $(BOOTDIR)/bin/native2ascii $(JAVA_TOOLS_FLAGS:%=-J%)
RMIC		= $(BOOTDIR)/bin/rmic $(JAVA_TOOLS_FLAGS:%=-J%)
IDLJ		= $(BOOTDIR)/bin/idlj $(JAVA_TOOLS_FLAGS:%=-J%)

# Should not be used
JAVA		= /should/not/be/used

# Commands in the JDK_HOST_PATH that can run on the host system
#
# Since JDK_HOST_PATH defaults to OUTPUTDIR, need to add
# ISA_DIR for sparv9 and amd64
JDK_HOST_BINDIR=$(JDK_HOST_PATH)/bin
ifndef ALT_JDK_HOST_PATH
JDK_HOST_BINDIR=$(JDK_HOST_PATH)/bin$(ISA_DIR)
endif

HOST_JAVA_CMD  = $(JDK_HOST_BINDIR)/java $(JAVA_TOOLS_FLAGS)
HOST_JAVAC_CMD = $(JDK_HOST_BINDIR)/javac $(JAVAC_JVM_FLAGS) $(HOST_JAVACFLAGS)
HOST_JMOD_CMD  = $(JDK_HOST_BINDIR)/jmod $(JAVA_TOOLS_FLAGS:%=-J%)
HOST_JPKG_CMD  = $(JDK_HOST_BINDIR)/jpkg $(JAVA_TOOLS_FLAGS:%=-J%)<|MERGE_RESOLUTION|>--- conflicted
+++ resolved
@@ -141,17 +141,11 @@
 # Add the class version we want
 TARGET_CLASS_VERSION = 7
 CLASS_VERSION = -target $(TARGET_CLASS_VERSION)
-<<<<<<< HEAD
-JAVACFLAGS  += $(CLASS_VERSION)
-JAVACFLAGS  += -encoding ascii
-JAVACFLAGS  += "-Xbootclasspath:$(CLASSBINDIR)$(JCEFLAGS)"
-=======
 SHARED_JAVACFLAGS  += $(CLASS_VERSION)
 SHARED_JAVACFLAGS  += -encoding ascii
 
 JAVACFLAGS  = $(SHARED_JAVACFLAGS)
-JAVACFLAGS  += "-Xbootclasspath:$(CLASSBINDIR)"
->>>>>>> db5debc7
+JAVACFLAGS  += "-Xbootclasspath:$(CLASSBINDIR)$(JCEFLAGS)"
 JAVACFLAGS  += $(OTHER_JAVACFLAGS)
 
 # HOST_JAVAC_CMD will use the same javac flags except
@@ -159,12 +153,8 @@
 HOST_JAVACFLAGS = $(SHARED_JAVACFLAGS)
 
 # Needed for javah
-<<<<<<< HEAD
 JAVAHFLAGS += -bootclasspath "$(CLASSBINDIR)$(JCEFLAGS)"
-=======
-JAVAHFLAGS += -bootclasspath $(CLASSBINDIR)
 JAVAHFLAGS += $(OTHER_JAVAHFLAGS)
->>>>>>> db5debc7
 
 # Needed for javadoc to ensure it builds documentation
 # against the newly built classes
