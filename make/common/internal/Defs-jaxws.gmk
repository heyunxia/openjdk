--- conflicted
+++ resolved
@@ -55,15 +55,11 @@
      com/sun/tools/internal/ws \
      com/sun/tools/internal/jxc \
      org/relaxng \
-<<<<<<< HEAD
      META-INF/services/com.sun.tools.internal.ws.wscompile.Plugin \
      META-INF/services/com.sun.tools.internal.xjc.Plugin \
      com/sun/tools/internal/jxc/ap \
      com/sun/tools/internal/ws/wscompile/plugin/at_generated
 
-=======
-     META-INF/services/com.sun.mirror.apt.AnnotationProcessorFactory \
-     META-INF/services/com.sun.tools.internal.xjc.Plugin
 
 #
 # Modules that contain IMPORT_RT_PACKAGES and IMPORT_TOOLS_PACKAGES
@@ -73,5 +69,4 @@
      $(JX_ANNOTATION_MODULE)
 
 IMPORT_TOOLS_MODULES += \
-     $(JAXWS_TOOLS_MODULE)
->>>>>>> 46d38c75
+     $(JAXWS_TOOLS_MODULE)