--- conflicted
+++ resolved
@@ -24,10 +24,7 @@
 #
 
 BUILDDIR = ../..
-<<<<<<< HEAD
-=======
 MODULE  = hprof
->>>>>>> db5debc7
 LIBRARY = hprof
 PRODUCT = sun
 LIBRARY_OUTPUT = hprof_jvmti
