#
# Copyright (c) 2006, 2010, Oracle and/or its affiliates. All rights reserved.
# DO NOT ALTER OR REMOVE COPYRIGHT NOTICES OR THIS FILE HEADER.
#
# This code is free software; you can redistribute it and/or modify it
# under the terms of the GNU General Public License version 2 only, as
# published by the Free Software Foundation.  Oracle designates this
# particular file as subject to the "Classpath" exception as provided
# by Oracle in the LICENSE file that accompanied this code.
#
# This code is distributed in the hope that it will be useful, but WITHOUT
# ANY WARRANTY; without even the implied warranty of MERCHANTABILITY or
# FITNESS FOR A PARTICULAR PURPOSE.  See the GNU General Public License
# version 2 for more details (a copy is included in the LICENSE file that
# accompanied this code).
#
# You should have received a copy of the GNU General Public License version
# 2 along with this work; if not, write to the Free Software Foundation,
# Inc., 51 Franklin St, Fifth Floor, Boston, MA 02110-1301 USA.
#
# Please contact Oracle, 500 Oracle Parkway, Redwood Shores, CA 94065 USA
# or visit www.oracle.com if you need additional information or have any
# questions.
#

# Properties for jprt

# Locked down to jdk8
jprt.tools.default.release=jdk8

# The different build flavors we want, we override here so we just get these 2
jprt.build.flavors=product,fastdebug

# Standard list of jprt build targets for this source tree
jprt.build.targets=                                         	\
    solaris_sparc_5.10-{product|fastdebug},                 	\
    solaris_sparcv9_5.10-{product|fastdebug}, 			\
    solaris_i586_5.10-{product|fastdebug}, 			\
    solaris_x64_5.10-{product|fastdebug}, 			\
    linux_i586_2.6-{product|fastdebug}, 			\
    linux_x64_2.6-{product|fastdebug}, 				\
    windows_i586_5.1-{product|fastdebug}, 			\
    windows_x64_5.2-{product|fastdebug}

# User can select the test set with jprt submit "-testset name" option
jprt.my.test.set=${jprt.test.set}

# Test target list (no fastdebug & limited c2 testing)
jprt.my.test.target.set= \
    solaris_sparc_5.10-product-c1-TESTNAME,                     \
    solaris_sparcv9_5.10-product-c2-TESTNAME,                   \
    solaris_i586_5.10-product-c1-TESTNAME,                      \
    solaris_x64_5.10-product-c2-TESTNAME,                       \
    linux_i586_2.6-product-{c1|c2}-TESTNAME,                    \
    linux_x64_2.6-product-c2-TESTNAME,                          \
    windows_i586_5.1-product-c1-TESTNAME,                       \
    windows_x64_5.2-product-c2-TESTNAME

# Default vm test targets (testset=default)
jprt.vm.default.test.targets=					\
    ${jprt.my.test.target.set:TESTNAME=jvm98}

# Default jdk test targets (testset=default)
jprt.make.rule.default.test.targets=				\
<<<<<<< HEAD
    ${jprt.my.test.target.set:TESTNAME=jdk_beans1},             \
    ${jprt.my.test.target.set:TESTNAME=jdk_io},                 \
    ${jprt.my.test.target.set:TESTNAME=jdk_lang},               \
    ${jprt.my.test.target.set:TESTNAME=jdk_math},               \
    ${jprt.my.test.target.set:TESTNAME=jdk_misc},               \
    ${jprt.my.test.target.set:TESTNAME=jdk_net},                \
    ${jprt.my.test.target.set:TESTNAME=jdk_nio1},               \
    ${jprt.my.test.target.set:TESTNAME=jdk_nio2},               \
    ${jprt.my.test.target.set:TESTNAME=jdk_nio3},               \
    ${jprt.my.test.target.set:TESTNAME=jdk_security1},          \
    ${jprt.my.test.target.set:TESTNAME=jdk_text},               \
    ${jprt.my.test.target.set:TESTNAME=jdk_util}

# All vm test targets (testset=all)
jprt.vm.all.test.targets=                                       \
    ${jprt.vm.default.test.targets},                            \
    ${jprt.my.test.target.set:TESTNAME=runThese},               \
    ${jprt.my.test.target.set:TESTNAME=jbb_default}
=======
    								\
    solaris_sparc_5.10-product-c1-jdk_beans1, 			\
    solaris_sparcv9_5.10-product-c2-jdk_beans1, 		\
    solaris_i586_5.10-product-c1-jdk_beans1, 			\
    solaris_x64_5.10-product-c2-jdk_beans1, 			\
    linux_i586_2.6-product-{c1|c2}-jdk_beans1, 			\
    linux_x64_2.6-product-c2-jdk_beans1, 			\
    windows_i586_5.1-product-c1-jdk_beans1, 			\
    windows_x64_5.2-product-c2-jdk_beans1, 			\
    								\
    solaris_sparc_5.10-product-c1-jdk_io, 			\
    solaris_sparcv9_5.10-product-c2-jdk_io, 			\
    solaris_i586_5.10-product-c1-jdk_io, 			\
    solaris_x64_5.10-product-c2-jdk_io, 			\
    linux_i586_2.6-product-{c1|c2}-jdk_io, 			\
    linux_x64_2.6-product-c2-jdk_io, 				\
    windows_i586_5.1-product-c1-jdk_io, 			\
    windows_x64_5.2-product-c2-jdk_io, 				\
    								\
    solaris_sparc_5.10-product-c1-jdk_jigsaw,                   \
    solaris_sparcv9_5.10-product-c2-jdk_jigsaw,                 \
    solaris_i586_5.10-product-c1-jdk_jigsaw,                    \
    solaris_x64_5.10-product-c2-jdk_jigsaw,                     \
    linux_i586_2.6-product-{c1|c2}-jdk_jigsaw,                  \
    linux_x64_2.6-product-c2-jdk_jigsaw,                        \
    windows_i586_5.1-product-c1-jdk_jigsaw, 			\
    windows_x64_5.2-product-c2-jdk_jigsaw                       \
                                                                \
    solaris_sparc_5.10-product-c1-jdk_lang, 			\
    solaris_sparcv9_5.10-product-c2-jdk_lang, 			\
    solaris_i586_5.10-product-c1-jdk_lang, 			\
    solaris_x64_5.10-product-c2-jdk_lang, 			\
    linux_i586_2.6-product-{c1|c2}-jdk_lang, 			\
    linux_x64_2.6-product-c2-jdk_lang, 				\
    windows_i586_5.1-product-c1-jdk_lang, 			\
    windows_x64_5.2-product-c2-jdk_lang, 			\
    								\
    solaris_sparc_5.10-product-c1-jdk_math, 			\
    solaris_sparcv9_5.10-product-c2-jdk_math, 			\
    solaris_i586_5.10-product-c1-jdk_math, 			\
    solaris_x64_5.10-product-c2-jdk_math, 			\
    linux_i586_2.6-product-{c1|c2}-jdk_math, 			\
    linux_x64_2.6-product-c2-jdk_math, 				\
    windows_i586_5.1-product-c1-jdk_math, 			\
    windows_x64_5.2-product-c2-jdk_math, 			\
    								\
    solaris_sparc_5.10-product-c1-jdk_misc, 			\
    solaris_sparcv9_5.10-product-c2-jdk_misc, 			\
    solaris_i586_5.10-product-c1-jdk_misc, 			\
    solaris_x64_5.10-product-c2-jdk_misc, 			\
    linux_i586_2.6-product-{c1|c2}-jdk_misc, 			\
    linux_x64_2.6-product-c2-jdk_misc, 				\
    windows_i586_5.1-product-c1-jdk_misc, 			\
    windows_x64_5.2-product-c2-jdk_misc, 			\
    								\
    solaris_sparc_5.10-product-c1-jdk_net, 			\
    solaris_sparcv9_5.10-product-c2-jdk_net, 			\
    solaris_i586_5.10-product-c1-jdk_net, 			\
    solaris_x64_5.10-product-c2-jdk_net, 			\
    linux_i586_2.6-product-{c1|c2}-jdk_net, 			\
    linux_x64_2.6-product-c2-jdk_net, 				\
    windows_i586_5.1-product-c1-jdk_net, 			\
    windows_x64_5.2-product-c2-jdk_net, 			\
    								\
    solaris_sparc_5.10-product-c1-jdk_nio1, 			\
    solaris_sparcv9_5.10-product-c2-jdk_nio1, 			\
    solaris_i586_5.10-product-c1-jdk_nio1, 			\
    solaris_x64_5.10-product-c2-jdk_nio1, 			\
    linux_i586_2.6-product-{c1|c2}-jdk_nio1, 			\
    linux_x64_2.6-product-c2-jdk_nio1, 				\
    windows_i586_5.1-product-c1-jdk_nio1, 			\
    windows_x64_5.2-product-c2-jdk_nio1, 			\
    								\
    solaris_sparc_5.10-product-c1-jdk_nio2, 			\
    solaris_sparcv9_5.10-product-c2-jdk_nio2, 			\
    solaris_i586_5.10-product-c1-jdk_nio2, 			\
    solaris_x64_5.10-product-c2-jdk_nio2, 			\
    linux_i586_2.6-product-{c1|c2}-jdk_nio2, 			\
    linux_x64_2.6-product-c2-jdk_nio2, 				\
    windows_i586_5.1-product-c1-jdk_nio2, 			\
    windows_x64_5.2-product-c2-jdk_nio2, 			\
    								\
    solaris_sparc_5.10-product-c1-jdk_nio3, 			\
    solaris_sparcv9_5.10-product-c2-jdk_nio3, 			\
    solaris_i586_5.10-product-c1-jdk_nio3, 			\
    solaris_x64_5.10-product-c2-jdk_nio3, 			\
    linux_i586_2.6-product-{c1|c2}-jdk_nio3, 			\
    linux_x64_2.6-product-c2-jdk_nio3, 				\
    windows_i586_5.1-product-c1-jdk_nio3, 			\
    windows_x64_5.2-product-c2-jdk_nio3, 			\
    								\
    solaris_sparc_5.10-product-c1-jdk_security1, 		\
    solaris_sparcv9_5.10-product-c2-jdk_security1, 		\
    solaris_i586_5.10-product-c1-jdk_security1, 		\
    solaris_x64_5.10-product-c2-jdk_security1, 			\
    linux_i586_2.6-product-{c1|c2}-jdk_security1, 		\
    linux_x64_2.6-product-c2-jdk_security1, 			\
    windows_i586_5.1-product-c1-jdk_security1, 			\
    windows_x64_5.2-product-c2-jdk_security1, 			\
    								\
    solaris_sparc_5.10-product-c1-jdk_text, 			\
    solaris_sparcv9_5.10-product-c2-jdk_text, 			\
    solaris_i586_5.10-product-c1-jdk_text, 			\
    solaris_x64_5.10-product-c2-jdk_text, 			\
    linux_i586_2.6-product-{c1|c2}-jdk_text, 			\
    linux_x64_2.6-product-c2-jdk_text, 				\
    windows_i586_5.1-product-c1-jdk_text, 			\
    windows_x64_5.2-product-c2-jdk_text, 			\
    								\
    solaris_sparc_5.10-product-c1-jdk_tools1, 			\
    solaris_sparcv9_5.10-product-c2-jdk_tools1, 		\
    solaris_i586_5.10-product-c1-jdk_tools1, 			\
    solaris_x64_5.10-product-c2-jdk_tools1, 			\
    linux_i586_2.6-product-{c1|c2}-jdk_tools1, 			\
    linux_x64_2.6-product-c2-jdk_tools1, 			\
    windows_i586_5.1-product-c1-jdk_tools1, 			\
    windows_x64_5.2-product-c2-jdk_tools1, 			\
    								\
    solaris_sparc_5.10-product-c1-jdk_util, 			\
    solaris_sparcv9_5.10-product-c2-jdk_util, 			\
    solaris_i586_5.10-product-c1-jdk_util, 			\
    solaris_x64_5.10-product-c2-jdk_util, 			\
    linux_i586_2.6-product-{c1|c2}-jdk_util, 			\
    linux_x64_2.6-product-c2-jdk_util, 				\
    windows_i586_5.1-product-c1-jdk_util, 			\
    windows_x64_5.2-product-c2-jdk_util
>>>>>>> 2acbcfc2

# All jdk test targets (testset=all)
jprt.make.rule.all.test.targets=    				\
    ${jprt.make.rule.default.test.targets}, 			\
    ${jprt.my.test.target.set:TESTNAME=jdk_awt},                \
    ${jprt.my.test.target.set:TESTNAME=jdk_beans2},             \
    ${jprt.my.test.target.set:TESTNAME=jdk_beans3},             \
    ${jprt.my.test.target.set:TESTNAME=jdk_management1},        \
    ${jprt.my.test.target.set:TESTNAME=jdk_management2},        \
    ${jprt.my.test.target.set:TESTNAME=jdk_rmi},                \
    ${jprt.my.test.target.set:TESTNAME=jdk_security2},          \
    ${jprt.my.test.target.set:TESTNAME=jdk_security3},          \
    ${jprt.my.test.target.set:TESTNAME=jdk_sound},              \
    ${jprt.my.test.target.set:TESTNAME=jdk_swing},              \
    ${jprt.my.test.target.set:TESTNAME=jdk_tools1},             \
    ${jprt.my.test.target.set:TESTNAME=jdk_tools2}

# JCK test targets in test/Makefile (no windows)
jprt.my.jck.test.target.set=					\
    solaris_sparc_5.10-product-c1-JCK7TESTRULE, 		\
    solaris_sparcv9_5.10-product-c2-JCK7TESTRULE, 		\
    solaris_i586_5.10-product-c1-JCK7TESTRULE, 			\
    solaris_x64_5.10-product-c2-JCK7TESTRULE, 			\
    linux_i586_2.6-product-c1-JCK7TESTRULE, 			\
    linux_x64_2.6-product-c2-JCK7TESTRULE

# JCK testset targets (e.g. jprt submit -testset jck ... )
jprt.make.rule.jck.test.targets=				\
    ${jprt.my.jck.test.target.set:JCK7TESTRULE=jck7devtools},   \
    ${jprt.my.jck.test.target.set:JCK7TESTRULE=jck7runtime},    \
    ${jprt.my.jck.test.target.set:JCK7TESTRULE=jck7compiler}

# Select list to use (allow for testset to be empty too)
jprt.make.rule..test.targets=${jprt.make.rule.default.test.targets}
jprt.make.rule.test.targets=${jprt.make.rule.${jprt.my.test.set}.test.targets}
jprt.vm..test.targets=${jprt.vm.default.test.targets}
jprt.test.targets=${jprt.vm.${jprt.my.test.set}.test.targets}

# Directories to be excluded from the source bundles
jprt.bundle.exclude.src.dirs=build dist webrev
<|MERGE_RESOLUTION|>--- conflicted
+++ resolved
@@ -62,9 +62,9 @@
 
 # Default jdk test targets (testset=default)
 jprt.make.rule.default.test.targets=				\
-<<<<<<< HEAD
     ${jprt.my.test.target.set:TESTNAME=jdk_beans1},             \
     ${jprt.my.test.target.set:TESTNAME=jdk_io},                 \
+    ${jprt.my.test.target.set:TESTNAME=jdk_jigsaw},             \
     ${jprt.my.test.target.set:TESTNAME=jdk_lang},               \
     ${jprt.my.test.target.set:TESTNAME=jdk_math},               \
     ${jprt.my.test.target.set:TESTNAME=jdk_misc},               \
@@ -81,134 +81,6 @@
     ${jprt.vm.default.test.targets},                            \
     ${jprt.my.test.target.set:TESTNAME=runThese},               \
     ${jprt.my.test.target.set:TESTNAME=jbb_default}
-=======
-    								\
-    solaris_sparc_5.10-product-c1-jdk_beans1, 			\
-    solaris_sparcv9_5.10-product-c2-jdk_beans1, 		\
-    solaris_i586_5.10-product-c1-jdk_beans1, 			\
-    solaris_x64_5.10-product-c2-jdk_beans1, 			\
-    linux_i586_2.6-product-{c1|c2}-jdk_beans1, 			\
-    linux_x64_2.6-product-c2-jdk_beans1, 			\
-    windows_i586_5.1-product-c1-jdk_beans1, 			\
-    windows_x64_5.2-product-c2-jdk_beans1, 			\
-    								\
-    solaris_sparc_5.10-product-c1-jdk_io, 			\
-    solaris_sparcv9_5.10-product-c2-jdk_io, 			\
-    solaris_i586_5.10-product-c1-jdk_io, 			\
-    solaris_x64_5.10-product-c2-jdk_io, 			\
-    linux_i586_2.6-product-{c1|c2}-jdk_io, 			\
-    linux_x64_2.6-product-c2-jdk_io, 				\
-    windows_i586_5.1-product-c1-jdk_io, 			\
-    windows_x64_5.2-product-c2-jdk_io, 				\
-    								\
-    solaris_sparc_5.10-product-c1-jdk_jigsaw,                   \
-    solaris_sparcv9_5.10-product-c2-jdk_jigsaw,                 \
-    solaris_i586_5.10-product-c1-jdk_jigsaw,                    \
-    solaris_x64_5.10-product-c2-jdk_jigsaw,                     \
-    linux_i586_2.6-product-{c1|c2}-jdk_jigsaw,                  \
-    linux_x64_2.6-product-c2-jdk_jigsaw,                        \
-    windows_i586_5.1-product-c1-jdk_jigsaw, 			\
-    windows_x64_5.2-product-c2-jdk_jigsaw                       \
-                                                                \
-    solaris_sparc_5.10-product-c1-jdk_lang, 			\
-    solaris_sparcv9_5.10-product-c2-jdk_lang, 			\
-    solaris_i586_5.10-product-c1-jdk_lang, 			\
-    solaris_x64_5.10-product-c2-jdk_lang, 			\
-    linux_i586_2.6-product-{c1|c2}-jdk_lang, 			\
-    linux_x64_2.6-product-c2-jdk_lang, 				\
-    windows_i586_5.1-product-c1-jdk_lang, 			\
-    windows_x64_5.2-product-c2-jdk_lang, 			\
-    								\
-    solaris_sparc_5.10-product-c1-jdk_math, 			\
-    solaris_sparcv9_5.10-product-c2-jdk_math, 			\
-    solaris_i586_5.10-product-c1-jdk_math, 			\
-    solaris_x64_5.10-product-c2-jdk_math, 			\
-    linux_i586_2.6-product-{c1|c2}-jdk_math, 			\
-    linux_x64_2.6-product-c2-jdk_math, 				\
-    windows_i586_5.1-product-c1-jdk_math, 			\
-    windows_x64_5.2-product-c2-jdk_math, 			\
-    								\
-    solaris_sparc_5.10-product-c1-jdk_misc, 			\
-    solaris_sparcv9_5.10-product-c2-jdk_misc, 			\
-    solaris_i586_5.10-product-c1-jdk_misc, 			\
-    solaris_x64_5.10-product-c2-jdk_misc, 			\
-    linux_i586_2.6-product-{c1|c2}-jdk_misc, 			\
-    linux_x64_2.6-product-c2-jdk_misc, 				\
-    windows_i586_5.1-product-c1-jdk_misc, 			\
-    windows_x64_5.2-product-c2-jdk_misc, 			\
-    								\
-    solaris_sparc_5.10-product-c1-jdk_net, 			\
-    solaris_sparcv9_5.10-product-c2-jdk_net, 			\
-    solaris_i586_5.10-product-c1-jdk_net, 			\
-    solaris_x64_5.10-product-c2-jdk_net, 			\
-    linux_i586_2.6-product-{c1|c2}-jdk_net, 			\
-    linux_x64_2.6-product-c2-jdk_net, 				\
-    windows_i586_5.1-product-c1-jdk_net, 			\
-    windows_x64_5.2-product-c2-jdk_net, 			\
-    								\
-    solaris_sparc_5.10-product-c1-jdk_nio1, 			\
-    solaris_sparcv9_5.10-product-c2-jdk_nio1, 			\
-    solaris_i586_5.10-product-c1-jdk_nio1, 			\
-    solaris_x64_5.10-product-c2-jdk_nio1, 			\
-    linux_i586_2.6-product-{c1|c2}-jdk_nio1, 			\
-    linux_x64_2.6-product-c2-jdk_nio1, 				\
-    windows_i586_5.1-product-c1-jdk_nio1, 			\
-    windows_x64_5.2-product-c2-jdk_nio1, 			\
-    								\
-    solaris_sparc_5.10-product-c1-jdk_nio2, 			\
-    solaris_sparcv9_5.10-product-c2-jdk_nio2, 			\
-    solaris_i586_5.10-product-c1-jdk_nio2, 			\
-    solaris_x64_5.10-product-c2-jdk_nio2, 			\
-    linux_i586_2.6-product-{c1|c2}-jdk_nio2, 			\
-    linux_x64_2.6-product-c2-jdk_nio2, 				\
-    windows_i586_5.1-product-c1-jdk_nio2, 			\
-    windows_x64_5.2-product-c2-jdk_nio2, 			\
-    								\
-    solaris_sparc_5.10-product-c1-jdk_nio3, 			\
-    solaris_sparcv9_5.10-product-c2-jdk_nio3, 			\
-    solaris_i586_5.10-product-c1-jdk_nio3, 			\
-    solaris_x64_5.10-product-c2-jdk_nio3, 			\
-    linux_i586_2.6-product-{c1|c2}-jdk_nio3, 			\
-    linux_x64_2.6-product-c2-jdk_nio3, 				\
-    windows_i586_5.1-product-c1-jdk_nio3, 			\
-    windows_x64_5.2-product-c2-jdk_nio3, 			\
-    								\
-    solaris_sparc_5.10-product-c1-jdk_security1, 		\
-    solaris_sparcv9_5.10-product-c2-jdk_security1, 		\
-    solaris_i586_5.10-product-c1-jdk_security1, 		\
-    solaris_x64_5.10-product-c2-jdk_security1, 			\
-    linux_i586_2.6-product-{c1|c2}-jdk_security1, 		\
-    linux_x64_2.6-product-c2-jdk_security1, 			\
-    windows_i586_5.1-product-c1-jdk_security1, 			\
-    windows_x64_5.2-product-c2-jdk_security1, 			\
-    								\
-    solaris_sparc_5.10-product-c1-jdk_text, 			\
-    solaris_sparcv9_5.10-product-c2-jdk_text, 			\
-    solaris_i586_5.10-product-c1-jdk_text, 			\
-    solaris_x64_5.10-product-c2-jdk_text, 			\
-    linux_i586_2.6-product-{c1|c2}-jdk_text, 			\
-    linux_x64_2.6-product-c2-jdk_text, 				\
-    windows_i586_5.1-product-c1-jdk_text, 			\
-    windows_x64_5.2-product-c2-jdk_text, 			\
-    								\
-    solaris_sparc_5.10-product-c1-jdk_tools1, 			\
-    solaris_sparcv9_5.10-product-c2-jdk_tools1, 		\
-    solaris_i586_5.10-product-c1-jdk_tools1, 			\
-    solaris_x64_5.10-product-c2-jdk_tools1, 			\
-    linux_i586_2.6-product-{c1|c2}-jdk_tools1, 			\
-    linux_x64_2.6-product-c2-jdk_tools1, 			\
-    windows_i586_5.1-product-c1-jdk_tools1, 			\
-    windows_x64_5.2-product-c2-jdk_tools1, 			\
-    								\
-    solaris_sparc_5.10-product-c1-jdk_util, 			\
-    solaris_sparcv9_5.10-product-c2-jdk_util, 			\
-    solaris_i586_5.10-product-c1-jdk_util, 			\
-    solaris_x64_5.10-product-c2-jdk_util, 			\
-    linux_i586_2.6-product-{c1|c2}-jdk_util, 			\
-    linux_x64_2.6-product-c2-jdk_util, 				\
-    windows_i586_5.1-product-c1-jdk_util, 			\
-    windows_x64_5.2-product-c2-jdk_util
->>>>>>> 2acbcfc2
 
 # All jdk test targets (testset=all)
 jprt.make.rule.all.test.targets=    				\
