#
# Copyright (c) 1998, 2010, Oracle and/or its affiliates. All rights reserved.
# DO NOT ALTER OR REMOVE COPYRIGHT NOTICES OR THIS FILE HEADER.
#
# This code is free software; you can redistribute it and/or modify it
# under the terms of the GNU General Public License version 2 only, as
# published by the Free Software Foundation.  Oracle designates this
# particular file as subject to the "Classpath" exception as provided
# by Oracle in the LICENSE file that accompanied this code.
#
# This code is distributed in the hope that it will be useful, but WITHOUT
# ANY WARRANTY; without even the implied warranty of MERCHANTABILITY or
# FITNESS FOR A PARTICULAR PURPOSE.  See the GNU General Public License
# version 2 for more details (a copy is included in the LICENSE file that
# accompanied this code).
#
# You should have received a copy of the GNU General Public License version
# 2 along with this work; if not, write to the Free Software Foundation,
# Inc., 51 Franklin St, Fifth Floor, Boston, MA 02110-1301 USA.
#
# Please contact Oracle, 500 Oracle Parkway, Redwood Shores, CA 94065 USA
# or visit www.oracle.com if you need additional information or have any
# questions.
#

#
# Makefile for building the JDI back-end implementation
#

BUILDDIR = ../../..
<<<<<<< HEAD
=======
MODULE  = jdwp
>>>>>>> db5debc7
LIBRARY = dt_socket
PRODUCT = jbug

# Mapfile only used on Solaris/Linux
FILES_m = mapfile-vers

include $(BUILDDIR)/common/Defs.gmk

ifeq ($(PLATFORM), linux)
  OTHER_LDLIBS += $(LIBNSL) $(LIBSOCKET) -lpthread
endif

ifeq ($(PLATFORM), solaris)
  OTHER_LDLIBS += $(LIBNSL) $(LIBSOCKET)
endif

ifeq ($(PLATFORM), windows)
  OTHER_LDLIBS += ws2_32.lib
endif

OTHER_INCLUDES = -I$(INCLUDEDIR) -I$(PLATFORM_INCLUDE) \
                 -I$(SHARE_SRC)/transport/export \
                 -I$(SHARE_SRC)/transport/socket \
                 -I$(PLATFORM_SRC)/transport/socket \
                 -I$(SHARE_SRC)/back/export \
                 -I$(PLATFORM_SRC)/back

#
# Files to compile.
#
FILES_c = \
        socketTransport.c \
        socket_md.c

# Use the mapfile-vers (See the mapfile located with this Makefile)
ifdef FILES_m
  include $(BUILDDIR)/common/Mapfile-vers.gmk
endif

#
# Rules.
#
include $(BUILDDIR)/common/Library.gmk

# We don't want to link against -ljava
JAVALIB=

# Add -export options to explicitly spell exported symbols
ifeq ($(PLATFORM), windows)
  OTHER_LCF += -export:jdwpTransport_OnLoad
endif

#
# Add to ambient vpath so we pick up the library files
#
vpath %.c $(SHARE_SRC)/transport/socket:$(PLATFORM_SRC)/transport/socket<|MERGE_RESOLUTION|>--- conflicted
+++ resolved
@@ -28,10 +28,7 @@
 #
 
 BUILDDIR = ../../..
-<<<<<<< HEAD
-=======
 MODULE  = jdwp
->>>>>>> db5debc7
 LIBRARY = dt_socket
 PRODUCT = jbug
 
