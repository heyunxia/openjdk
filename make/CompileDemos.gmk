#
# Copyright (c) 2011, 2014, Oracle and/or its affiliates. All rights reserved.
# DO NOT ALTER OR REMOVE COPYRIGHT NOTICES OR THIS FILE HEADER.
#
# This code is free software; you can redistribute it and/or modify it
# under the terms of the GNU General Public License version 2 only, as
# published by the Free Software Foundation.  Oracle designates this
# particular file as subject to the "Classpath" exception as provided
# by Oracle in the LICENSE file that accompanied this code.
#
# This code is distributed in the hope that it will be useful, but WITHOUT
# ANY WARRANTY; without even the implied warranty of MERCHANTABILITY or
# FITNESS FOR A PARTICULAR PURPOSE.  See the GNU General Public License
# version 2 for more details (a copy is included in the LICENSE file that
# accompanied this code).
#
# You should have received a copy of the GNU General Public License version
# 2 along with this work; if not, write to the Free Software Foundation,
# Inc., 51 Franklin St, Fifth Floor, Boston, MA 02110-1301 USA.
#
# Please contact Oracle, 500 Oracle Parkway, Redwood Shores, CA 94065 USA
# or visit www.oracle.com if you need additional information or have any
# questions.
#

default: all

include $(SPEC)
include MakeBase.gmk
include JavaCompilation.gmk
include NativeCompilation.gmk

# Setup the java compilers for the JDK build.
include Setup.gmk

# Prepare the find cache.
$(eval $(call FillCacheFind, $(JDK_TOPDIR)/src))

# Append demo goals to this variable.
BUILD_DEMOS =

# The demo structure and contents should really be cleaned up.
# Now every other demo has its own quirks where to put the
# READMEs and other files.

DEMO_SHARE_SRC := $(JDK_TOPDIR)/src/demo/share
DEMO_CLOSED_SHARE_SRC := $(JDK_TOPDIR)/src/closed/demo/share
DEMO_SOLARIS_SRC := $(JDK_TOPDIR)/src/demo/solaris
DEMO_OS_API_SRC := $(JDK_TOPDIR)/src/demo/$(OPENJDK_TARGET_OS_API_DIR)
VERSION_INFO_RESOURCE := $(JDK_TOPDIR)/src/java.base/windows/native/common/version.rc

##################################################################################################

define SetupAppletDemo
  $$(eval $$(call SetupJavaCompilation,BUILD_DEMO_APPLET_$1, \
      SETUP := GENERATE_USINGJDKBYTECODE, \
      SRC := $(JDK_TOPDIR)/src/$3demo/share/applets/$1, \
      BIN := $(JDK_OUTPUTDIR)/demo/applets/$1, \
      COPY := .html .java .xyz .obj .au .gif, \
      DISABLE_SJAVAC := $2))
      BUILD_DEMOS += $$(BUILD_DEMO_APPLET_$1)
endef

ifneq ($(OPENJDK_TARGET_OS), solaris)
  $(eval $(call SetupAppletDemo,ArcTest))
  $(eval $(call SetupAppletDemo,BarChart))
  $(eval $(call SetupAppletDemo,Blink))
  $(eval $(call SetupAppletDemo,CardTest))
  $(eval $(call SetupAppletDemo,Clock))
  $(eval $(call SetupAppletDemo,DitherTest))
  $(eval $(call SetupAppletDemo,DrawTest))
  $(eval $(call SetupAppletDemo,Fractal))
  $(eval $(call SetupAppletDemo,GraphicsTest))
  $(eval $(call SetupAppletDemo,NervousText))
  $(eval $(call SetupAppletDemo,SimpleGraph))
  $(eval $(call SetupAppletDemo,SortDemo))
  $(eval $(call SetupAppletDemo,SpreadSheet))

  ifndef OPENJDK
    $(eval $(call SetupAppletDemo,Animator,,closed/))
    $(eval $(call SetupAppletDemo,GraphLayout,true,closed/))
    $(eval $(call SetupAppletDemo,JumpingBox,,closed/))
    $(eval $(call SetupAppletDemo,TicTacToe,,closed/))
  endif
endif

##################################################################################################

PATTERNS_TO_COPY = .html .txt .properties .js .gif .jpg .theme .data .opt README .c .h .png .ttf .xyz .obj

define SetupDemo
  # Param 1 = Name of the demo
  # Param 2 = Subdirectory of the demo below the demo directory.
  # Param 3 = Additional javac flags.
  # Param 4 = The main class for the jar.
  # Param 5 = Additional source directory.
  # Param 6 = Extra dir below $(JDK_TOPDIR)/src (closed)
  # Param 7 = List of files to copy
  # Param 8 = Base name of jar file. Defaults to $1
  # Param 9 = Exclude list
  # Param 10 = Extra copy patterns
  # Param 11 = Extra manifest attribute
  # Param 12 = Suffix for compiler setup name

  $1_SRC_BASE := $(JDK_TOPDIR)/src/$6demo/share/$2/$1
  # In some demos the source is found in a subdir called src.
  $1_MAIN_SRC := $$(wildcard $$($1_SRC_BASE)/src)
  ifeq ($$($1_MAIN_SRC), )
    $1_MAIN_SRC := $$($1_SRC_BASE)
  endif

  ifneq ($8, )
    $1_JARFILE := $8.jar
  else
    $1_JARFILE := $1.jar
  endif

  ifeq ($(findstring $1,Laffy SwingSet3), )
    $$(eval $$(call SetupJavaCompilation,BUILD_DEMO_$1, \
        SETUP := GENERATE_USINGJDKBYTECODE, \
        ADD_JAVAC_FLAGS := $3, \
        SRC := $$($1_MAIN_SRC) $5, \
        BIN := $(JDK_OUTPUTDIR)/democlasses/$2/$1, \
        COPY := $(PATTERNS_TO_COPY) $(10), \
        JAR := $(JDK_OUTPUTDIR)/demo/$2/$1/$$($1_JARFILE), \
        JARMAIN := $4, \
        MANIFEST := $(JDK_TOPDIR)/make/data/mainmanifest/manifest.mf, \
        EXTRA_MANIFEST_ATTR := $(11), \
        SRCZIP := $(JDK_OUTPUTDIR)/demo/$2/$1/src.zip, \
        EXCLUDE_FILES := $9, \
        DISABLE_SJAVAC := $(12)))

    BUILD_DEMOS += $$(BUILD_DEMO_$1) \
        $(JDK_OUTPUTDIR)/demo/$2/$1/$$($1_JARFILE) \
        $(JDK_OUTPUTDIR)/demo/$2/$1/src.zip
  endif

  # Copy files.
  $1_COPY_TARGETS := $$(patsubst $$($1_SRC_BASE)/%, \
      $(JDK_OUTPUTDIR)/demo/$2/$1/%, \
      $$(wildcard $$(addprefix $$($1_SRC_BASE)/, $7)))
  ifneq ($7, )
    $(JDK_OUTPUTDIR)/demo/$2/$1/%: $$($1_SRC_BASE)/%
	$$(call install-file)
	$(CHMOD) -f ug+w $$@

    BUILD_DEMOS += $$($1_COPY_TARGETS)
  endif

endef

$(eval $(call SetupDemo,CodePointIM,jfc,,CodePointIM,,,*.html))
$(JDK_OUTPUTDIR)/demo/jfc/CodePointIM/_the.services: \
    $(JDK_OUTPUTDIR)/demo/jfc/CodePointIM/CodePointIM.jar \
    $(DEMO_SHARE_SRC)/jfc/CodePointIM/java.awt.im.spi.InputMethodDescriptor
	(cd $(JDK_OUTPUTDIR)/demo/jfc/CodePointIM && \
	$(MKDIR) -p _the.tmp/META-INF/services && \
	$(CP) $(DEMO_SHARE_SRC)/jfc/CodePointIM/java.awt.im.spi.InputMethodDescriptor _the.tmp/META-INF/services && \
	cd _the.tmp && \
	$(JAR) uf $(JDK_OUTPUTDIR)/demo/jfc/CodePointIM/CodePointIM.jar META-INF/services/java.awt.im.spi.InputMethodDescriptor && \
	cd META-INF/services && \
	$(JAR) uf $(JDK_OUTPUTDIR)/demo/jfc/CodePointIM/CodePointIM.jar java.awt.im.spi.InputMethodDescriptor)
	$(RM) -r $(JDK_OUTPUTDIR)/demo/jfc/CodePointIM/_the.tmp
	$(TOUCH) $@

BUILD_DEMOS += $(JDK_OUTPUTDIR)/demo/jfc/CodePointIM/_the.services

ifneq ($(OPENJDK_TARGET_OS), solaris)
  $(eval $(call SetupDemo,MoleculeViewer,applets,,XYZChemModel,,,example*.html *.java))
  $(eval $(call SetupDemo,WireFrame,applets,,ThreeD,,,example*.html *.java))
  $(eval $(call SetupDemo,SwingApplet,jfc,,SwingApplet,,,README* *.html))
endif
$(eval $(call SetupDemo,FileChooserDemo,jfc,,FileChooserDemo,,,README*))
$(eval $(call SetupDemo,Font2DTest,jfc,,Font2DTest,,,*.html *.txt))
$(eval $(call SetupDemo,Metalworks,jfc,,Metalworks,,,README*))
$(eval $(call SetupDemo,Notepad,jfc,,Notepad,,,README*))
$(eval $(call SetupDemo,SampleTree,jfc,,SampleTree,,,README*))
$(eval $(call SetupDemo,TableExample,jfc,,TableExample,,,README*))
$(eval $(call SetupDemo,TransparentRuler,jfc,,transparentruler.Ruler,,,README*))
$(eval $(call SetupDemo,jconsole-plugin,scripting,,,,,*.xml *.txt,,,,Main-Class: \n))
$(eval $(call SetupDemo,FullThreadDump,management,,FullThreadDump,,,README*))
$(eval $(call SetupDemo,JTop,management,,JTop,,,README*))
$(eval $(call SetupDemo,MemoryMonitor,management,,MemoryMonitor,,,README*))
$(eval $(call SetupDemo,VerboseGC,management,,VerboseGC,,,README*))

ifndef OPENJDK
  $(eval $(call SetupDemo,Laffy,jfc,,,,closed/,*))
  $(eval $(call SetupDemo,SwingSet3,jfc,,,,closed/,*))

  $(eval $(call SetupDemo,Java2D,jfc,,java2d.Java2Demo,,closed/,*.html README*,Java2Demo))
  $(eval $(call SetupDemo,Stylepad,jfc,,Stylepad, \
  $(DEMO_SHARE_SRC)/jfc/Notepad,closed/,*.txt,,$(DEMO_SHARE_SRC)/jfc/Notepad/README.txt))
  $(eval $(call SetupDemo,SwingSet2,jfc,,SwingSet2,,closed/,README* *.html,,,.java COPYRIGHT, \
      SplashScreen-Image: resources/images/splash.png,true))

  BUILD_DEMOS += $(patsubst $(DEMO_CLOSED_SHARE_SRC)/nbproject/%, \
      $(JDK_OUTPUTDIR)/demo/nbproject/%, \
      $(call CacheFind, $(DEMO_CLOSED_SHARE_SRC)/nbproject))

  $(JDK_OUTPUTDIR)/demo/nbproject/%: $(DEMO_CLOSED_SHARE_SRC)/nbproject/%
	$(call install-file)
	$(CHMOD) -f ug+w $@
endif

##################################################################################################

# In the old makefiles, j2dbench was not compiled.
#$(eval $(call SetupDemo,J2DBench, java2d, /src, , j2dbench/J2DBench))

# JVMTI demos are a bit strange and share some files, but be careful the
# shared files are just the *.c and *.h files, not the README or sample
# makefiles. So we always exclude the README.txt and sample.makefile.txt
# from the extra sources.
define SetupJVMTIDemo
  # Param 1 = Name of the demo
  # Param 2 = add these directories to the includes, default is agent_util
  # Param 3 = extra CFLAGS
  # Param 4 = C or C++ (defaults to C)
  # Param 5 = libs for posix
  # Param 6 = libs for windows
  # Param 7 = libs for solaris
  # Param 8 = libs for linux
  # Param 9 = extra directories with required sources
  BUILD_DEMO_JVMTI_$1_EXTRA_SRC := \
      $$(wildcard $(DEMO_OS_API_SRC)/jvmti/$1) \
      $$(wildcard $$(addprefix $(DEMO_SHARE_SRC)/jvmti/, $2)) \
      $9
  BUILD_DEMO_JVMTI_$1_EXTRA_SRC_EXCLUDE := \
      $$(wildcard $$(patsubst %, $(DEMO_SHARE_SRC)/jvmti/%/README.txt, $2)) \
      $$(wildcard $$(patsubst %, $(DEMO_SHARE_SRC)/jvmti/%/sample.makefile.txt, $2))
  BUILD_DEMO_JVMTI_$1_EXTRA_INC := $$(addprefix -I, $$(BUILD_DEMO_JVMTI_$1_EXTRA_SRC))
  BUILD_DEMO_JVMTI_$1_LANG := C
  ifneq (, $4)
    BUILD_DEMO_JVMTI_$1_LANG := $4
  endif
  ifeq (C++, $4)
    $1_EXTRA_CXX := $(LDFLAGS_CXX_JDK) $(LIBCXX)
  endif

  $1_CXXFLAGS := $(CXXFLAGS_JDKLIB) -I$(DEMO_SHARE_SRC)/jvmti/$1 \
      $$(BUILD_DEMO_JVMTI_$1_EXTRA_INC) $3 \
      $(CXXFLAGS_DEBUG_SYMBOLS)
  ifeq ($1-$(OPENJDK_TARGET_CPU_ARCH), waiters-sparc)
    $1_FILTER := -xregs=no%appl
    $1_CXXFLAGS := $$(filter-out $$($1_FILTER), $$($1_CXXFLAGS))
  endif

  # Workaround for CFLAGS_JDKLIB containing ',' on solaris. If this is added as 'CFLAGS' to the
  # eval call below, the comma gets expanded too early.
  BUILD_DEMO_JVMTI_$1_CFLAGS := $(CFLAGS_JDKLIB) $(CFLAGS_DEBUG_SYMBOLS) \
      -I$(DEMO_SHARE_SRC)/jvmti/$1 $$(BUILD_DEMO_JVMTI_$1_EXTRA_INC) $3

  # Remove the -incremental:no setting to get .ilk-files like in the old build.
  $$(eval $$(call SetupNativeCompilation,BUILD_DEMO_JVMTI_$1, \
      SRC := $(DEMO_SHARE_SRC)/jvmti/$1 $$(BUILD_DEMO_JVMTI_$1_EXTRA_SRC), \
      LANG := $$(BUILD_DEMO_JVMTI_$1_LANG), \
      OPTIMIZATION := LOW, \
      CXXFLAGS := $$($1_CXXFLAGS), \
      LDFLAGS := $(filter-out -incremental:no -opt:ref, $(LDFLAGS_JDKLIB)), \
      LDFLAGS_macosx := $(call SET_EXECUTABLE_ORIGIN), \
      LDFLAGS_SUFFIX := $$($1_EXTRA_CXX), \
      LDFLAGS_SUFFIX_posix := $5, \
      LDFLAGS_SUFFIX_windows := $6, \
      LDFLAGS_SUFFIX_solaris := $7 -lc, \
      LDFLAGS_SUFFIX_linux := $8, \
      VERSIONINFO_RESOURCE := $(VERSION_INFO_RESOURCE), \
      RC_FLAGS := $$(RC_FLAGS) \
          -D "JDK_FNAME=$1.dll" \
          -D "JDK_INTERNAL_NAME=$1" \
          -D "JDK_FTYPE=0x2L", \
      OBJECT_DIR := $(JDK_OUTPUTDIR)/demoobjs/jvmti/$1, \
      OUTPUT_DIR := $(JDK_OUTPUTDIR)/demo/jvmti/$1/lib, \
      LIBRARY := $1))

  $$(eval $$(call SetupZipArchive,BUILD_DEMO_JVMTI_SRC_$1, \
      SRC := $(DEMO_SHARE_SRC)/jvmti/$1 $$(BUILD_DEMO_JVMTI_$1_EXTRA_SRC), \
      EXCLUDE_FILES := $$(BUILD_DEMO_JVMTI_$1_EXTRA_SRC_EXCLUDE), \
      ZIP := $(JDK_OUTPUTDIR)/demo/jvmti/$1/src.zip))

  $(JDK_OUTPUTDIR)/demo/jvmti/$1/README.txt: $(DEMO_SHARE_SRC)/jvmti/$1/README.txt
	$$(call install-file)
	$(CHMOD) -f ug+w $$@

  ifneq (, $$(wildcard $(DEMO_SHARE_SRC)/jvmti/$1/*.java))
    $$(eval $$(call SetupJavaCompilation,BUILD_DEMO_JVMTI_$1_JAVA, \
        SETUP := GENERATE_USINGJDKBYTECODE, \
        SRC := $(DEMO_SHARE_SRC)/jvmti/$1, \
        BIN := $(JDK_OUTPUTDIR)/democlasses/jvmti/$1, \
        COPY := $(PATTERNS_TO_COPY), \
        JAR := $(JDK_OUTPUTDIR)/demo/jvmti/$1/$1.jar, \
        EXTRA_MANIFEST_ATTR := Main-Class: \n, \
        MANIFEST := $(JDK_TOPDIR)/make/data/mainmanifest/manifest.mf))

    BUILD_DEMOS += $(JDK_OUTPUTDIR)/demo/jvmti/$1/$1.jar
  endif

  BUILD_DEMOS += $$(BUILD_DEMO_JVMTI_$1) \
      $(JDK_OUTPUTDIR)/demo/jvmti/$1/src.zip \
      $(JDK_OUTPUTDIR)/demo/jvmti/$1/README.txt

  ifeq ($(OPENJDK_TARGET_OS), windows)
    # These files normally end up in OBJECT_DIR but for demos they
    # are supposed to be included in the distro.
    $(JDK_OUTPUTDIR)/demo/jvmti/$1/lib/$1.lib: $$(BUILD_DEMO_JVMTI_$1)
	$(CP) $(JDK_OUTPUTDIR)/demoobjs/jvmti/$1/$1.lib $$@

    $(JDK_OUTPUTDIR)/demo/jvmti/$1/lib/$1.exp: $$(BUILD_DEMO_JVMTI_$1)
	$(CP) $(JDK_OUTPUTDIR)/demoobjs/jvmti/$1/$1.exp $$@

    BUILD_DEMOS += $(JDK_OUTPUTDIR)/demo/jvmti/$1/lib/$1.lib \
        $(JDK_OUTPUTDIR)/demo/jvmti/$1/lib/$1.exp
  endif
endef

$(eval $(call SetupJVMTIDemo,compiledMethodLoad, agent_util))
$(eval $(call SetupJVMTIDemo,gctest, agent_util))
$(eval $(call SetupJVMTIDemo,heapTracker, agent_util java_crw_demo))
$(eval $(call SetupJVMTIDemo,heapViewer, agent_util))

# On AIX, hprof requires 'dladdr' from src/aix/porting/porting_aix.cpp
BUILD_LIBHPROF_AIX_EXTRA_SRC :=
BUILD_LIBHPROF_AIX_EXTRA_CFLAGS :=
ifeq ($(OPENJDK_TARGET_OS), aix)
  BUILD_LIBHPROF_AIX_EXTRA_SRC += $(JDK_TOPDIR)/src/aix/porting
  BUILD_LIBHPROF_AIX_EXTRA_CFLAGS += -I$(JDK_TOPDIR)/src/aix/porting
endif

$(eval $(call SetupJVMTIDemo,hprof, java_crw_demo, \
<<<<<<< HEAD
=======
    -I$(JDK_TOPDIR)/src/jdk.base/share/native/libnpt \
    -I$(JDK_TOPDIR)/src/jdk.base/$(OPENJDK_TARGET_OS_API_DIR)/native/libnpt \
>>>>>>> c57cdeb2
    $(BUILD_LIBHPROF_AIX_EXTRA_CFLAGS), C, \
    -ldl, ws2_32.lib winmm.lib, -lsocket -lnsl, -lpthread, $(BUILD_LIBHPROF_AIX_EXTRA_SRC)))

$(eval $(call SetupJVMTIDemo,minst, agent_util java_crw_demo))
$(eval $(call SetupJVMTIDemo,mtrace, agent_util java_crw_demo))
$(eval $(call SetupJVMTIDemo,waiters, agent_util, , C++))
$(eval $(call SetupJVMTIDemo,versionCheck, agent_util))

##################################################################################################

$(JDK_OUTPUTDIR)/demo/jpda/com/sun/tools/example/README: \
    $(JDK_TOPDIR)/src/demo/share/jpda/com/sun/tools/example/README
	$(call install-file)
	$(CHMOD) -f ug+w $@

$(eval $(call SetupArchive,JPDA_JAR, \
    $(JDK_OUTPUTDIR)/demo/jpda/com/sun/tools/example/README, \
    SRCS := $(JDK_TOPDIR)/src/demo/share/jpda \
        $(JDK_TOPDIR)/src/jdk.jdi/share/classes \
        $(JDK_OUTPUTDIR)/demo/jpda/com/sun/tools/example, \
    INCLUDES := com/sun/tools/example README, \
    SUFFIXES := .java .html .jj README, \
    JAR := $(JDK_OUTPUTDIR)/demo/jpda/examples.jar, \
    MANIFEST := $(JDK_TOPDIR)/make/data/mainmanifest/manifest.mf, \
    EXTRA_MANIFEST_ATTR := Main-Class:$$(SPACE), \
    SKIP_METAINF := true))

$(eval $(call SetupZipArchive,JPDA_ZIP, \
    SRC := $(JDK_TOPDIR)/src/demo/share/jpda \
        $(JDK_TOPDIR)/src/jdk.jdi/share/classes, \
    INCLUDES := com/sun/tools/example, \
    SUFFIXES := .java .html .jj README, \
    ZIP := $(JDK_OUTPUTDIR)/demo/jpda/src.zip))

BUILD_DEMOS += $(JPDA_JAR) $(JPDA_ZIP)

##################################################################################################

$(JDK_OUTPUTDIR)/demo/management/index.html: $(DEMO_SHARE_SRC)/management/index.html
	$(call install-file)
	$(CHMOD) -f ug+w $@

$(JDK_OUTPUTDIR)/demo/jvmti/index.html: $(DEMO_SHARE_SRC)/jvmti/index.html
	$(call install-file)
	$(CHMOD) -f ug+w $@

BUILD_DEMOS += $(JDK_OUTPUTDIR)/demo/management/index.html \
    $(JDK_OUTPUTDIR)/demo/jvmti/index.html

##################################################################################################

# The netbeans project files are copied into the demo directory.
ifeq ($(OPENJDK_TARGET_OS), solaris)
  BUILD_DEMOS += $(patsubst $(DEMO_SHARE_SRC)/nbproject/%, \
    $(JDK_OUTPUTDIR)/demo/nbproject/%, \
    $(filter-out $(DEMO_SHARE_SRC)/nbproject/jfc/SwingApplet%, \
    $(call CacheFind, $(DEMO_SHARE_SRC)/nbproject)))
else
  BUILD_DEMOS += $(patsubst $(DEMO_SHARE_SRC)/nbproject/%, \
    $(JDK_OUTPUTDIR)/demo/nbproject/%, \
    $(call CacheFind, $(DEMO_SHARE_SRC)/nbproject))
endif

$(JDK_OUTPUTDIR)/demo/nbproject/%: $(DEMO_SHARE_SRC)/nbproject/%
	$(call install-file)
	$(CHMOD) -f ug+w $@

##################################################################################################

$(JDK_OUTPUTDIR)/demo/README: $(DEMO_SHARE_SRC)/README
	$(call install-file)

BUILD_DEMOS += $(JDK_OUTPUTDIR)/demo/README

##################################################################################################

ifeq ($(OPENJDK_TARGET_OS), solaris)

  $(JDK_OUTPUTDIR)/democlasses/jni/Poller/%: $(DEMO_SOLARIS_SRC)/jni/Poller/%
	$(call install-file)
	$(CHMOD) -f ug+w $@

  $(JDK_OUTPUTDIR)/demo/jni/Poller/README.txt: $(DEMO_SOLARIS_SRC)/jni/Poller/README.txt
	$(call install-file)
	$(CHMOD) -f ug+w $@

  $(JDK_OUTPUTDIR)/demo/jni/Poller/Poller.jar: \
      $(JDK_OUTPUTDIR)/democlasses/jni/Poller/README.txt $(JDK_OUTPUTDIR)/democlasses/jni/Poller/Poller.c

  $(eval $(call SetupJavaCompilation,BUILD_DEMO_POLLER_JAR, \
      SETUP := GENERATE_USINGJDKBYTECODE, \
      SRC := $(DEMO_SOLARIS_SRC)/jni/Poller, \
      BIN := $(JDK_OUTPUTDIR)/democlasses/jni/Poller, \
      HEADERS := $(JDK_OUTPUTDIR)/democlasses/jni/Poller, \
      JAR := $(JDK_OUTPUTDIR)/demo/jni/Poller/Poller.jar, \
      MANIFEST := $(JDK_TOPDIR)/make/data/mainmanifest/manifest.mf, \
      SRCZIP := $(JDK_OUTPUTDIR)/demo/jni/Poller/src.zip, \
      COPY := README.txt Poller.c, \
      JARMAIN := Client))



  BUILD_DEMOS += $(JDK_OUTPUTDIR)/demo/jni/Poller/Poller.jar $(JDK_OUTPUTDIR)/demo/jni/Poller/src.zip \
      $(JDK_OUTPUTDIR)/demo/jni/Poller/README.txt

  $(eval $(call SetupNativeCompilation,BUILD_LIBPOLLER, \
      SRC := $(DEMO_SOLARIS_SRC)/jni/Poller, \
      LANG := C, \
      OPTIMIZATION := LOW, \
      CFLAGS := $(CFLAGS_JDKLIB) $(SHARED_LIBRARY_FLAGS) \
          -I$(JDK_OUTPUTDIR)/democlasses/jni/Poller, \
      LDFLAGS := $(LDFLAGS_JDKLIB), \
      LDFLAGS_SUFFIX_solaris := -lc, \
      OBJECT_DIR := $(JDK_OUTPUTDIR)/demoobjs/jni/Poller, \
      OUTPUT_DIR := $(JDK_OUTPUTDIR)/demoobjs, \
      LIBRARY := Poller))

  #
  # We can only compile native code after jar has been build (since we depend on generated .h files)
  #
  $(JDK_OUTPUTDIR)/demoobjs/jni/Poller/Poller.o: $(JDK_OUTPUTDIR)/demo/jni/Poller/Poller.jar

  $(JDK_OUTPUTDIR)/demo/jni/Poller/lib/$(LIBRARY_PREFIX)Poller$(SHARED_LIBRARY_SUFFIX): \
      $(JDK_OUTPUTDIR)/demoobjs/$(LIBRARY_PREFIX)Poller$(SHARED_LIBRARY_SUFFIX)
	$(call install-file)

  BUILD_DEMOS += $(JDK_OUTPUTDIR)/demo/jni/Poller/lib/$(LIBRARY_PREFIX)Poller$(SHARED_LIBRARY_SUFFIX)

endif

##################################################################################################

ifndef OPENJDK
  DB_ZIP_DIR := $(wildcard $(JDK_TOPDIR)/src/closed/db)
  DB_DEMO_ZIPFILE := $(wildcard $(DB_ZIP_DIR)/*.zip)

  $(JDK_OUTPUTDIR)/demo/_the.db.unzipped: $(DB_DEMO_ZIPFILE)
	$(MKDIR) -p $(@D)
	$(RM) -r $(JDK_OUTPUTDIR)/demo/db $(JDK_OUTPUTDIR)/demo/demo
	$(CD) $(JDK_OUTPUTDIR)/demo && $(UNZIP) -q -o $<
	$(MV) $(JDK_OUTPUTDIR)/demo/db-derby-*-bin/demo $(JDK_OUTPUTDIR)/demo/db
	$(CD) $(JDK_OUTPUTDIR)/demo && $(RM) -r db-derby-*-bin
	$(TOUCH) $@

  # Copy this after the unzip above to avoid race with directory creation and mv command.
  $(JDK_OUTPUTDIR)/demo/db/README-JDK-DEMOS.html: \
      $(DB_ZIP_DIR)/README-JDK-DEMOS.html \
      | $(JDK_OUTPUTDIR)/demo/_the.db.unzipped
	$(MKDIR) -p $(@D)
	$(CAT) $< | $(SED) "s/XXXX/$(shell cat $(DB_ZIP_DIR)/COPYRIGHTYEAR)/" > $@

  BUILD_DEMOS += $(JDK_OUTPUTDIR)/demo/_the.db.unzipped $(JDK_OUTPUTDIR)/demo/db/README-JDK-DEMOS.html
endif

##################################################################################################

all: $(BUILD_DEMOS)

.PHONY: all<|MERGE_RESOLUTION|>--- conflicted
+++ resolved
@@ -326,11 +326,6 @@
 endif
 
 $(eval $(call SetupJVMTIDemo,hprof, java_crw_demo, \
-<<<<<<< HEAD
-=======
-    -I$(JDK_TOPDIR)/src/jdk.base/share/native/libnpt \
-    -I$(JDK_TOPDIR)/src/jdk.base/$(OPENJDK_TARGET_OS_API_DIR)/native/libnpt \
->>>>>>> c57cdeb2
     $(BUILD_LIBHPROF_AIX_EXTRA_CFLAGS), C, \
     -ldl, ws2_32.lib winmm.lib, -lsocket -lnsl, -lpthread, $(BUILD_LIBHPROF_AIX_EXTRA_SRC)))
 
