--- conflicted
+++ resolved
@@ -203,15 +203,9 @@
     <target name="javadoc-javac" depends="build-javac,-def-javadoc-tool">
         <javadoc-tool name="javac" includes="${javac.includes}" options="${javadoc.jls3.option}"/>
     </target>
-<<<<<<< HEAD
-
-    <target name="jtreg-javac" depends="build-javac,-def-jtreg">
+
+    <target name="jtreg-javac" depends="build-javac,build-javap,-def-jtreg">
         <jtreg-tool name="javac" tests="${javac.tests}"/>
-=======
-    
-    <target name="jtreg-javac" depends="build-javac,build-javap,-def-jtreg">
-        <jtreg-tool name="javac" samevm="true" tests="${javac.tests}"/>
->>>>>>> a69ee8a6
     </target>
 
     <target name="findbugs-javac" depends="build-javac,-def-findbugs">
