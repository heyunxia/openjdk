<?xml version="1.0" encoding="UTF-8"?>
<!--
 Copyright (c) 2007, 2009, Oracle and/or its affiliates. All rights reserved.
 DO NOT ALTER OR REMOVE COPYRIGHT NOTICES OR THIS FILE HEADER.

 This code is free software; you can redistribute it and/or modify it
 under the terms of the GNU General Public License version 2 only, as
 published by the Free Software Foundation.  Oracle designates this
 particular file as subject to the "Classpath" exception as provided
 by Oracle in the LICENSE file that accompanied this code.

 This code is distributed in the hope that it will be useful, but WITHOUT
 ANY WARRANTY; without even the implied warranty of MERCHANTABILITY or
 FITNESS FOR A PARTICULAR PURPOSE.  See the GNU General Public License
 version 2 for more details (a copy is included in the LICENSE file that
 accompanied this code).

 You should have received a copy of the GNU General Public License version
 2 along with this work; if not, write to the Free Software Foundation,
 Inc., 51 Franklin St, Fifth Floor, Boston, MA 02110-1301 USA.

 Please contact Oracle, 500 Oracle Parkway, Redwood Shores, CA 94065 USA
 or visit www.oracle.com if you need additional information or have any
 questions.
-->

<!--
 This is the main build file for the complete langtools repository.
 It is used when building JDK (in which case it is invoked from the
 Makefile), and it can be used when working on the tools themselves,
 in an IDE such as NetBeans.

 External dependencies are specified via properties. These can be given
 on the command line, or by providing a local build.properties file.
 (They can also be edited into make/build.properties, although that is not
 recommended.)  At a minimum, boot.java.home must be set to the installed
 location of the version of JDK used to build this repository. Additional
 properties may be required, depending on the targets that are built.
 For example, to run any of the jtreg tests you must set jtreg.home,
 to run findbugs on the code you must set findbugs.home, and so on.

 For the most part, javac can be built using the previous version of JDK.
 However, a small number of javac files require access to the latest JDK,
 which may not yet have been compiled. To compile these files, you can do
 one of the following:
 - Set boot.java.home to a recent build of the latest version of JDK.
 - Set import.jdk to either a recent build (containing jre/lib/rt.jar)
   or to jdk source repository.  In the latter case, stub files will
   automatically be generated and used for the required API, to avoid
   unnecessary compilation of the source repository.
 If you do neither, the relevant files will not be built.

 The main build happens in two phases:
 - First, javac and other tools as needed are built using ${boot.java.home}.
   (This implies a constraint on the source code that they can be compiled
   with the previous version of JDK.
 - Second, all required classes are compiled with the latest javac, created
   in the previous step.
 The first phase is called the bootstrap phase. All targets, properties and
 tasks that are specific to that phase have "bootstrap" in their name.

 For more details on the JDK build, see
    http://blogs.sun.com/kto/entry/anatomy_of_the_jdk_build
    http://openjdk.java.net/groups/build/
 For more details on the stub generator, see
    http://blogs.sun.com/jjg/entry/building_javac_for_jdk7

 Internal details ...

 Interim build products are created in the build/ directory.
 Final build products are created in the dist/ directory.
 When building JDK, the dist/directory will contain:
 - A bootstrap compiler suitable for running with ${boot.java.home}
   suitable for compiling downstream parts of JDK
 - Source files and class files for inclusion in the JDK being built
 When building standalone, the dist/directory will contain:
 - Separate jar files for each of the separate langtools components
 - Simple scripts to invoke the tools by executing the corresponding
   jar files.
 These jar files and scripts are "for developer use only".

 This file is organized into sections as follows:
 - global property definitions
 - general top level targets
 - general diagnostic/debugging targets
 - groups of targets for each tool: javac, javadoc, doclets, javah, javap, apt
    Within each group, the following targets are provided, where applicable
      build-bootstrap-TOOL      build the bootstrap version of the tool
      build-classes-TOOL        build the classes for the tool
      build-TOOL                build the jar file and script for the tool
      jtreg-TOOL                build the tool and run the appropriate tests
      findbugs-TOOL             run findbugs on the tool's source oode
      TOOL                      build the tool, run the tests, and run findbugs
 - utility definitions
 -->

<project name="langtools" default="build" basedir="..">
    <!--
    **** Global property definitions.
    -->

    <!-- Force full debuginfo for javac if the debug.classfiles
    property is set.  This must be BEFORE the include of
    build.properties because it sets javac.debuglevel.  -->
    <condition property="javac.debuglevel" value="source,lines,vars">
        <equals arg1="${debug.classfiles}" arg2="true"/>
    </condition>

    <!-- The following locations can be used to override default property values. -->

    <!-- Use this location for customizations specific to this instance of this workspace -->
    <property file="build.properties"/>

    <!-- Use this location for customizations common to all OpenJDK langtools workspaces -->
    <property file="${user.home}/.openjdk/${ant.project.name}-build.properties"/>

    <!-- Use this location for customizations common to all OpenJDK workspaces -->
    <property file="${user.home}/.openjdk/build.properties"/>

    <!-- Convenient shorthands for standard locations within the workspace. -->
    <property name="build.dir" location="build"/>
    <property name="build.bootstrap.dir" location="${build.dir}/bootstrap"/>
    <property name="build.bootstrap.lib.dir" location="${build.dir}/bootstrap/lib"/>
    <property name="build.coverage.dir" location="${build.dir}/coverage"/>
    <property name="build.classes.dir" location="${build.dir}/classes"/>
    <property name="build.gensrc.dir" location="${build.dir}/gensrc"/>
    <property name="build.genstubs.dir" location="${build.dir}/genstubs"/>
    <property name="build.javadoc.dir" location="${build.dir}/javadoc"/>
    <property name="build.jtreg.dir" location="${build.dir}/jtreg"/>
    <property name="build.modules.dir" location="${build.dir}/modules"/>
    <property name="build.toolclasses.dir" location="${build.dir}/toolclasses"/>
    <property name="dist.dir" location="dist"/>
    <property name="dist.bin.dir" location="${dist.dir}/bin"/>
    <property name="dist.coverage.dir" location="${dist.dir}/coverage"/>
    <property name="dist.findbugs.dir" location="${dist.dir}/findbugs"/>
    <property name="dist.lib.dir" location="${dist.dir}/lib"/>
    <property name="make.dir" location="make"/>
    <property name="make.tools.dir" location="${make.dir}/tools"/>
    <property name="src.dir" location="src"/>
    <property name="src.bin.dir" location="${src.dir}/share/bin"/>
    <property name="src.classes.dir" location="${src.dir}/share/classes"/>
    <property name="test.dir" location="test"/>

    <!-- java.marker is set to a marker file to check for within a Java install dir.
         The best file to check for across Solaris/Linux/Windows/MacOS is one of the
         executables; regrettably, that is OS-specific. -->
    <condition property="java.marker" value="bin/java">
        <os family="unix"/>
    </condition>
    <condition property="java.marker" value="bin/java.exe">
        <os family="windows"/>
    </condition>

    <!-- Standard property values, if not overriden by earlier settings. -->
    <property file="${make.dir}/build.properties"/>


    <!-- Characteristics of boot.java.home. -->

    <!-- If ${boot.java.home} is a modular image, then we need to build modules
         during the bootstrap phase for use in the second phase. -->
    <condition property="boot.java.provides.modules">
        <available file="${boot.java.home}/lib/modules/%jigsaw-library" type="file"/>
    </condition>

    <!-- If ${boot.java.home} contains the latest JDK API, we don't need to generate stubs
         in order to compile the javac files that use the latest API. -->
    <condition property="boot.java.provides.latest.jdk">
        <or>
            <isset property="boot.java.provides.modules"/>
            <available
                ignoresystemclasses="true"
                classpath="${boot.java.home}/jre/lib/rt.jar" classname="java.nio.file.Path"/>
        </or>
    </condition>


    <!-- Characteristics of target.java.home (if set). -->

    <!-- If ${target.java.home} is a modular image, then we need to generate modules
         in the second phase for use by the langtools launcher scripts. -->
    <condition property="target.java.provides.modules">
        <available file="${target.java.home}/lib/modules/%jigsaw-library" type="file"/>
    </condition>


    <!-- Logic for handling access import jdk classes, if available.
        import.jdk should be unset, or set to jdk home (to use rt.jar)
        or to jdk repo (to use src/share/classes).
        Based on the value, if any, set up default values for javac's sourcepath,
        classpath and bootclasspath. Note: the default values are overridden
        in the build-bootstrap-classes macro. -->

    <available property="import.jdk.src.dir" value="${import.jdk}/src/share/classes"
        filepath="${import.jdk}/src/share/classes" file="java/nio/file/Path.java"/>
    <available property="import.jdk.jar" value="${import.jdk}/jre/lib/rt.jar"
        ignoresystemclasses="true"
        classpath="${import.jdk}/jre/lib/rt.jar" classname="java.nio.file.Path"/>

<<<<<<< HEAD

    <!-- Require stubs if ${boot.java.home} does not provide latest JDK API and
         ${import.jdk} is set to jdk/src/share/classes. -->
    <condition property="require.import.jdk.stubs">
        <and>
            <not>
                <isset property="boot.java.provides.latest.jdk"/>
            </not>
            <isset property="import.jdk.src.dir"/>
        </and>
    </condition>


    <!-- No need to exclude any files during bootstrap phase if ${boot.java.home}
         provides the latest API. -->
    <condition property="bootstrap.exclude.files" value="" else="${require.latest.jdk.files}">
        <isset property="boot.java.provides.latest.jdk"/>
    </condition>

    <!-- No need to exclude any files during second phase if ${boot.java.home}
         provides the latest API or if import.jdk is set. -->
    <condition property="exclude.files" value="" else="${require.latest.jdk.files}">
        <or>
            <isset property="boot.java.provides.latest.jdk"/>
            <isset property="import.jdk"/>
        </or>
    </condition>


    <!-- Determine how to use bootstrap-javac in the second phase.
         If ${boot.java.home} is a modular image, use -L <library>,
         otherwise use -Xbootclasspath/p:<classes>.   In both cases,
         prefix all words with -J to tunnel them through the javac
         launcher to the underlying JVM. -->
    <!-- -J-Xmode:module is temporary until that is the default mode for the standard javac launcher -->
    <condition property="default.bootstrap.opts"
        value="-J-L -J${build.bootstrap.dir}/lib/modules -J-Xmode:module"
        else="-J-Xbootclasspath/p:${build.bootstrap.dir}/classes">
           <isset property="boot.java.provides.modules"/>
    </condition>


    <!-- Set the default bootclasspath option used for javac.
        Note that different variants of the option are used (-Xbcp: and -Xbcp/p:),
        meaning we can't just define the value for the option (i.e the path after the ':').
=======
    <!-- Set the default bootclasspath option used for javac.
        Note that different variants of the option are used, meaning we can't just
        define the value for the option.
>>>>>>> 3c8172c1
        Note the explicit use of the standard property ${path.separator} in the following.
        This is because Ant is not clever enough to handle direct use of : or ; -->
    <condition property="javac.bootclasspath.opt"
            value="-Xbootclasspath:${build.classes.dir}${path.separator}${import.jdk.jar}"
            else="-Xbootclasspath/p:${build.classes.dir}">
        <isset property="import.jdk.jar"/>
    </condition>

<<<<<<< HEAD
    <!-- Set the default value of the sourcepath used for javac. -->
    <condition property="javac.sourcepath" value="${build.genstubs.dir}" else="">
        <isset property="require.import.jdk.stubs"/>
    </condition>

    <!-- Set the default value of the classpath used for javac. -->
    <property name="javac.classpath" value=""/>


    <!-- launcher.java is used in the launcher scripts provided to run
        the tools' jar files.  If it has not already been set, then
        default it to use ${target.java.home}, if available, otherwise
        quietly default to simply use "java". -->
    <condition property="launcher.java"
        value="${target.java.home}/bin/java" else="java">
        <isset property="target.java.home"/>
    </condition>

=======
    <condition property="boot.java.provides.latest.jdk">
        <available
            ignoresystemclasses="true"
            classpath="${boot.java.home}/jre/lib/rt.jar" classname="java.nio.file.Path"/>
    </condition>

    <condition property="bootstrap.exclude.files" value="" else="${require.latest.jdk.files}">
        <isset property="boot.java.provides.latest.jdk"/>
    </condition>

    <condition property="exclude.files" value="" else="${require.latest.jdk.files}">
        <or>
            <isset property="boot.java.provides.latest.jdk"/>
            <isset property="import.jdk"/>
        </or>
    </condition>

    <condition property="require.import.jdk.stubs">
        <and>
            <not>
                <isset property="boot.java.provides.latest.jdk"/>
            </not>
            <isset property="import.jdk.src.dir"/>
        </and>
    </condition>

    <!-- Set the default value of the sourcepath used for javac. -->
    <condition property="javac.sourcepath" value="${build.genstubs.dir}" else="">
        <isset property="require.import.jdk.stubs"/>
    </condition>

    <!-- Set the default value of the classpath used for javac. -->
    <property name="javac.classpath" value=""/>

>>>>>>> 3c8172c1

    <!--
    **** General top level targets.
    -->

    <!-- Standard target to build deliverables for JDK build. -->

    <target name="build" depends="build-bootstrap-tools,build-all-classes">
        <copy todir="${dist.dir}/bootstrap">
            <fileset dir="${build.bootstrap.dir}" includes="bin/,lib/"/>
        </copy>
        <chmod dir="${dist.dir}/bootstrap/bin" perm="ugo+rx">
            <include name="*"/>
        </chmod>
        <mkdir dir="${dist.lib.dir}"/>
        <jar file="${dist.lib.dir}/classes.jar" basedir="${build.classes.dir}"/>
        <zip file="${dist.lib.dir}/src.zip" basedir="${src.classes.dir}"/>
    </target>

    <target name="build-bootstrap-tools"
        depends="build-bootstrap-javac,build-bootstrap-javadoc,build-bootstrap-doclets,build-bootstrap-javah"
    />

    <target name="build-all-tools"
        depends="build-javac,build-javadoc,build-doclets,build-javah,build-javap,build-apt"
    />

    <target name="build-all-classes" depends="build-bootstrap-javac,-create-import-jdk-stubs">
        <build-classes includes="${javac.includes} ${javadoc.includes} ${doclets.includes} ${javah.includes} ${javap.includes} ${apt.includes}"/>
    </target>

    <!-- clean -->

    <target name="clean" description="Delete all generated files">
        <delete dir="${build.dir}"/>
        <delete dir="${dist.dir}"/>
    </target>

    <!-- Additional targets for running tools on the build -->

    <target name="jtreg" depends="build-all-tools,-def-jtreg">
        <jtreg-tool name="all" tests="${jtreg.tests}"/>
    </target>

    <target name="findbugs" depends="-def-findbugs,build-all-tools">
        <property name="findbugs.reportLevel" value="medium"/>
        <mkdir dir="${dist.findbugs.dir}"/>
        <findbugs
            home="${findbugs.home}"
            projectName="JDK langtools ${full.version}"
            output="xml"
            outputFile="${dist.findbugs.dir}/findbugs.xml"
            reportLevel="${findbugs.reportLevel}"
            failOnError="false"
            errorProperty="findbugs.all.errors"
            warningsProperty="findbugs.all.warnings"
            jvmargs="-Xmx512M">
            <class location="${build.classes.dir}"/>
            <sourcePath>
                <pathelement location="${src.classes.dir}"/>
            </sourcePath>
        </findbugs>
        <exec executable="sh">
            <arg value="${findbugs.home}/bin/convertXmlToText"/>
            <arg value="-longBugCodes"/>
            <arg value="-html:${findbugs.home}/src/xsl/fancy.xsl"/>
            <arg value="${dist.findbugs.dir}/findbugs.xml"/>
            <redirector output="${dist.findbugs.dir}/findbugs.html"/>
        </exec>
    </target>

    <target name="coverage" depends="-def-cobertura,build-all-classes,instrument-classes,jtreg,coverage-report"/>

    <target name="instrument-classes" depends="-def-cobertura">
        <!-- only define the following property when we want coverage info -->
        <path id="coverage.classpath">
            <pathelement location="${build.coverage.dir}/classes"/>
            <path refid="cobertura.classpath"/>
        </path>
        <property name="coverage.options" value="-Dnet.sourceforge.cobertura.datafile=${build.coverage.dir}/cobertura.ser"/>
        <property name="coverage.classpath" refid="coverage.classpath"/>
        <mkdir dir="${build.coverage.dir}/classes"/>
        <delete file="${build.coverage.dir}/cobertura.ser"/>
        <cobertura-instrument todir="${build.coverage.dir}/classes"
            datafile="${build.coverage.dir}/cobertura.ser">
            <fileset dir="${build.classes.dir}"
               includes="**/*.class" excludes="**/resources/*.class"/>
        </cobertura-instrument>
    </target>

    <target name="coverage-report" depends="-def-cobertura">
        <mkdir dir="${dist.coverage.dir}"/>
        <cobertura-report
            srcdir="${src.classes.dir}"
            destdir="${dist.coverage.dir}"
            datafile="${build.coverage.dir}/cobertura.ser"/>
        <cobertura-report
            format="xml"
            srcdir="${src.classes.dir}"
            destdir="${dist.coverage.dir}"
            datafile="${build.coverage.dir}/cobertura.ser"/>
    </target>

<<<<<<< HEAD
=======
    <target name="diags-examples" depends="build-javac">
        <!-- can override the following on the command line if desired. -->
        <property name="diags.examples.out" location="${build.dir}/diag-examples/diags-examples.html"/>
        <mkdir dir="${build.dir}/diag-examples/classes"/>
        <javac fork="true"
            executable="${dist.bin.dir}/javac"
            srcdir="test/tools/javac/diags"
            destdir="${build.dir}/diag-examples/classes"
            includes="Example.java,FileManager.java,HTMLWriter.java,RunExamples.java"
            sourcepath=""
            classpath="${dist.lib.dir}/javac.jar"
            includeAntRuntime="no"
            debug="${javac.debug}"
            debuglevel="${javac.debuglevel}"/>
        <java fork="true"
            jvm="${target.java.home}/bin/java"
            dir="test/tools/javac/diags"
            classpath="${build.dir}/diag-examples/classes;${dist.lib.dir}/javac.jar"
            classname="RunExamples">
            <arg value="-examples"/>
            <arg value="examples"/>
            <arg value="-o"/>
            <arg file="${diags.examples.out}"/>
            <arg value="-showFiles"/>
            <arg value="-title"/>
            <arg value="Examples of javac diagnostics"/>
        </java>
    </target>


    <!--
    **** Debugging/diagnostic targets.
    -->

    <!-- standard JDK target -->
    <target name="sanity"
        description="display settings of configuration values">
        <echo level="info">ant.home = ${ant.home}</echo>
        <echo level="info">boot.java.home = ${boot.java.home}</echo>
        <echo level="info">target.java.home = ${target.java.home}</echo>
        <echo level="info">jtreg.home = ${jtreg.home}</echo>
        <echo level="info">findbugs.home = ${findbugs.home}</echo>
    </target>

    <target name="post-sanity" depends="-def-jtreg,sanity,build"
        description="perform basic validation after a standard build">
        <jtreg
            dir="make/test"
            workDir="${build.jtreg.dir}/post-sanity/work"
            reportDir="${build.jtreg.dir}/post-sanity/report"
            jdk="${target.java.home}"
            verbose="summary"
            failonerror="false" resultproperty="jtreg.post-sanity.result">
        </jtreg>
    </target>

    <!-- use vizant tool to generate graphical image of this Ant file.-->
    <target name="vizant" depends="-def-vizant">
        <mkdir dir="${build.dir}"/>
        <echo message="Generating ${build.dir}/build.dot"/>
        <vizant antfile="${make.dir}/build.xml" outfile="${build.dir}/build.dot"/>
        <echo message="Generating ${build.dir}/build.png"/>
        <exec executable="${dot}" >
            <arg value="-Tpng"/>
            <arg value="-o"/>
            <arg file="${build.dir}/build.png"/>
            <arg file="${build.dir}/build.dot"/>
        </exec>
    </target>

    <target name="check-import.jdk">
        <echo message="import.jdk: ${import.jdk}"/>
        <echo message="import.jdk.jar: ${import.jdk.jar}"/>
        <echo message="import.jdk.src.dir: ${import.jdk.src.dir}"/>
    </target>

    <target name="diagnostics">
        <diagnostics/>
    </target>


    <!--
    **** javac targets.
    -->
>>>>>>> 3c8172c1

    <!--
    **** Debugging/diagnostic targets.
    -->

    <!-- standard JDK target -->
    <target name="sanity"
        description="display settings of configuration values">
        <echo level="info">ant.home = ${ant.home}</echo>
        <echo level="info">boot.java.home = ${boot.java.home}</echo>
        <echo level="info">target.java.home = ${target.java.home}</echo>
        <echo level="info">jtreg.home = ${jtreg.home}</echo>
        <echo level="info">findbugs.home = ${findbugs.home}</echo>
    </target>

    <target name="post-sanity" depends="-def-jtreg,sanity,build"
        description="perform basic validation after a standard build">
        <jtreg
            dir="make/test"
            workDir="${build.jtreg.dir}/post-sanity/work"
            reportDir="${build.jtreg.dir}/post-sanity/report"
            jdk="${target.java.home}"
            verbose="summary"
            failonerror="false" resultproperty="jtreg.post-sanity.result">
        </jtreg>
    </target>

    <!-- use vizant tool to generate graphical image of this Ant file.-->
    <target name="vizant" depends="-def-vizant">
        <mkdir dir="${build.dir}"/>
        <echo message="Generating ${build.dir}/build.dot"/>
        <vizant antfile="${make.dir}/build.xml" outfile="${build.dir}/build.dot"/>
        <echo message="Generating ${build.dir}/build.png"/>
        <exec executable="${dot}" >
            <arg value="-Tpng"/>
            <arg value="-o"/>
            <arg file="${build.dir}/build.png"/>
            <arg file="${build.dir}/build.dot"/>
        </exec>
    </target>

    <target name="check-import.jdk">
        <echo message="import.jdk: ${import.jdk}"/>
        <echo message="import.jdk.jar: ${import.jdk.jar}"/>
        <echo message="import.jdk.src.dir: ${import.jdk.src.dir}"/>
    </target>

    <target name="diagnostics">
        <diagnostics/>
    </target>


    <!--
    **** javac targets.
    -->

    <target name="build-bootstrap-classes-javac" depends="-check-boot.java.home,-def-build-bootstrap-classes">
        <build-bootstrap-classes includes="${javac.includes}"/>
    </target>

    <target name="build-bootstrap-module-javac" depends="build-bootstrap-classes-javac,build-bootstrap-module-langtools"
            if="boot.java.provides.modules">
        <build-bootstrap-module module.name="${javac.module.name}"
            includes="${javac.module.includes}"
            excludes="${javac.module.excludes}"
            />
    </target>

    <target name="build-bootstrap-javac"
            depends="build-bootstrap-classes-javac,build-bootstrap-module-javac,-def-build-bootstrap-jar,-def-build-bootstrap-tool">
        <build-bootstrap-jar     name="javac" includes="${javac.includes}"/>
        <build-bootstrap-tool    name="javac"/>
    </target>

    <target name="build-classes-javac" depends="build-bootstrap-javac,-create-import-jdk-stubs">
        <build-classes includes="${javac.includes}"/>
    </target>

    <target name="build-module-javac" depends="build-classes-javac,build-module-langtools,-def-build-module"
            if="target.java.provides.modules">
        <build-module module.name="${javac.module.name}"
            includes="${javac.module.includes}"
            excludes="${javac.module.excludes}"
            />
    </target>

    <target name="build-javac" depends="build-classes-javac,build-module-javac">
        <build-jar  name="javac" includes="${javac.includes}"/>
        <build-tool name="javac"/>
    </target>

    <target name="javadoc-javac" depends="build-javac,-def-javadoc-tool">
        <javadoc-tool name="javac" includes="${javac.includes}" options="${javadoc.jls3.option}"/>
    </target>

    <target name="jtreg-javac" depends="build-javac,build-javap,-def-jtreg">
        <jtreg-tool name="javac" tests="${javac.tests}"/>
    </target>

    <target name="findbugs-javac" depends="build-javac,-def-findbugs">
        <findbugs-tool name="javac"/>
    </target>

    <target name="javac" depends="build-javac,jtreg-javac,findbugs-javac"/>

<<<<<<< HEAD
    <!-- langtools module targets -->

    <target name="build-bootstrap-module-langtools"
            depends="build-bootstrap-classes-javac,-def-build-bootstrap-module"
            if="boot.java.provides.modules">
        <build-bootstrap-module module.name="${langtools.module.name}" includes="${langtools.module.includes}"/>
    </target>
=======

    <!--
    **** javadoc targets.
    -->
>>>>>>> 3c8172c1

    <target name="build-module-langtools" depends="build-classes-javac,-def-build-module"
            if="target.java.provides.modules">
        <build-module module.name="${langtools.module.name}" includes="${langtools.module.includes}"/>
    </target>


    <!--
    **** javadoc targets.
    -->

    <target name="build-bootstrap-classes-javadoc"
            depends="build-bootstrap-classes-javac">
        <build-bootstrap-classes includes="${javadoc.includes}"/>
    </target>

    <target name="build-bootstrap-module-javadoc"
            depends="build-bootstrap-classes-javadoc,build-bootstrap-classes-doclets,build-bootstrap-module-javac"
            if="boot.java.provides.modules">
        <build-bootstrap-module module.name="${javadoc.module.name}"
            includes="${javadoc.module.includes}"
            />
    </target>

    <target name="build-bootstrap-javadoc"
            depends="build-bootstrap-classes-javadoc,build-bootstrap-module-javadoc,build-bootstrap-javac">
        <build-bootstrap-jar     name="javadoc" includes="${javadoc.includes}"
                                 jarclasspath="javac.jar doclets.jar"/>
        <build-bootstrap-tool    name="javadoc"/>
    </target>

    <target name="build-classes-javadoc" depends="build-classes-javac">
        <build-classes includes="${javadoc.includes}"/>
    </target>

    <target name="build-module-javadoc" depends="build-classes-javadoc,build-classes-doclets,build-module-javac"
            if="target.java.provides.modules">
        <build-module module.name="${javadoc.module.name}" includes="${javadoc.module.includes}"/>
    </target>

    <target name="build-javadoc" depends="build-javac,build-classes-javadoc,build-module-javadoc">
        <build-jar  name="javadoc" includes="${javadoc.includes}"
                    jarclasspath="javac.jar doclets.jar"/>
        <build-tool name="javadoc"/>
    </target>

    <target name="javadoc-javadoc" depends="build-javadoc,-def-javadoc-tool">
        <javadoc-tool name="javadoc" includes="${javadoc.includes}"/>
    </target>

    <target name="jtreg-javadoc" depends="build-javadoc,-def-jtreg">
        <jtreg-tool name="javadoc" tests="${javadoc.tests}"/>
    </target>

    <target name="findbugs-javadoc" depends="build-javadoc,-def-findbugs">
        <findbugs-tool name="javadoc"/>
    </target>

    <target name="javadoc" depends="build-javadoc,jtreg-javadoc,findbugs-javadoc"/>

<<<<<<< HEAD
=======

    <!--
    **** doclets targets.
    -->
>>>>>>> 3c8172c1

    <!--
    **** doclets targets.
    -->
    <!-- no module targets ... classes are included in javadoc module -->

    <target name="build-bootstrap-classes-doclets" depends="build-bootstrap-classes-javadoc">
        <build-bootstrap-classes includes="${doclets.includes}"/>
    </target>

    <target name="build-bootstrap-doclets" depends="build-bootstrap-javadoc">
        <build-bootstrap-jar     name="doclets" includes="${doclets.includes}"
                                 jarmainclass="com.sun.tools.javadoc.Main"
                                 jarclasspath="javadoc.jar"/>
    </target>

    <target name="build-classes-doclets" depends="build-classes-javadoc">
        <build-classes includes="${doclets.includes}"/>
    </target>

    <target name="build-doclets" depends="build-javadoc,build-classes-doclets">
        <!-- just jar, no bin for doclets -->
        <build-jar name="doclets" includes="${doclets.includes}" jarclasspath="javadoc.jar"/>
    </target>

    <!-- (no javadoc for doclets) -->

    <target name="jtreg-doclets" depends="build-doclets,-def-jtreg">
        <jtreg-tool name="doclets" tests="${doclets.tests}"/>
    </target>

    <target name="findbugs-doclets" depends="build-doclets,-def-findbugs">
        <findbugs-tool name="doclets"/>
    </target>

    <target name="doclets" depends="build-doclets,jtreg-doclets,findbugs-doclets"/>

<<<<<<< HEAD
=======

    <!--
    **** javah targets.
    -->
>>>>>>> 3c8172c1

    <!--
    **** javah targets.
    -->

    <target name="build-bootstrap-classes-javah"
            depends="build-bootstrap-classes-javac">
        <build-bootstrap-classes includes="${javah.includes}"/>
    </target>

    <target name="build-bootstrap-module-javah"
            depends="build-bootstrap-classes-javah,build-bootstrap-module-javac"
            if="boot.java.provides.modules">
        <build-bootstrap-module module.name="${javah.module.name}"
            includes="${javah.module.includes}"
            />
    </target>

    <target name="build-bootstrap-javah"
            depends="build-bootstrap-classes-javah,build-bootstrap-module-javah,build-bootstrap-javac">
        <build-bootstrap-jar     name="javah" includes="${javah.includes}"
                                 jarclasspath="javac.jar"/>
        <build-bootstrap-tool    name="javah"/>
    </target>

    <target name="build-classes-javah" depends="build-classes-javadoc">
        <build-classes includes="${javah.includes}"/>
    </target>

    <target name="build-module-javah" depends="build-classes-javah,build-module-javac"
            if="target.java.provides.modules">
        <build-module module.name="${javah.module.name}" includes="${javah.module.includes}"/>
    </target>

    <target name="build-javah" depends="build-javac,build-classes-javah,build-module-javah">
        <build-jar  name="javah" includes="${javah.includes}" jarclasspath="javac.jar"/>
        <build-tool name="javah"/>
    </target>

    <!-- (no javadoc for javah) -->

    <target name="jtreg-javah" depends="build-javah,-def-jtreg">
        <jtreg-tool name="javah" tests="${javah.tests}"/>
    </target>

    <target name="findbugs-javah" depends="build-javah,-def-findbugs">
        <findbugs-tool name="javah"/>
    </target>

    <target name="javah" depends="build-javah,jtreg-javah,findbugs-javah"/>

<<<<<<< HEAD
=======

    <!--
    **** javap targets.
    -->
>>>>>>> 3c8172c1

    <!--
    **** javap targets.
    -->

    <target name="build-bootstrap-classes-javap"
            depends="build-bootstrap-classes-javac">
        <build-bootstrap-classes includes="${javap.includes}"/>
    </target>

    <target name="build-bootstrap-module-javap"
            depends="build-bootstrap-classes-javap,build-bootstrap-module-javac"
            if="boot.java.provides.modules">
        <build-bootstrap-module module.name="${javap.module.name}"
            includes="${javap.module.includes}"
            />
    </target>

    <target name="build-bootstrap-javap"
            depends="build-bootstrap-classes-javap,build-bootstrap-module-javap,build-bootstrap-javac">
        <build-bootstrap-jar     name="javap" includes="${javap.includes}"
                                 jarclasspath="javac.jar"/>
        <build-bootstrap-tool    name="javap"/>
    </target>

    <target name="build-classes-javap" depends="build-classes-javac">
        <build-classes includes="${javap.includes}"/>
    </target>

    <target name="build-module-javap" depends="build-classes-javap,build-module-javac"
            if="target.java.provides.modules">
        <build-module module.name="${javap.module.name}" includes="${javap.module.includes}"/>
    </target>

    <target name="build-javap" depends="build-javac,build-classes-javap,build-module-javap">
        <build-jar  name="javap" includes="${javap.includes}"
                    jarmainclass="com.sun.tools.javap.Main"
                    jarclasspath="javac.jar"/>
        <build-tool name="javap"/>
    </target>

    <!-- (no javadoc for javap ... what about classfile library? ) -->

    <target name="jtreg-javap" depends="build-javap,-def-jtreg">
        <jtreg-tool name="javap" tests="${javap.tests}"/>
    </target>

    <target name="findbugs-javap" depends="build-javap,-def-findbugs">
        <findbugs-tool name="javap"/>
    </target>

    <target name="javap" depends="build-javap,jtreg-javap,findbugs-javap"/>

<<<<<<< HEAD
=======

    <!--
    **** apt targets.
    -->
>>>>>>> 3c8172c1

    <!--
    **** apt targets.
    -->

    <target name="build-bootstrap-classes-apt"
            depends="build-bootstrap-classes-javac">
        <build-bootstrap-classes includes="${apt.includes}"/>
    </target>

    <target name="build-bootstrap-module-apt"
            depends="build-bootstrap-classes-apt,build-bootstrap-module-javac,build-bootstrap-module-mirror"
            if="boot.java.provides.modules">
        <build-bootstrap-module module.name="${apt.module.name}"
            includes="${apt.module.includes}"
            />
    </target>

    <target name="build-bootstrap-apt"
            depends="build-bootstrap-classes-apt,build-bootstrap-module-apt,build-bootstrap-javac">
        <build-bootstrap-jar     name="apt" includes="${apt.includes}"
                                 jarclasspath="javac.jar"/>
        <build-bootstrap-tool    name="apt"/>
    </target>

    <target name="build-classes-apt" depends="build-classes-javac">
        <build-classes includes="${apt.includes}"/>
    </target>

    <target name="build-module-apt" depends="build-classes-apt,build-module-javac,build-module-mirror"
            if="target.java.provides.modules">
        <build-module module.name="${apt.module.name}" includes="${apt.module.includes}"/>
    </target>

    <target name="build-apt" depends="build-javac,build-classes-apt,build-module-apt">
        <build-jar  name="apt" includes="${apt.includes}" jarclasspath="javac.jar"/>
        <build-tool name="apt"/>
    </target>

    <target name="javadoc-apt" depends="build-apt,-def-javadoc-tool">
        <javadoc-tool name="apt" includes="${apt.includes}"/>
    </target>


    <target name="jtreg-apt" depends="build-apt,-def-jtreg">
        <jtreg-tool name="apt" tests="${apt.tests}"/>
    </target>

    <target name="findbugs-apt" depends="build-apt,-def-findbugs">
        <findbugs-tool name="apt"/>
    </target>

    <target name="apt" depends="build-apt,jtreg-apt,findbugs-apt"/>

<<<<<<< HEAD
    <!-- mirror module targets -->

    <target name="build-bootstrap-module-mirror"
            depends="build-bootstrap-classes-javac,-def-build-bootstrap-module"
            if="boot.java.provides.modules">
        <build-bootstrap-module module.name="${mirror.module.name}" includes="${mirror.module.includes}"/>
    </target>

    <target name="build-module-mirror" depends="build-classes-javac,-def-build-module"
            if="target.java.provides.modules">
        <build-module module.name="${mirror.module.name}" includes="${mirror.module.includes}"/>
    </target>


=======

>>>>>>> 3c8172c1
    <!--
    **** Create import JDK stubs.
    -->

    <target name="-create-import-jdk-stubs" depends="-def-genstubs" if="require.import.jdk.stubs">
        <mkdir dir="${build.genstubs.dir}"/>
        <genstubs
            srcdir="${import.jdk.src.dir}" destdir="${build.genstubs.dir}"
            includes="${import.jdk.stub.files}"
            fork="true" classpath="${build.toolclasses.dir}:${build.bootstrap.dir}/classes:${ant.home}/lib/ant.jar"
        />
    </target>


    <!--
    **** Check targets.
    **** "-check-*" targets check that a required property is set, and set to a reasonable value.
    **** A user friendly message is generated if not, and the build exits.
    -->

    <target name="-check-boot.java.home" depends="-def-check">
        <check name="bootstrap java" property="boot.java.home" marker="${java.marker}"/>
    </target>

    <target name="-check-target.java.home" depends="-def-check">
        <check name="target java" property="target.java.home" marker="${java.marker}"/>
    </target>

    <target name="-check-cobertura.home" depends="-def-check">
        <check name="cobertura" property="cobertura.home" marker="cobertura.jar"/>
    </target>

    <target name="-check-findbugs.home" depends="-def-check">
        <check name="findbugs" property="findbugs.home" marker="lib/findbugs.jar"/>
    </target>

    <target name="-check-jtreg.home" depends="-def-check">
        <check name="jtreg" property="jtreg.home" marker="lib/jtreg.jar"/>
    </target>

    <target name="-check-vizant" depends="-def-check">
        <check name="vizant" property="vizant.jar"/>
        <check name="dot" property="dot"/>
    </target>


    <!--
    **** Targets for Ant macro and task definitions.
    -->
<<<<<<< HEAD

    <target name="-def-jigsaw">
        <mkdir dir="${build.toolclasses.dir}"/>
        <javac fork="true"
               source="${boot.javac.source}"
               target="${boot.javac.target}"
               executable="${boot.java.home}/bin/javac"
               srcdir="${make.tools.dir}/Jigsaw"
               destdir="${build.toolclasses.dir}/"
               classpath="${ant.home}/lib/ant.jar"/>
        <taskdef name="fpkg"
                 classname="FpkgTask"
                 classpath="${build.toolclasses.dir}/"/>
        <taskdef name="jmod"
                 classname="JmodTask"
                 classpath="${build.toolclasses.dir}/"/>
    </target>

    <target name="-def-build-module" depends="-def-jigsaw">
        <macrodef name="build-module">
            <attribute name="module.name"/>
            <attribute name="module.version" default="${module.version}"/>
            <attribute name="classes.dir"    default="${build.classes.dir}"/>
            <attribute name="includes"/>
            <attribute name="excludes"       default=""/>
            <attribute name="dest.dir"       default="${dist.lib.dir}"/>
            <attribute name="jdk"            default="${target.java.home}"/>
            <attribute name="library"        default="${dist.lib.dir}/modules"/>
            <sequential>
                <fpkg name="@{module.name}" version="@{module.version}"
                    dir="@{classes.dir}" includes="@{includes}" excludes="@{excludes}"
                    jdk="@{jdk}"
                    destdir="@{dest.dir}"
                    fork="true" executable="@{jdk}/bin/jpkg"/>
                <jmod task="create" library="@{library}" parent="@{jdk}/lib/modules"
                    fork="true" executable="@{jdk}/bin/jmod"/>
                <jmod task="install" library="@{library}"
                    fork="true" executable="@{jdk}/bin/jmod">
                    <arg file="@{dest.dir}/@{module.name}@@@{module.version}.jmod"/>
                </jmod>
            </sequential>
        </macrodef>
    </target>

<!--
    <target name="-def-jmod">
        <macrodef name="jmod">
            <attribute name="task"/>
            <attribute name="library"/>
            <attribute name="java.home" default="${target.java.home}"/>
            <element name="args" implicit="true" optional="true"/>
            <sequential>
                <echo message="jmod @{task} -L @{library} ..."/>
                <exec executable="@{java.home}/bin/jmod" failonerror="true">
                    <arg value="@{task}"/>
                    <arg value="-L"/>
                    <arg file="@{library}"/>
                    <args/>
                </exec>
            </sequential>
        </macrodef>
    </target>
-->
=======
>>>>>>> 3c8172c1

    <target name="-def-build-tool">
        <macrodef name="build-tool">
            <attribute name="name"/>
            <attribute name="bin.dir" default="${dist.bin.dir}"/>
            <attribute name="java" default="${launcher.java}"/>
            <sequential>
                <mkdir dir="@{bin.dir}"/>
                <copy file="${src.bin.dir}/launcher.sh-template" tofile="@{bin.dir}/@{name}">
                    <filterset begintoken="#" endtoken="#">
                        <filter token="PROGRAM" value="@{name}"/>
                        <filter token="TARGET_JAVA" value="@{java}"/>
                    </filterset>
                </copy>
                <chmod file="@{bin.dir}/@{name}" perm="ugo+rx"/>
            </sequential>
        </macrodef>
    </target>

    <target name="-def-build-jar">
        <macrodef name="build-jar">
            <attribute name="name"/>
            <attribute name="includes"/>
            <attribute name="classes.dir" default="${build.classes.dir}"/>
            <attribute name="lib.dir" default="${dist.lib.dir}"/>
            <attribute name="jarmainclass" default="com.sun.tools.@{name}.Main"/>
            <attribute name="jarclasspath" default=""/>
            <sequential>
                <mkdir dir="@{lib.dir}"/>
                <jar destfile="@{lib.dir}/@{name}.jar"
                     basedir="@{classes.dir}"
                     includes="@{includes}">
                    <manifest>
                        <attribute name="Main-Class" value="@{jarmainclass}"/>
                        <attribute name="Class-Path" value="@{jarclasspath}"/>
                    </manifest>
                </jar>
            </sequential>
        </macrodef>
    </target>

    <target name="-def-build-classes" depends="-def-pcompile">
        <macrodef name="build-classes">
            <attribute name="includes"/>
            <attribute name="excludes" default="${exclude.files} **/package-info.java"/>
            <attribute name="classes.dir" default="${build.classes.dir}"/>
            <attribute name="gensrc.dir" default="${build.gensrc.dir}"/>
            <attribute name="bootstrap.opts" default="${default.bootstrap.opts}"/>
            <attribute name="bootclasspath.opt" default="${javac.bootclasspath.opt}"/>
            <attribute name="classpath" default="${javac.classpath}"/>
            <attribute name="sourcepath" default="${javac.sourcepath}"/>
            <attribute name="java.home" default="${boot.java.home}"/>
            <attribute name="source" default="${javac.source}"/>
            <attribute name="target" default="${javac.target}"/>
            <attribute name="release" default="${release}"/>
            <attribute name="full.version" default="${full.version}"/>
            <sequential>
                <echo level="${bootstrap.opts.verbose}" message="build-classes: bootstrap.opts=@{bootstrap.opts}"/>
                <echo level="verbose" message="build-classes: excludes=@{excludes}"/>
                <echo level="verbose" message="build-classes: bootclasspath.opt=@{bootclasspath.opt}"/>
                <echo level="verbose" message="build-classes: classpath=@{classpath}"/>
                <echo level="verbose" message="build-classes: sourcepath=@{sourcepath}"/>
                <mkdir dir="@{gensrc.dir}"/>
                <mkdir dir="@{classes.dir}"/>
                <pcompile srcdir="${src.classes.dir}"
                          destdir="@{gensrc.dir}"
                          includes="@{includes}"/>
                <copy todir="@{gensrc.dir}">
                    <fileset dir="${src.classes.dir}" includes="@{includes}"/>
                    <globmapper from="*.properties-template" to="*.properties"/>
                    <filterset begintoken="$(" endtoken=")">
                        <filter token="JDK_VERSION" value="${jdk.version}"/>
                        <filter token="RELEASE" value="@{release}"/>
                        <filter token="FULL_VERSION" value="@{full.version}"/>
                    </filterset>
                </copy>
                <pcompile srcdir="@{gensrc.dir}"
                          destdir="@{gensrc.dir}"
                          includes="**/*.properties"/>
                <javac fork="true"
                       executable="@{java.home}/bin/javac"
                       srcdir="${src.classes.dir}:@{gensrc.dir}"
                       destdir="@{classes.dir}"
                       includes="@{includes}"
                       excludes="@{excludes}"
                       sourcepath="@{sourcepath}"
                       classpath="@{classpath}"
                       includeAntRuntime="no"
                       source="@{source}"
                       target="@{target}"
                       debug="${javac.debug}"
                       debuglevel="${javac.debuglevel}">
                    <compilerarg value="-implicit:none"/>
                    <compilerarg value="-Xprefer:source"/>
                    <compilerarg line="@{bootstrap.opts}"/>
                    <compilerarg line="@{bootclasspath.opt}"/>
                    <compilerarg line="${javac.no.jdk.warnings}"/>
                    <compilerarg line="${javac.version.opt}"/>
                    <compilerarg line="${javac.lint.opts}"/>
                </javac>
                <copy todir="@{classes.dir}" includeemptydirs="false">
                    <fileset dir="${src.classes.dir}" includes="@{includes}" excludes="@{excludes}">
                        <exclude name="**/*.java"/>
                        <exclude name="**/*.properties"/>
                        <exclude name="**/*-template"/>
                        <exclude name="**/package.html"/>
                        <exclude name="**/overview.html"/>
                        <exclude name="**/*.orig"/>
                        <exclude name="**/*.rej"/>
                        <exclude name="**/*.BAK"/>
                        <exclude name="**/*~"/>
                    </fileset>
                </copy>
            </sequential>
        </macrodef>
    </target>

    <target name="-def-build-bootstrap-tool" depends="-check-boot.java.home,-def-build-tool">
        <presetdef name="build-bootstrap-tool">
            <build-tool
                bin.dir="${build.bootstrap.dir}/bin"
                java="${boot.java}"/>
        </presetdef>
    </target>

    <target name="-def-build-bootstrap-jar" depends="-def-build-jar">
        <presetdef name="build-bootstrap-jar">
            <build-jar
                classes.dir="${build.bootstrap.dir}/classes"
                lib.dir="${build.bootstrap.dir}/lib"/>
        </presetdef>
    </target>

    <target name="-def-build-bootstrap-classes" depends="-def-build-classes">
        <presetdef name="build-bootstrap-classes">
            <build-classes
                source="${boot.javac.source}"
                target="${boot.javac.target}"
                gensrc.dir="${build.bootstrap.dir}/gensrc"
                classes.dir="${build.bootstrap.dir}/classes"
                bootstrap.opts=""
                bootclasspath.opt="-Xbootclasspath/p:${build.bootstrap.dir}/classes"
                sourcepath=""
                release="${bootstrap.release}"
                full.version="${bootstrap.full.version}"
                excludes="${bootstrap.exclude.files} **/package-info.java"/>
<<<<<<< HEAD
        </presetdef>
    </target>

    <target name="-def-build-bootstrap-module" depends="-def-build-module">
        <presetdef name="build-bootstrap-module">
            <build-module
                classes.dir="${build.bootstrap.dir}/classes"
                dest.dir="${build.bootstrap.dir}/lib"
                library="${build.bootstrap.dir}/lib/modules"
                jdk="${boot.java.home}"/>
=======
>>>>>>> 3c8172c1
        </presetdef>
    </target>

    <target name="-def-pcompile">
        <mkdir dir="${build.toolclasses.dir}"/>
        <javac fork="true"
               source="${boot.javac.source}"
               target="${boot.javac.target}"
               executable="${boot.java.home}/bin/javac"
               srcdir="${make.tools.dir}/CompileProperties"
               destdir="${build.toolclasses.dir}/"
               classpath="${ant.home}/lib/ant.jar"/>
        <taskdef name="pcompile"
                 classname="CompilePropertiesTask"
                 classpath="${build.toolclasses.dir}/"/>
    </target>

    <target name="-def-genstubs" depends="build-bootstrap-javac" if="require.import.jdk.stubs">
        <mkdir dir="${build.toolclasses.dir}"/>
        <javac fork="true"
               source="${boot.javac.source}"
               target="${boot.javac.target}"
               executable="${boot.java.home}/bin/javac"
               srcdir="${make.tools.dir}/GenStubs"
               destdir="${build.toolclasses.dir}/"
               classpath="${build.bootstrap.dir}/classes:${ant.home}/lib/ant.jar"/>
        <taskdef name="genstubs"
                 classname="GenStubs$$Ant"
                 classpath="${build.toolclasses.dir}/"/>
    </target>

    <target name="-def-javadoc-tool" depends="-check-target.java.home">
        <macrodef name="javadoc-tool">
            <attribute name="name"/>
            <attribute name="includes"/>
            <attribute name="options" default=""/>
            <attribute name="source" default="1.5"/> <!-- FIXME -->
            <sequential>
                <property name="javadoc.options" value=""/> <!-- default, can be overridden per user or per project -->
                <!-- Note: even with this default value, includes
                from src.classes.dir get javadoc'd; see packageset below -->
                <property name="javadoc.packagenames" value="none"/> <!-- default, can be overridden per user or per project -->
                <javadoc
                    executable="${target.java.home}/bin/javadoc"
                    destdir="${build.javadoc.dir}/@{name}"
                    source="@{source}"
                    windowtitle="UNOFFICIAL"
                    failonerror="true"
                    use="true"
                    author="false"
                    version="false"
                    packagenames="${javadoc.packagenames}" >
                    <header><![CDATA[<strong>Unofficial Javadoc</strong> generated from developer sources for preview purposes only]]></header>
                    <arg line="@{options}"/>
                    <bootclasspath>
                        <path location="${build.classes.dir}"/>
                        <path location="${target.java.home}/jre/lib/rt.jar"/>
                    </bootclasspath>
                    <sourcepath>
                        <pathelement location="${src.classes.dir}"/>
                    </sourcepath>
                    <!-- XXX just <fileset> (restricted further to **/*.java) and no <packageset> -->
                    <!-- means that {@link some.package} will not work, which is no good. -->
                    <!-- (It correctly skips excluded single classes, but not if packageset is also included, -->
                    <!-- which also causes duplicates in the class index for included files.) -->
                    <packageset dir="${src.classes.dir}" includes="@{includes}">
                        <or>
                            <filename name="java/"/>
                            <filename name="javax/"/>
                            <filename name="com/sun/javadoc/"/>
                            <filename name="com/sun/mirror/"/>
                            <filename name="com/sun/source/"/>
                        </or>
                    </packageset>
                </javadoc>
            </sequential>
        </macrodef>
    </target>

    <target name="-def-jtreg" unless="jtreg.defined" depends="-check-jtreg.home,-check-target.java.home">
        <taskdef name="jtreg" classname="com.sun.javatest.regtest.Main$$Ant">
            <classpath>
                <pathelement location="${jtreg.home}/lib/jtreg.jar"/>
                <pathelement location="${jtreg.home}/lib/javatest.jar"/>
            </classpath>
        </taskdef>
        <macrodef name="jtreg-tool">
            <attribute name="name"/>
            <attribute name="tests"/>
            <attribute name="jdk" default="${target.java.home}"/>
            <attribute name="samevm" default="true"/>
            <attribute name="verbose" default="${default.jtreg.verbose}"/>
            <attribute name="options" default="${other.jtreg.options}"/>
            <attribute name="keywords" default="-keywords:!ignore"/>
            <attribute name="jpda.jvmargs" default=""/>
            <sequential>
                <property name="coverage.options" value=""/>              <!-- default -->
                <property name="coverage.classpath" value=""/>            <!-- default -->
                <property name="default.jtreg.verbose" value="summary"/>  <!-- default -->
                <property name="other.jtreg.options" value=""/>           <!-- default -->
                <jtreg
                    dir="${test.dir}"
                    workDir="${build.jtreg.dir}/@{name}/work"
                    reportDir="${build.jtreg.dir}/@{name}/report"
                    jdk="@{jdk}"
                    samevm="@{samevm}" verbose="@{verbose}"
                    failonerror="false" resultproperty="jtreg.@{name}.result"
                    javacoptions="-g"
                    vmoptions="${coverage.options} -Xbootclasspath/p:${coverage.classpath}:${build.classes.dir} @{jpda.jvmargs}">
                    <arg line="@{keywords}"/>
                    <arg line="@{options}"/>
                    <arg line="@{tests}"/>
                </jtreg>
                <!-- the next two properties are for convenience, when only
                     a single instance of jtreg will be invoked. -->
                <condition property="jtreg.passed">
                    <equals arg1="${jtreg.@{name}.result}" arg2="0"/>
                </condition>
                <property name="jtreg.report" value="${build.jtreg.dir}/@{name}/report"/>
            </sequential>
        </macrodef>
        <property name="jtreg.defined" value="true"/>
    </target>

    <target name="-def-cobertura" depends="-check-cobertura.home">
        <path id="cobertura.classpath">
            <fileset dir="${cobertura.home}">
                <include name="cobertura.jar"/>
                <include name="lib/**/*.jar"/>
            </fileset>
        </path>
        <taskdef classpathref="cobertura.classpath" resource="tasks.properties"/>
    </target>

    <target name="-def-findbugs" unless="findbugs.defined" depends="-check-findbugs.home">
        <taskdef name="findbugs" classname="edu.umd.cs.findbugs.anttask.FindBugsTask">
            <classpath>
                <pathelement location="${findbugs.home}/lib/findbugs.jar"/>
            </classpath>
        </taskdef>
        <macrodef name="findbugs-tool">
            <attribute name="name"/>
            <attribute name="output" default="emacs"/>
            <attribute name="outputFile" default=""/>
            <attribute name="reportLevel" default="high"/>
            <sequential>
                <findbugs
                    home="${findbugs.home}"
                    output="@{output}"
                    outputFile="@{outputFile}"
                    reportLevel="@{reportLevel}"
                    failOnError="false"
                    errorProperty="findbugs.@{name}.errors"
                    warningsProperty="findbugs.@{name}.warnings"
                    jvmargs="-Xmx512M" >
                    <class location="${dist.dir}/lib/@{name}.jar"/>
                    <auxClasspath>
                        <pathelement location="${build.classes.dir}"/>
                    </auxClasspath>
                    <sourcePath>
                        <pathelement location="${src.classes.dir}"/>
                    </sourcePath>
                </findbugs>
            </sequential>
        </macrodef>
        <property name="findbugs.defined" value="true"/>
    </target>

    <target name="-def-vizant" unless="vizant.defined" depends="-check-vizant">
        <taskdef name="vizant" classname="net.sourceforge.vizant.Vizant" classpath="${vizant.jar}"/>
        <property name="vizant.defined" value="true"/>
    </target>

    <target name="-def-check">
        <macrodef name="check">
            <attribute name="name"/>
            <attribute name="property"/>
            <attribute name="marker" default=""/>
            <sequential>
                <fail message="Cannot locate @{name}: please set @{property} to its location">
                    <condition>
                        <not>
                            <isset property="@{property}"/>
                        </not>
                    </condition>
                </fail>
                <fail message="@{name} is not installed in ${@{property}}">
                    <condition>
                        <and>
                            <not>
                                <equals arg1="@{marker}" arg2=""/>
                            </not>
                            <not>
                                <available file="${@{property}}/@{marker}"/>
                            </not>
                        </and>
                    </condition>
                </fail>
            </sequential>
        </macrodef>
    </target>

</project>
<|MERGE_RESOLUTION|>--- conflicted
+++ resolved
@@ -197,7 +197,6 @@
         ignoresystemclasses="true"
         classpath="${import.jdk}/jre/lib/rt.jar" classname="java.nio.file.Path"/>
 
-<<<<<<< HEAD
 
     <!-- Require stubs if ${boot.java.home} does not provide latest JDK API and
          ${import.jdk} is set to jdk/src/share/classes. -->
@@ -243,11 +242,6 @@
     <!-- Set the default bootclasspath option used for javac.
         Note that different variants of the option are used (-Xbcp: and -Xbcp/p:),
         meaning we can't just define the value for the option (i.e the path after the ':').
-=======
-    <!-- Set the default bootclasspath option used for javac.
-        Note that different variants of the option are used, meaning we can't just
-        define the value for the option.
->>>>>>> 3c8172c1
         Note the explicit use of the standard property ${path.separator} in the following.
         This is because Ant is not clever enough to handle direct use of : or ; -->
     <condition property="javac.bootclasspath.opt"
@@ -256,7 +250,6 @@
         <isset property="import.jdk.jar"/>
     </condition>
 
-<<<<<<< HEAD
     <!-- Set the default value of the sourcepath used for javac. -->
     <condition property="javac.sourcepath" value="${build.genstubs.dir}" else="">
         <isset property="require.import.jdk.stubs"/>
@@ -275,42 +268,6 @@
         <isset property="target.java.home"/>
     </condition>
 
-=======
-    <condition property="boot.java.provides.latest.jdk">
-        <available
-            ignoresystemclasses="true"
-            classpath="${boot.java.home}/jre/lib/rt.jar" classname="java.nio.file.Path"/>
-    </condition>
-
-    <condition property="bootstrap.exclude.files" value="" else="${require.latest.jdk.files}">
-        <isset property="boot.java.provides.latest.jdk"/>
-    </condition>
-
-    <condition property="exclude.files" value="" else="${require.latest.jdk.files}">
-        <or>
-            <isset property="boot.java.provides.latest.jdk"/>
-            <isset property="import.jdk"/>
-        </or>
-    </condition>
-
-    <condition property="require.import.jdk.stubs">
-        <and>
-            <not>
-                <isset property="boot.java.provides.latest.jdk"/>
-            </not>
-            <isset property="import.jdk.src.dir"/>
-        </and>
-    </condition>
-
-    <!-- Set the default value of the sourcepath used for javac. -->
-    <condition property="javac.sourcepath" value="${build.genstubs.dir}" else="">
-        <isset property="require.import.jdk.stubs"/>
-    </condition>
-
-    <!-- Set the default value of the classpath used for javac. -->
-    <property name="javac.classpath" value=""/>
-
->>>>>>> 3c8172c1
 
     <!--
     **** General top level targets.
@@ -414,8 +371,6 @@
             datafile="${build.coverage.dir}/cobertura.ser"/>
     </target>
 
-<<<<<<< HEAD
-=======
     <target name="diags-examples" depends="build-javac">
         <!-- can override the following on the command line if desired. -->
         <property name="diags.examples.out" location="${build.dir}/diag-examples/diags-examples.html"/>
@@ -500,62 +455,6 @@
     <!--
     **** javac targets.
     -->
->>>>>>> 3c8172c1
-
-    <!--
-    **** Debugging/diagnostic targets.
-    -->
-
-    <!-- standard JDK target -->
-    <target name="sanity"
-        description="display settings of configuration values">
-        <echo level="info">ant.home = ${ant.home}</echo>
-        <echo level="info">boot.java.home = ${boot.java.home}</echo>
-        <echo level="info">target.java.home = ${target.java.home}</echo>
-        <echo level="info">jtreg.home = ${jtreg.home}</echo>
-        <echo level="info">findbugs.home = ${findbugs.home}</echo>
-    </target>
-
-    <target name="post-sanity" depends="-def-jtreg,sanity,build"
-        description="perform basic validation after a standard build">
-        <jtreg
-            dir="make/test"
-            workDir="${build.jtreg.dir}/post-sanity/work"
-            reportDir="${build.jtreg.dir}/post-sanity/report"
-            jdk="${target.java.home}"
-            verbose="summary"
-            failonerror="false" resultproperty="jtreg.post-sanity.result">
-        </jtreg>
-    </target>
-
-    <!-- use vizant tool to generate graphical image of this Ant file.-->
-    <target name="vizant" depends="-def-vizant">
-        <mkdir dir="${build.dir}"/>
-        <echo message="Generating ${build.dir}/build.dot"/>
-        <vizant antfile="${make.dir}/build.xml" outfile="${build.dir}/build.dot"/>
-        <echo message="Generating ${build.dir}/build.png"/>
-        <exec executable="${dot}" >
-            <arg value="-Tpng"/>
-            <arg value="-o"/>
-            <arg file="${build.dir}/build.png"/>
-            <arg file="${build.dir}/build.dot"/>
-        </exec>
-    </target>
-
-    <target name="check-import.jdk">
-        <echo message="import.jdk: ${import.jdk}"/>
-        <echo message="import.jdk.jar: ${import.jdk.jar}"/>
-        <echo message="import.jdk.src.dir: ${import.jdk.src.dir}"/>
-    </target>
-
-    <target name="diagnostics">
-        <diagnostics/>
-    </target>
-
-
-    <!--
-    **** javac targets.
-    -->
 
     <target name="build-bootstrap-classes-javac" depends="-check-boot.java.home,-def-build-bootstrap-classes">
         <build-bootstrap-classes includes="${javac.includes}"/>
@@ -606,7 +505,6 @@
 
     <target name="javac" depends="build-javac,jtreg-javac,findbugs-javac"/>
 
-<<<<<<< HEAD
     <!-- langtools module targets -->
 
     <target name="build-bootstrap-module-langtools"
@@ -614,12 +512,6 @@
             if="boot.java.provides.modules">
         <build-bootstrap-module module.name="${langtools.module.name}" includes="${langtools.module.includes}"/>
     </target>
-=======
-
-    <!--
-    **** javadoc targets.
-    -->
->>>>>>> 3c8172c1
 
     <target name="build-module-langtools" depends="build-classes-javac,-def-build-module"
             if="target.java.provides.modules">
@@ -680,17 +572,11 @@
 
     <target name="javadoc" depends="build-javadoc,jtreg-javadoc,findbugs-javadoc"/>
 
-<<<<<<< HEAD
-=======
 
     <!--
     **** doclets targets.
     -->
->>>>>>> 3c8172c1
-
-    <!--
-    **** doclets targets.
-    -->
+
     <!-- no module targets ... classes are included in javadoc module -->
 
     <target name="build-bootstrap-classes-doclets" depends="build-bootstrap-classes-javadoc">
@@ -724,13 +610,6 @@
 
     <target name="doclets" depends="build-doclets,jtreg-doclets,findbugs-doclets"/>
 
-<<<<<<< HEAD
-=======
-
-    <!--
-    **** javah targets.
-    -->
->>>>>>> 3c8172c1
 
     <!--
     **** javah targets.
@@ -782,13 +661,6 @@
 
     <target name="javah" depends="build-javah,jtreg-javah,findbugs-javah"/>
 
-<<<<<<< HEAD
-=======
-
-    <!--
-    **** javap targets.
-    -->
->>>>>>> 3c8172c1
 
     <!--
     **** javap targets.
@@ -842,13 +714,6 @@
 
     <target name="javap" depends="build-javap,jtreg-javap,findbugs-javap"/>
 
-<<<<<<< HEAD
-=======
-
-    <!--
-    **** apt targets.
-    -->
->>>>>>> 3c8172c1
 
     <!--
     **** apt targets.
@@ -903,7 +768,6 @@
 
     <target name="apt" depends="build-apt,jtreg-apt,findbugs-apt"/>
 
-<<<<<<< HEAD
     <!-- mirror module targets -->
 
     <target name="build-bootstrap-module-mirror"
@@ -918,9 +782,6 @@
     </target>
 
 
-=======
-
->>>>>>> 3c8172c1
     <!--
     **** Create import JDK stubs.
     -->
@@ -970,7 +831,6 @@
     <!--
     **** Targets for Ant macro and task definitions.
     -->
-<<<<<<< HEAD
 
     <target name="-def-jigsaw">
         <mkdir dir="${build.toolclasses.dir}"/>
@@ -1034,8 +894,6 @@
         </macrodef>
     </target>
 -->
-=======
->>>>>>> 3c8172c1
 
     <target name="-def-build-tool">
         <macrodef name="build-tool">
@@ -1182,7 +1040,6 @@
                 release="${bootstrap.release}"
                 full.version="${bootstrap.full.version}"
                 excludes="${bootstrap.exclude.files} **/package-info.java"/>
-<<<<<<< HEAD
         </presetdef>
     </target>
 
@@ -1193,8 +1050,6 @@
                 dest.dir="${build.bootstrap.dir}/lib"
                 library="${build.bootstrap.dir}/lib/modules"
                 jdk="${boot.java.home}"/>
-=======
->>>>>>> 3c8172c1
         </presetdef>
     </target>
 
