#
# Copyright (c) 2011, 2014, Oracle and/or its affiliates. All rights reserved.
# DO NOT ALTER OR REMOVE COPYRIGHT NOTICES OR THIS FILE HEADER.
#
# This code is free software; you can redistribute it and/or modify it
# under the terms of the GNU General Public License version 2 only, as
# published by the Free Software Foundation.  Oracle designates this
# particular file as subject to the "Classpath" exception as provided
# by Oracle in the LICENSE file that accompanied this code.
#
# This code is distributed in the hope that it will be useful, but WITHOUT
# ANY WARRANTY; without even the implied warranty of MERCHANTABILITY or
# FITNESS FOR A PARTICULAR PURPOSE.  See the GNU General Public License
# version 2 for more details (a copy is included in the LICENSE file that
# accompanied this code).
#
# You should have received a copy of the GNU General Public License version
# 2 along with this work; if not, write to the Free Software Foundation,
# Inc., 51 Franklin St, Fifth Floor, Boston, MA 02110-1301 USA.
#
# Please contact Oracle, 500 Oracle Parkway, Redwood Shores, CA 94065 USA
# or visit www.oracle.com if you need additional information or have any
# questions.
#

include $(SPEC)
include MakeBase.gmk
include JavaCompilation.gmk

default: all

include Tools.gmk

JDK_OUT_CLASSES := $(wildcard $(JDK_OUTPUTDIR)/modules/*)
$(eval $(call FillCacheFind, $(JDK_OUT_CLASSES)))

include Profiles.gmk

#
# This makefile...so that altering will trigger rebuilding include/exclude-lists => jars
#
MAKEFILE = $(JDK_TOPDIR)/make/CreateJars.gmk
#
# And similarly for the Profiles
PROFILE_MAKEFILES = $(JDK_TOPDIR)/make/Profiles.gmk $(JDK_TOPDIR)/make/profile-rtjar-includes.txt

MAINMANIFEST := $(JDK_TOPDIR)/make/data/mainmanifest/manifest.mf
BEANMANIFEST := $(JDK_TOPDIR)/make/data/swingbeaninfo/manifest.mf

$(eval $(call MakeDir, $(IMAGES_OUTPUTDIR)/lib))

##########################################################################################

$(eval $(call SetupArchive,BUILD_JCONSOLE_JAR, , \
    SRCS := $(JDK_OUTPUTDIR)/modules/jdk.jconsole, \
    SUFFIXES := .class .gif .png .properties, \
    INCLUDES := sun/tools/jconsole com/sun/tools/jconsole, \
    JARMAIN := sun.tools.jconsole.JConsole, \
    JAR := $(IMAGES_OUTPUTDIR)/lib/jconsole.jar, \
    SKIP_METAINF := true))


##########################################################################################

$(eval $(call SetupArchive,BUILD_DNS_JAR, , \
    SRCS := $(JDK_OUTPUTDIR)/modules/jdk.naming.dns, \
    INCLUDES := sun/net/spi/nameservice/dns, \
    EXTRA_FILES := META-INF/services/sun.net.spi.nameservice.NameServiceDescriptor, \
    JAR := $(IMAGES_OUTPUTDIR)/lib/ext/dnsns.jar, \
    SKIP_METAINF := true))


##########################################################################################

LOCALEDATA_INCLUDE_LOCALES := ar be bg ca cs da de el es et fi fr ga hi hr hu in is it \
    iw ja ko lt lv mk ms mt nl no pl pt ro ru sk sl sq sr sv \
    th tr uk vi zh

LOCALEDATA_INCLUDES := sun/util/resources/provider/NonEnLocaleDataMetaInfo.class
LOCALEDATA_INCLUDES += $(addprefix sun/text/resources/, $(LOCALEDATA_INCLUDE_LOCALES)) \
    $(addprefix sun/util/resources/, $(LOCALEDATA_INCLUDE_LOCALES))

$(eval $(call SetupArchive,BUILD_LOCALEDATA_JAR, , \
    SRCS := $(JDK_OUTPUTDIR)/modules/jdk.localedata, \
    SUFFIXES := .class _dict _th, \
    INCLUDES := $(LOCALEDATA_INCLUDES), \
    EXTRA_FILES := META-INF/services/sun.util.locale.provider.LocaleDataMetaInfo, \
    JAR := $(IMAGES_OUTPUTDIR)/lib/ext/localedata.jar, \
    SKIP_METAINF := true))

##########################################################################################
#
# Different variants of rt.jar are built based on the current profile. The output
# directory is augmented with the profile name so that the final jar file and all the
# intermediary list files will be in directory. This has the form lib$PROFILE rather than
# lib/$PROFILE so that it won't get copied as part of the image generation process.
# Each profile customizes the RT_JAR_EXCLUDES variable.
#
##########################################################################################

# Full JRE exclude list for rt.jar and resources.jar
# This value should exclude types destined for jars other than rt.jar and resources.jar.
# When building a Profile this value augments the profile specific exclusions
RT_JAR_EXCLUDES += \
    com/sun/codemodel \
    com/sun/crypto/provider \
    com/sun/istack/internal/tools \
    com/sun/jarsigner \
    com/sun/java/accessibility \
    com/sun/javadoc \
    com/sun/jdi \
    com/sun/net/ssl/internal/ssl \
    com/sun/source \
    com/sun/tools \
    com/sun/xml/internal/dtdparser \
    com/sun/xml/internal/rngom \
    com/sun/xml/internal/xsom \
    javax/crypto \
    javax/swing/AbstractButtonBeanInfo.class \
    javax/swing/beaninfo \
    javax/swing/BoxBeanInfo.class \
    javax/swing/JAppletBeanInfo.class \
    javax/swing/JButtonBeanInfo.class \
    javax/swing/JCheckBoxBeanInfo.class \
    javax/swing/JCheckBoxMenuItemBeanInfo.class \
    javax/swing/JColorChooserBeanInfo.class \
    javax/swing/JComboBoxBeanInfo.class \
    javax/swing/JComponentBeanInfo.class \
    javax/swing/JDesktopPaneBeanInfo.class \
    javax/swing/JDialogBeanInfo.class \
    javax/swing/JEditorPaneBeanInfo.class \
    javax/swing/JFileChooserBeanInfo.class \
    javax/swing/JFormattedTextFieldBeanInfo.class \
    javax/swing/JFrameBeanInfo.class \
    javax/swing/JInternalFrameBeanInfo.class \
    javax/swing/JLabelBeanInfo.class \
    javax/swing/JLayeredPaneBeanInfo.class \
    javax/swing/JListBeanInfo.class \
    javax/swing/JMenuBarBeanInfo.class \
    javax/swing/JMenuBeanInfo.class \
    javax/swing/JMenuItemBeanInfo.class \
    javax/swing/JOptionPaneBeanInfo.class \
    javax/swing/JPanelBeanInfo.class \
    javax/swing/JPasswordFieldBeanInfo.class \
    javax/swing/JPopupMenuBeanInfo.class \
    javax/swing/JProgressBarBeanInfo.class \
    javax/swing/JRadioButtonBeanInfo.class \
    javax/swing/JRadioButtonMenuItemBeanInfo.class \
    javax/swing/JScrollBarBeanInfo.class \
    javax/swing/JScrollPaneBeanInfo.class \
    javax/swing/JSeparatorBeanInfo.class \
    javax/swing/JSliderBeanInfo.class \
    javax/swing/JSpinnerBeanInfo.class \
    javax/swing/JSplitPaneBeanInfo.class \
    javax/swing/JTabbedPaneBeanInfo.class \
    javax/swing/JTableBeanInfo.class \
    javax/swing/JTextAreaBeanInfo.class \
    javax/swing/JTextFieldBeanInfo.class \
    javax/swing/JTextPaneBeanInfo.class \
    javax/swing/JToggleButtonBeanInfo.class \
    javax/swing/JToolBarBeanInfo.class \
    javax/swing/JTreeBeanInfo.class \
    javax/swing/JWindowBeanInfo.class \
    javax/swing/SwingBeanInfoBase.class \
    javax/swing/text/JTextComponentBeanInfo.class \
    jdk/nio/zipfs \
    META-INF/services/com.sun.jdi.connect.Connector \
    META-INF/services/com.sun.jdi.connect.spi.TransportService \
    META-INF/services/com.sun.tools.attach.spi.AttachProvider \
    META-INF/services/com.sun.tools.xjc.Plugin \
    META-INF/services/javax.script.ScriptEngineFactory \
    META-INF/services/sun.net.spi.nameservice.NameServiceDescriptor \
    META-INF/services/java.nio.file.spi.FileSystemProvider \
    org/relaxng/datatype \
    sun/awt/HKSCS.class \
    sun/awt/motif/X11GB2312.class \
    sun/awt/motif/X11GB2312$$$$Decoder.class \
    sun/awt/motif/X11GB2312$$$$Encoder.class \
    sun/awt/motif/X11GBK.class \
    sun/awt/motif/X11GBK$$$$Encoder.class \
    sun/awt/motif/X11KSC5601.class \
    sun/awt/motif/X11KSC5601$$$$Decoder.class \
    sun/awt/motif/X11KSC5601$$$$Encoder.class \
    sun/jvmstat \
    sun/net/spi/nameservice/dns \
    sun/nio/cs/ext \
    sun/rmi/rmic \
    sun/security/ec \
    sun/security/internal \
    sun/security/mscapi \
    sun/security/pkcs11 \
    sun/security/provider/Sun.class \
    sun/security/rsa/SunRsaSign.class \
    sun/security/ssl \
    sun/security/tools/jarsigner \
    sun/swing/BeanInfoUtils.class \
    sun/text/resources/cldr \
    sun/tools/asm \
    sun/tools/attach \
    sun/tools/java \
    sun/tools/javac \
    sun/tools/jcmd \
    sun/tools/jconsole \
    sun/tools/jinfo \
    sun/tools/jmap \
    sun/tools/jps \
    sun/tools/jstack \
    sun/tools/jstat \
    sun/tools/jstatd \
    sun/tools/native2ascii \
    sun/tools/serialver \
    sun/tools/tree \
    sun/tools/util \
    sun/util/resources/provider/NonEnLocaleDataMetaInfo.class \
    META-INF/services/sun.util.locale.provider.LocaleDataMetaInfo \
    sun/util/resources/cldr \
    $(LOCALEDATA_INCLUDES) \
    com/oracle/jrockit/jfr \
    oracle/jrockit/jfr \
    oracle/jvm/hotspot/jfr \
    jdk/jfr \
    jdk/internal/dynalink \
    jdk/nashorn \
    sun/jvm \
    toolbarButtonGraphics \
    sa.properties \
    com/sun/java/swing/action \
    com/sun/java/swing/ui \
    com/oracle/security \
    #

# Find all files in the classes dir to use as dependencies. This could be more fine granular.
ALL_FILES_IN_CLASSES := $(call not-containing, _the., $(filter-out %javac_state, \
    $(call CacheFind, $(JDK_OUT_CLASSES))))

RT_JAR_MANIFEST_FILE := $(IMAGES_OUTPUTDIR)/lib$(PROFILE)/_the.rt.jar_manifest
RESOURCE_JAR_MANIFEST_FILE := $(IMAGES_OUTPUTDIR)/lib$(PROFILE)/_the.resources.jar_manifest

$(RT_JAR_MANIFEST_FILE): $(MAINMANIFEST) $(BEANMANIFEST)
	$(MKDIR) -p $(@D)
	$(RM) $@ $@.tmp
	$(SED) -e "s#@@RELEASE@@#$(RELEASE)#" \
	    -e "s#@@COMPANY_NAME@@#$(COMPANY_NAME)#" \
	    $(MAINMANIFEST) >> $@.tmp
	$(ECHO) >> $@.tmp
	$(CAT) $(BEANMANIFEST) >> $@.tmp
	$(MV) $@.tmp $@

$(RESOURCE_JAR_MANIFEST_FILE): $(MAINMANIFEST)
	$(MKDIR) -p $(@D)
	$(RM) $@ $@.tmp
	$(SED) -e "s#@@RELEASE@@#$(RELEASE)#" \
	    -e "s#@@COMPANY_NAME@@#$(COMPANY_NAME)#" \
	    $(MAINMANIFEST) >> $@.tmp
	$(MV) $@.tmp $@

$(IMAGES_OUTPUTDIR)/lib$(PROFILE)/_the.jars.exclude: $(MAKEFILE) $(PROFILE_MAKEFILES)
	$(MKDIR) -p $(@D)
	$(RM) $@ $@.tmp
	$(call ListPathsSafely,RT_JAR_EXCLUDES,\n, >> $@.tmp)
	$(MV) $@.tmp $@

$(IMAGES_OUTPUTDIR)/lib/classlist: $(JDK_TOPDIR)/make/data/classlist/classlist.$(OPENJDK_TARGET_OS) \
    $(MAKEFILE)
	$(MKDIR) -p $(@D)
	$(RM) $@ $@.tmp
	$(TOOL_ADDJSUM) $< $@.tmp
	$(MV) $@.tmp $@

$(IMAGES_OUTPUTDIR)/lib$(PROFILE)/_the.jars.contents: $(BUILD_TOOLS_JDK) $(IMAGES_OUTPUTDIR)/lib$(PROFILE)/_the.jars.exclude \
    $(ALL_FILES_IN_CLASSES) $(IMAGES_OUTPUTDIR)/lib/classlist
	$(MKDIR) -p $(@D)
	$(RM) $@ $@.tmp
	($(CD) $(JDK_OUTPUTDIR)/modules && \
	$(TOOL_JARREORDER) -m \
	    -o $@.tmp $(IMAGES_OUTPUTDIR)/lib/classlist $(IMAGES_OUTPUTDIR)/lib$(PROFILE)/_the.jars.exclude . )
	$(MV) $@.tmp $@

$(IMAGES_OUTPUTDIR)/lib$(PROFILE)/_the.rt.jar.contents: $(IMAGES_OUTPUTDIR)/lib$(PROFILE)/_the.jars.contents
	$(MKDIR) -p $(@D)
	$(RM) $@ $@.tmp
	$(GREP) -e '\.class$$' $(IMAGES_OUTPUTDIR)/lib$(PROFILE)/_the.jars.contents > $@.tmp
        ifneq ($(PROFILE), )
          # Add back classes from excluded packages (fixing the $ substitution in the process)
          # This currently won't work with modular build layout, but there currently are no 
          # types needing to be re added.
	  for type in $(subst \$$,\, $(RT_JAR_INCLUDE_TYPES)) ; do \
	    $(ECHO) $$type >> $@.tmp ; \
	  done
        endif
	$(MV) $@.tmp $@

$(IMAGES_OUTPUTDIR)/lib$(PROFILE)/_the.resources.jar.contents: $(IMAGES_OUTPUTDIR)/lib$(PROFILE)/_the.jars.contents
	$(MKDIR) -p $(@D)
	$(RM) $@ $@.tmp
	$(GREP) -v -e '\.class$$' \
	    -e '/_the\.' -e '^_the\.' -e '\\_the\.' -e ' _the\.' -e 'javac_state' \
	    $(IMAGES_OUTPUTDIR)/lib$(PROFILE)/_the.jars.contents > $@.tmp
        ifneq ($(PROFILE), )
          # Strip out all META-INF/services/ entries
	  $(GREP) -v -e 'META-INF/services/' $@.tmp > $@.tmp2
          # Add back the required services
          # FIXME: On Solaris if PROFILE_INCLUDE_METAINF_SERVICES is not defined
          # we get a syntax error from sh. That doesn't happen on linux
          # Preserve any -C <dir> part of the original include line.
	  for service in $(PROFILE_INCLUDE_METAINF_SERVICES) ; do \
	    $(GREP) -e "$$service" $@.tmp >> $@.tmp2; \
	  done
	  $(MV) $@.tmp2 $@.tmp
        endif
	$(MV) $@.tmp $@

# This is a hack but I don't know how to make this fit into the existing scheme
$(PROFILE_VERSION_CLASS_TARGETS): $(PROFILE_VERSION_JAVA_TARGETS)
	@$(JAVAC) -d $(@D)/../../ $(@D)/$(VERSION_JAVA_FILE)


RT_JAR_CREATE_OPTIONS := c0fm
RT_JAR_UPDATE_OPTIONS := u0f
ifeq ($(COMPRESS_JARS), true)
  RT_JAR_CREATE_OPTIONS := cfm
  RT_JAR_UPDATE_OPTIONS := uf
endif

# This defines a target-specific variables to make the shell logic easier to see.
# We need to find the Version.class file for the profile currently being built
$(IMAGES_OUTPUTDIR)/lib$(PROFILE)/rt.jar: \
    CLASS_FILE = $(if $(PROFILE), $(strip $(foreach class, $(PROFILE_VERSION_CLASS_TARGETS), $(if $(findstring $(PROFILE), $(class)), $(class)))), NO_SUCH_FILE)
# This is the real target
$(IMAGES_OUTPUTDIR)/lib$(PROFILE)/rt.jar: $(IMAGES_OUTPUTDIR)/lib$(PROFILE)/_the.rt.jar.contents $(RT_JAR_MANIFEST_FILE) $(PROFILE_VERSION_CLASS_TARGETS)
	$(ECHO) Creating rt.jar $(PROFILE) Compressed=$(COMPRESS_JARS)
	$(MKDIR) -p $(@D)
	$(RM) $@ $@.tmp
	$(CD) $(JDK_OUTPUTDIR)/modules && \
	$(JAR) $(RT_JAR_CREATE_OPTIONS) $@.tmp $(RT_JAR_MANIFEST_FILE) \
	    @$(IMAGES_OUTPUTDIR)/lib$(PROFILE)/_the.rt.jar.contents && \
	if [ -f $(CLASS_FILE) ]; then \
	  $(ECHO) Updating rt.jar $(PROFILE) && \
	  $(CD) $(patsubst %$(VERSION_CLASS_PATH), %, $(CLASS_FILE)) && \
	  $(JAR) $(RT_JAR_UPDATE_OPTIONS) $@.tmp $(VERSION_CLASS_PATH); \
	fi
	$(MV) $@.tmp $@

$(IMAGES_OUTPUTDIR)/lib$(PROFILE)/resources.jar: $(IMAGES_OUTPUTDIR)/lib$(PROFILE)/_the.resources.jar.contents \
    $(RESOURCE_JAR_MANIFEST_FILE)
	$(ECHO) Creating resources.jar
	$(MKDIR) -p $(@D)
	$(RM) $@ $@.tmp
	$(CD) $(JDK_OUTPUTDIR)/modules && \
	$(JAR) $(RT_JAR_CREATE_OPTIONS) $@.tmp $(RESOURCE_JAR_MANIFEST_FILE) \
	    @$(IMAGES_OUTPUTDIR)/lib$(PROFILE)/_the.resources.jar.contents
	$(MV) $@.tmp $@

##########################################################################################

ifneq ($(OPENJDK_TARGET_OS), windows)
  CHARSETS_EXTRA_FILES := sun/awt/motif/X11GBK.class \
      sun/awt/motif/X11GB2312$$$$Decoder.class \
      sun/awt/motif/X11GB2312.class \
      sun/awt/motif/X11KSC5601$$$$Decoder.class \
      sun/awt/motif/X11KSC5601$$$$Encoder.class \
      sun/awt/motif/X11GB2312$$$$Encoder.class \
      sun/awt/motif/X11GBK$$$$Encoder.class \
      sun/awt/motif/X11KSC5601.class
endif

$(eval $(call SetupArchive,BUILD_CHARSETS_JAR, , \
    SRCS := $(JDK_OUT_CLASSES), \
    SUFFIXES := .class .dat, \
    INCLUDES := sun/nio/cs/ext, \
    EXTRA_FILES := sun/awt/HKSCS.class \
        $(CHARSETS_EXTRA_FILES), \
    JAR := $(IMAGES_OUTPUTDIR)/lib/charsets.jar, \
    SKIP_METAINF := true, \
    CHECK_COMPRESS_JAR := true))

##########################################################################################

$(eval $(call SetupArchive,BUILD_ZIPFS_JAR, , \
    SRCS := $(JDK_OUTPUTDIR)/modules/jdk.zipfs, \
    INCLUDES := jdk/nio/zipfs, \
    EXTRA_FILES := META-INF/services/java.nio.file.spi.FileSystemProvider, \
    JAR := $(IMAGES_OUTPUTDIR)/lib/ext/zipfs.jar, \
    SKIP_METAINF := true, \
    CHECK_COMPRESS_JAR := true))

##########################################################################################

ifndef OPENJDK
  ifeq ($(ENABLE_JFR), true)
    $(eval $(call SetupArchive,BUILD_JFR_JAR, , \
        SRCS := $(JDK_OUTPUTDIR)/modules/jdk.jfr, \
        SUFFIXES := .class .jfc .xsd, \
        INCLUDES := com/oracle/jrockit/jfr \
            oracle/jrockit/jfr \
            jdk/jfr, \
        JAR := $(IMAGES_OUTPUTDIR)/lib/jfr.jar, \
        SKIP_METAINF := true, \
        MANIFEST := $(MAINMANIFEST), \
        CHECK_COMPRESS_JAR := true))

  endif
endif

##########################################################################################

$(eval $(call SetupArchive,BUILD_JSSE_JAR, , \
    SRCS := $(JDK_OUT_CLASSES), \
    INCLUDES := sun/security/provider/Sun.class \
        sun/security/rsa/SunRsaSign.class \
        sun/security/ssl \
        com/sun/net/ssl/internal/ssl, \
    JAR := $(IMAGES_OUTPUTDIR)/lib/jsse.jar, \
    SKIP_METAINF := true, \
    MANIFEST := $(MAINMANIFEST), \
    CHECK_COMPRESS_JAR := true))

##########################################################################################

$(eval $(call SetupArchive,BUILD_SWINGBEANS_JAR, , \
    SRCS := $(JDK_OUTPUTDIR)/modules/java.desktop, \
    SUFFIXES := BeanInfo.class .gif, \
    INCLUDES := javax/swing sun/swing, \
    EXCLUDES := javax/swing/plaf, \
    EXTRA_FILES := javax/swing/SwingBeanInfoBase.class sun/swing/BeanInfoUtils.class, \
    JAR := $(IMAGES_OUTPUTDIR)/lib/dt.jar, \
    SKIP_METAINF := true))

##########################################################################################

# Get the CLDRVERSION
include gensrc/GensrcCLDR.gmk

CLDRDATA_JAR_DST := $(IMAGES_OUTPUTDIR)/lib/ext/cldrdata.jar

$(eval $(call SetupArchive,BUILD_CLDRDATA_JAR, , \
    SRCS := $(JDK_OUTPUTDIR)/modules/jdk.localedata \
<<<<<<< HEAD
        $(CLDR_SERVICES_DIR), \
=======
        $(JDK_OUTPUTDIR)/modules/java.base, \
>>>>>>> ac354d4f
    SUFFIXES := .class, \
    INCLUDES := sun/text/resources/cldr \
        sun/util/resources/cldr, \
    EXTRA_FILES := META-INF/services/sun.util.locale.provider.LocaleDataMetaInfo, \
    JAR := $(CLDRDATA_JAR_DST), \
    EXTRA_MANIFEST_ATTR := CLDR-Version: $(CLDRVERSION), \
    SKIP_METAINF := true))

##########################################################################################

TOOLS_JAR_INCLUDES := \
    com/sun/codemodel \
    com/sun/istack/internal/tools \
    com/sun/jarsigner \
    com/sun/javadoc \
    com/sun/jdi \
    com/sun/source \
    com/sun/tools/attach \
    com/sun/tools/classfile \
    com/sun/tools/corba \
    com/sun/tools/doclets \
    com/sun/tools/doclint \
    com/sun/tools/example/debug/expr \
    com/sun/tools/example/debug/tty \
    com/sun/tools/extcheck \
    com/sun/tools/hat \
    com/sun/tools/internal/jxc \
    com/sun/tools/internal/jxc/ap \
    com/sun/tools/internal/ws \
    com/sun/tools/internal/ws/wscompile/plugin/at_generated \
    com/sun/tools/internal/xjc \
    com/sun/tools/javac \
    com/sun/tools/javadoc \
    com/sun/tools/javah \
    com/sun/tools/javap \
    com/sun/tools/jdeps \
    com/sun/tools/jdi \
    com/sun/tools/script/shell \
    com/sun/xml/internal/dtdparser \
    com/sun/xml/internal/rngom \
    com/sun/xml/internal/xsom \
    org/relaxng/datatype \
    sun/applet \
    sun/jvmstat \
    sun/rmi/rmic \
    sun/security/tools/jarsigner \
    sun/tools/asm \
    sun/tools/attach \
    sun/tools/jar \
    sun/tools/java \
    sun/tools/javac \
    sun/tools/jcmd \
    sun/tools/jinfo \
    sun/tools/jmap \
    sun/tools/jps \
    sun/tools/jstack \
    sun/tools/jstat \
    sun/tools/jstatd \
    sun/tools/native2ascii \
    sun/tools/serialver \
    sun/tools/tree \
    sun/tools/util

# The sjavac tools is not ready for public consumption.
TOOLS_JAR_EXCLUDES = com/sun/tools/sjavac

TOOLS_JAR_SRC := $(addprefix $(JDK_OUTPUTDIR)/modules/,\
    java.corba \
    java.desktop \
    jdk.attach \
    jdk.compiler \
    jdk.dev \
    jdk.javadoc \
    jdk.jconsole \
    jdk.jcmd \
    jdk.jdi \
    jdk.jvmstat \
    jdk.rmic \
    jdk.runtime \
    jdk.xml.bind \
    jdk.xml.ws \
    )
    #

$(eval $(call SetupArchive,BUILD_TOOLS_JAR, , \
    SRCS := $(TOOLS_JAR_SRC), \
    SUFFIXES := .class .prp .gif .properties .xml .css .xsd .js .html .txt .java \
        Tool aliasmap options, \
    INCLUDES := $(TOOLS_JAR_INCLUDES), \
    EXCLUDES := $(TOOLS_JAR_EXCLUDES), \
    EXTRA_FILES := \
        $(JDK_OUTPUTDIR)/modules/jdk.jdi/META-INF/services/com.sun.jdi.connect.Connector \
        META-INF/services/com.sun.jdi.connect.spi.TransportService \
        META-INF/services/com.sun.tools.attach.spi.AttachProvider \
        META-INF/services/com.sun.tools.internal.ws.wscompile.Plugin \
        META-INF/services/com.sun.tools.internal.xjc.Plugin, \
    JAR := $(IMAGES_OUTPUTDIR)/lib/tools.jar, \
    SKIP_METAINF := true, \
    CHECK_COMPRESS_JAR := true))


##########################################################################################

include CORE_PKGS.gmk
include NON_CORE_PKGS.gmk

# The compiler should not issue a "Proprietary" warning when compiling
# classes in the com.sun.java.swing.plaf packages, since we've always
# allowed, and even advocated, extending them (see bug 6476749).
#
# This approach is NOT to be used as a general purpose way to avoid such
# compiler warnings for non-core packages. The correct way is to document
# the packages in NON_CORE_PKGS.gmk, and include them in the NON_CORE_PKGS
# definition.
#
# Swing has taken this approach only as a temporary measure to avoid
# the compiler warnings until we can properly document these packages.
# This is covered under 6491853.
EXCLUDE_PROPWARN_PKGS = com.sun.java.swing.plaf.windows \
    com.sun.java.swing.plaf.motif \
    com.sun.java.swing.plaf.gtk

#
# Include the exported private packages in ct.sym.
# This is an interim solution until the ct.sym is replaced
# with a new module system (being discussed for JDK 8).
#
EXPORTED_PRIVATE_PKGS = com.oracle.net \
    com.oracle.nio

$(IMAGES_OUTPUTDIR)/symbols/_the.symbols: $(IMAGES_OUTPUTDIR)/lib/rt.jar
	$(RM) -r $(IMAGES_OUTPUTDIR)/symbols/META-INF/sym
	$(MKDIR) -p $(IMAGES_OUTPUTDIR)/symbols/META-INF/sym
	$(JAVA) $(NEW_JAVAC) \
	    -bootclasspath "$(IMAGES_OUTPUTDIR)/lib/rt.jar" \
	    -XDprocess.packages -proc:only \
	    -processor com.sun.tools.javac.sym.CreateSymbols \
	    -Acom.sun.tools.javac.sym.Jar=$(IMAGES_OUTPUTDIR)/lib/rt.jar \
	    -Acom.sun.tools.javac.sym.Dest=$(IMAGES_OUTPUTDIR)/symbols/META-INF/sym/rt.jar \
	    -Acom.sun.tools.javac.sym.Profiles=profile-rtjar-includes.txt \
	    $(CORE_PKGS) $(NON_CORE_PKGS) $(EXCLUDE_PROPWARN_PKGS) $(EXPORTED_PRIVATE_PKGS)
	$(TOUCH) $@

$(eval $(call MakeDir, $(IMAGES_OUTPUTDIR)/symbols))
$(eval $(call SetupArchive,BUILD_CT_SYM, $(IMAGES_OUTPUTDIR)/symbols/_the.symbols, \
    SRCS := $(IMAGES_OUTPUTDIR)/symbols, \
    INCLUDES := META-INF/sym, \
    JAR := $(IMAGES_OUTPUTDIR)/lib/ct.sym, \
    CHECK_COMPRESS_JAR := true))


##########################################################################################

ifdef OPENJDK
    SRC_ZIP_INCLUDES = \
        com \
        java \
        javax \
        jdk \
        org \
        sun \
        #
    SRC_ZIP_EXCLUDES =
else
    SRC_ZIP_INCLUDES = \
        com/sun/corba \
        com/sun/image/codec/jpeg \
        com/sun/imageio \
        com/sun/java_cup \
        com/sun/javadoc \
        com/sun/java/swing \
        com/sun/jmx \
        com/sun/naming \
        com/sun/org/apache \
        com/sun/security/auth \
        com/sun/security/jgss \
        com/sun/source \
        java \
        javax/accessibility \
        javax/annotation \
        javax/imageio \
        javax/lang \
        javax/management \
        javax/naming \
        javax/print \
        javax/rmi \
        javax/script \
        javax/security \
        javax/sound \
        javax/sql \
        javax/swing \
        javax/tools \
        javax/xml \
        org/ietf \
        org/omg \
        org/w3c/dom \
        org/xml/sax \
        #
    SRC_ZIP_EXCLUDES := javax/swing/beaninfo
endif

SRC_ZIP_SRCS := $(wildcard \
    $(JDK_TOPDIR)/src/*/share/classes \
    $(JDK_TOPDIR)/src/*/$(OPENJDK_TARGET_OS)/classes \
    $(JDK_TOPDIR)/src/*/$(OPENJDK_TARGET_OS_API_DIR)/classes \
    $(LANGTOOLS_TOPDIR)/src/*/share/classes \
    $(CORBA_TOPDIR)/src/*/share/classes \
    $(JAXP_TOPDIR)/src/*/share/classes \
    $(JAXWS_TOPDIR)/src/*/share/classes \
    $(SUPPORT_OUTPUTDIR)/gensrc/j* \
    $(SUPPORT_OUTPUTDIR)/rmic/j* \
    ) \
    #
ifndef OPENJDK
  SRC_ZIP_SRCS += $(wildcard $(JDK_TOPDIR)/src/closed/*/share/classes)
endif

# Need to copy launcher src files into desired directory structure
# before zipping the sources.
$(eval $(call SetupCopyFiles,COPY_LAUNCHER_SRC, \
    SRC := $(JDK_TOPDIR)/src/java.base, \
    DEST := $(IMAGES_OUTPUTDIR)/src/launcher, \
    FLATTEN := true, \
    FILES := $(wildcard \
        $(JDK_TOPDIR)/src/java.base/share/native/launcher/* \
        $(JDK_TOPDIR)/src/java.base/share/native/libjli/* \
        $(JDK_TOPDIR)/src/java.base/$(OPENJDK_TARGET_OS_API_DIR)/native/libjli/java_md*)))

LAUNCHER_ZIP_SRC := $(COPY_LAUNCHER_SRC)

$(IMAGES_OUTPUTDIR)/src.zip: $(LAUNCHER_ZIP_SRC)

# This dir needs to exist before macro is evaluated to avoid warning from find.
$(eval $(call MakeDir, $(IMAGES_OUTPUTDIR)/src))
$(eval $(call SetupZipArchive,BUILD_SRC_ZIP, \
    SRC := $(SRC_ZIP_SRCS) $(IMAGES_OUTPUTDIR)/src, \
    INCLUDES := $(SRC_ZIP_INCLUDES) launcher, \
    EXCLUDES := $(SRC_ZIP_EXCLUDES), \
    EXCLUDE_FILES := $(SRC_ZIP_EXCLUDE_FILES), \
    SUFFIXES := .java .c .h, \
    ZIP := $(IMAGES_OUTPUTDIR)/src.zip, \
    EXTRA_DEPS := $(LAUNCHER_ZIP_SRC)))

##########################################################################################

# This file is imported from hotspot in Import.gmk. Copying it into images/lib so that
# all jars can be found in one place when creating images in Images.gmk. It needs to be
# done here so that clean targets can be simple and accurate.
$(IMAGES_OUTPUTDIR)/lib/sa-jdi.jar: $(HOTSPOT_DIST)/lib/sa-jdi.jar
	$(install-file)

##########################################################################################
#
# sec-bin.zip is used by builds where the corresponding sources are not available
#
$(eval $(call SetupZipArchive,BUILD_SEC_BIN_ZIP, \
    SRC := $(JDK_OUTPUTDIR), \
    INCLUDES := modules/java.base/javax/net \
        modules/java.base/javax/security/cert \
        modules/java.base/com/sun/net/ssl \
        modules/java.base/com/sun/security/cert \
        modules/java.base/sun/net/www/protocol/https \
        modules/java.base/sun/security/pkcs12 \
        modules/java.base/sun/security/ssl \
        modules/java.security.jgss/sun/security/krb5 \
        modules/java.security.jgss/sun/security/krb5/internal \
        modules/java.security.jgss/sun/security/krb5/internal/ccache \
        modules/java.security.jgss/sun/security/krb5/internal/crypto \
        modules/java.security.jgss/sun/security/krb5/internal/ktab \
        modules/java.security.jgss/sun/security/krb5/internal/rcache \
        modules/java.security.jgss/sun/security/krb5/internal/util, \
    INCLUDE_FILES := modules/java.security.jgss/sun/security/jgss/spi/GSSContextSpi.class, \
    EXCLUDES := modules/java.security.jgss/sun/security/krb5/internal/tools, \
    ZIP := $(IMAGES_OUTPUTDIR)/sec-bin.zip))

JARS += $(IMAGES_OUTPUTDIR)/sec-bin.zip

##########################################################################################
#
# Windows specific binary security packages.
#
ifeq ($(OPENJDK_TARGET_OS), windows)
  # sec-windows-bin.zip is used by builds where the corresponding sources are not available
  $(eval $(call SetupZipArchive,BUILD_SEC_WINDOWS_BIN_ZIP, \
      SRC := $(JDK_OUTPUTDIR), \
      INCLUDES := modules/java.security.jgss/sun/security/krb5/internal/tools, \
      ZIP := $(IMAGES_OUTPUTDIR)/sec-windows-bin.zip))

  JARS += $(IMAGES_OUTPUTDIR)/sec-windows-bin.zip

  # JGSS files contain the native Kerberos library
  ifeq ($(OPENJDK_TARGET_CPU), x86_64)
    JGSS_ZIP_NAME = jgss-windows-x64-bin.zip
  else
    JGSS_ZIP_NAME = jgss-windows-i586-bin.zip
  endif

  $(eval $(call SetupZipArchive,BUILD_JGSS_BIN_ZIP, \
      SRC := $(JDK_OUTPUTDIR), \
      INCLUDE_FILES := bin/w2k_lsa_auth.dll \
          bin/w2k_lsa_auth.map \
          bin/w2k_lsa_auth.pdb, \
      ZIP := $(IMAGES_OUTPUTDIR)/$(JGSS_ZIP_NAME)))

  JARS += $(IMAGES_OUTPUTDIR)/$(JGSS_ZIP_NAME)
endif

##########################################################################################

# This rule copies all jars from jdk/lib/... to images/lib/... to avoid having to track 
# which jars are where
$(IMAGES_OUTPUTDIR)/lib/%: $(JDK_OUTPUTDIR)/lib/%
	$(install-file)

##########################################################################################

# Import nashorn.jar from nashorn dist dir.
$(IMAGES_OUTPUTDIR)/lib/ext/nashorn.jar: $(NASHORN_DIST)/nashorn.jar
	$(install-file)

##########################################################################################

# Hook to include the corresponding custom file, if present.
$(eval $(call IncludeCustomExtension, jdk, CreateJars.gmk))

##########################################################################################

all: $(JARS)

.PHONY: default all<|MERGE_RESOLUTION|>--- conflicted
+++ resolved
@@ -434,12 +434,7 @@
 CLDRDATA_JAR_DST := $(IMAGES_OUTPUTDIR)/lib/ext/cldrdata.jar
 
 $(eval $(call SetupArchive,BUILD_CLDRDATA_JAR, , \
-    SRCS := $(JDK_OUTPUTDIR)/modules/jdk.localedata \
-<<<<<<< HEAD
-        $(CLDR_SERVICES_DIR), \
-=======
-        $(JDK_OUTPUTDIR)/modules/java.base, \
->>>>>>> ac354d4f
+    SRCS := $(JDK_OUTPUTDIR)/modules/jdk.localedata, \
     SUFFIXES := .class, \
     INCLUDES := sun/text/resources/cldr \
         sun/util/resources/cldr, \
