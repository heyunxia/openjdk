#
# Copyright (c) 2004, 2011, Oracle and/or its affiliates. All rights reserved.
# DO NOT ALTER OR REMOVE COPYRIGHT NOTICES OR THIS FILE HEADER.
#
# This code is free software; you can redistribute it and/or modify it
# under the terms of the GNU General Public License version 2 only, as
# published by the Free Software Foundation.  Oracle designates this
# particular file as subject to the "Classpath" exception as provided
# by Oracle in the LICENSE file that accompanied this code.
#
# This code is distributed in the hope that it will be useful, but WITHOUT
# ANY WARRANTY; without even the implied warranty of MERCHANTABILITY or
# FITNESS FOR A PARTICULAR PURPOSE.  See the GNU General Public License
# version 2 for more details (a copy is included in the LICENSE file that
# accompanied this code).
#
# You should have received a copy of the GNU General Public License version
# 2 along with this work; if not, write to the Free Software Foundation,
# Inc., 51 Franklin St, Fifth Floor, Boston, MA 02110-1301 USA.
#
# Please contact Oracle, 500 Oracle Parkway, Redwood Shores, CA 94065 USA
# or visit www.oracle.com if you need additional information or have any
# questions.
#

#
# Makefile for building simple launchers
#

#
# make-launcher creates a launcher in dual mode when running from
# a modules image.
# By default, it will run in  module mode. You can specify 
#   -J-Xmode:legacy to force it to run in legacy mode
#   -J-Xmode:module to force it to run in module mode
#
# Each tool is packaged as a module whose name is:
#   "jdk." + the binary name (e.g. jdk.javac)
# make/modules/modules.group contains a module definition
# that specifies its entry point for each binary.
# The launcher (java.c) will launch the tool in module mode 
# or legacy mode as how it is built.
#
# NOTE: when a new launcher is added, a module definition
# for this launcher needs to be added in make/modules/modules.group. 

BUILDDIR = ..
PACKAGE = launchers
PRODUCT = sun
include $(BUILDDIR)/common/Defs.gmk

<<<<<<< HEAD
# Run MAKE $@ for a launcher for the corba module:
#   $(call make-launcher, name, mainclass, java-args, main-args)
define make-corba-launcher
$(CD) $(BUILDDIR)/launchers && \
$(MAKE) -f Makefile.launcher \
        PROGRAM=$(strip $1) \
        MAIN_CLASS=$(strip $2) \
        MAIN_JAVA_ARGS="$(strip $3)" \
        MAIN_ARGS="$(strip $4)"
endef

# Run MAKE $@ for all generic launchers
ifndef BUILD_HEADLESS_ONLY
define make-appletviewer
$(call make-launcher, appletviewer, sun.applet.Main, , )
endef
else
define make-appletviewer
endef
endif

define make-all-launchers
$(make-appletviewer)
$(call make-launcher, apt, com.sun.tools.apt.Main, , )
$(call make-launcher, extcheck, com.sun.tools.extcheck.Main, , )
$(call make-launcher, idlj, com.sun.tools.corba.se.idl.toJavaPortable.Compile, , )
$(call make-launcher, jar, sun.tools.jar.Main, , )
$(call make-launcher, jarsigner, sun.security.tools.JarSigner, , )
$(call make-launcher, javac, com.sun.tools.javac.Main, , )
$(call make-launcher, javadoc, com.sun.tools.javadoc.Main, , )
$(call make-launcher, javah, com.sun.tools.javah.Main, , )
$(call make-launcher, javap, com.sun.tools.javap.Main, , )
=======
# Run MAKE $@ for all generic launchers

define make-all-launchers
$(call make-launcher, appletviewer, sun.applet.Main, , , $(TOOLS_MODULE))
$(call make-launcher, apt, com.sun.tools.apt.Main, -J-Xmode:legacy, , jdk.apt)
$(call make-launcher, extcheck, com.sun.tools.extcheck.Main, , , $(TOOLS_MODULE))
$(call make-launcher, idlj, com.sun.tools.corba.se.idl.toJavaPortable.Compile, , , $(TOOLS_MODULE))
$(call make-launcher, jar, sun.tools.jar.Main, , , $(BASE_TOOLS_MODULE))
$(call make-launcher, pack200, com.sun.java.util.jar.pack.Driver, , --pack, $(BASE_TOOLS_MODULE))
$(call make-launcher, jmod, org.openjdk.jigsaw.cli.Librarian, -J-Xmode:legacy, , $(JDK_BASE_MODULE))
$(call make-launcher, jpkg, org.openjdk.jigsaw.cli.Packager, , , $(BASE_TOOLS_MODULE))
$(call make-launcher, jrepo, org.openjdk.jigsaw.cli.Repositor, , , $(BASE_TOOLS_MODULE))
$(call make-launcher, keytool, sun.security.tools.KeyTool, , , $(TOOLS_MODULE))
$(call make-launcher, policytool, sun.security.tools.policytool.PolicyTool, , , $(JRE_TOOLS_MODULE))
$(call make-launcher, jarsigner, sun.security.tools.JarSigner, , , $(TOOLS_MODULE))
$(call make-launcher, javac, com.sun.tools.javac.Main, -J-Xmode:legacy, , jdk.javac)
$(call make-launcher, javadoc, com.sun.tools.javadoc.Main, -J-Xmode:legacy, , jdk.javadoc)
$(call make-launcher, javah, com.sun.tools.javah.Main, -J-Xmode:legacy, , jdk.javah)
$(call make-launcher, javap, com.sun.tools.javap.Main, -J-Xmode:legacy, , jdk.javap)
>>>>>>> db5debc7
$(call make-launcher, jconsole, sun.tools.jconsole.JConsole, \
  -J-Djconsole.showOutputViewer, , $(TOOLS_MODULE))
$(call make-launcher, jdb, com.sun.tools.example.debug.tty.TTY, , , $(TOOLS_MODULE))
$(call make-launcher, jhat, com.sun.tools.hat.Main, , , $(TOOLS_MODULE))
$(call make-launcher, jinfo, sun.tools.jinfo.JInfo, \
  -J-Dsun.jvm.hotspot.debugger.useProcDebugger \
  -J-Dsun.jvm.hotspot.debugger.useWindbgDebugger, , $(TOOLS_MODULE))
$(call make-launcher, jmap, sun.tools.jmap.JMap, \
  -J-Dsun.jvm.hotspot.debugger.useProcDebugger \
  -J-Dsun.jvm.hotspot.debugger.useWindbgDebugger, , $(TOOLS_MODULE))
$(call make-launcher, jps, sun.tools.jps.Jps, , , $(TOOLS_MODULE))
$(call make-launcher, jrunscript, com.sun.tools.script.shell.Main, , , $(TOOLS_MODULE))
$(call make-launcher, jsadebugd, sun.jvm.hotspot.jdi.SADebugServer, , , $(TOOLS_MODULE))
$(call make-launcher, jstack, sun.tools.jstack.JStack, \
  -J-Dsun.jvm.hotspot.debugger.useProcDebugger \
  -J-Dsun.jvm.hotspot.debugger.useWindbgDebugger, , $(TOOLS_MODULE))
$(call make-launcher, jstat, sun.tools.jstat.Jstat, , , $(TOOLS_MODULE))
$(call make-launcher, jstatd, sun.tools.jstatd.Jstatd, , , $(TOOLS_MODULE))
$(call make-launcher, native2ascii, sun.tools.native2ascii.Main, , , $(TOOLS_MODULE))
$(call make-launcher, rmic, sun.rmi.rmic.Main, -J-Xmode:legacy, , $(TOOLS_MODULE))
$(call make-launcher, schemagen, com.sun.tools.internal.jxc.SchemaGenerator, , , $(JAXWS_TOOLS_MODULE))
$(call make-launcher, serialver, sun.tools.serialver.SerialVer, , , $(TOOLS_MODULE))
$(call make-launcher, xjc, com.sun.tools.internal.xjc.Driver, , , $(JAXWS_TOOLS_MODULE))
$(call make-launcher, wsgen, com.sun.tools.internal.ws.WsGen, , , $(JAXWS_TOOLS_MODULE))
$(call make-launcher, wsimport, com.sun.tools.internal.ws.WsImport, , , $(JAXWS_TOOLS_MODULE))
$(call make-launcher, orbd, com.sun.corba.se.impl.activation.ORBD, \
  -J-Dcom.sun.CORBA.activation.DbDir=./orb.db \
  -J-Dcom.sun.CORBA.activation.Port=1049 \
  -J-Dcom.sun.CORBA.POA.ORBServerId=1, , $(CORBA_TOOLS_MODULE))
$(call make-launcher, servertool, com.sun.corba.se.impl.activation.ServerTool, , , $(CORBA_TOOLS_MODULE))
$(call make-launcher, tnameserv, com.sun.corba.se.impl.naming.cosnaming.TransientNameServer, \
  -J-Dcom.sun.CORBA.activation.DbDir=./orb.db \
  -J-Djava.util.logging.LoggingPermission=contol \
  -J-Dcom.sun.CORBA.POA.ORBServerId=1, , $(CORBA_TOOLS_MODULE))
endef

build:
	$(make-all-launchers)

clean clobber::
	$(make-all-launchers)

include $(BUILDDIR)/common/Rules.gmk<|MERGE_RESOLUTION|>--- conflicted
+++ resolved
@@ -49,44 +49,20 @@
 PRODUCT = sun
 include $(BUILDDIR)/common/Defs.gmk
 
-<<<<<<< HEAD
-# Run MAKE $@ for a launcher for the corba module:
-#   $(call make-launcher, name, mainclass, java-args, main-args)
-define make-corba-launcher
-$(CD) $(BUILDDIR)/launchers && \
-$(MAKE) -f Makefile.launcher \
-        PROGRAM=$(strip $1) \
-        MAIN_CLASS=$(strip $2) \
-        MAIN_JAVA_ARGS="$(strip $3)" \
-        MAIN_ARGS="$(strip $4)"
-endef
+# Run MAKE $@ for all generic launchers
 
-# Run MAKE $@ for all generic launchers
 ifndef BUILD_HEADLESS_ONLY
-define make-appletviewer
-$(call make-launcher, appletviewer, sun.applet.Main, , )
+define make-gui-tools
+$(call make-launcher, appletviewer, sun.applet.Main, , , $(TOOLS_MODULE))
+$(call make-launcher, policytool, sun.security.tools.policytool.PolicyTool, , , $(JRE_TOOLS_MODULE))
 endef
 else
-define make-appletviewer
+define make-gui-tools
 endef
 endif
 
 define make-all-launchers
-$(make-appletviewer)
-$(call make-launcher, apt, com.sun.tools.apt.Main, , )
-$(call make-launcher, extcheck, com.sun.tools.extcheck.Main, , )
-$(call make-launcher, idlj, com.sun.tools.corba.se.idl.toJavaPortable.Compile, , )
-$(call make-launcher, jar, sun.tools.jar.Main, , )
-$(call make-launcher, jarsigner, sun.security.tools.JarSigner, , )
-$(call make-launcher, javac, com.sun.tools.javac.Main, , )
-$(call make-launcher, javadoc, com.sun.tools.javadoc.Main, , )
-$(call make-launcher, javah, com.sun.tools.javah.Main, , )
-$(call make-launcher, javap, com.sun.tools.javap.Main, , )
-=======
-# Run MAKE $@ for all generic launchers
-
-define make-all-launchers
-$(call make-launcher, appletviewer, sun.applet.Main, , , $(TOOLS_MODULE))
+$(make-gui-tools)
 $(call make-launcher, apt, com.sun.tools.apt.Main, -J-Xmode:legacy, , jdk.apt)
 $(call make-launcher, extcheck, com.sun.tools.extcheck.Main, , , $(TOOLS_MODULE))
 $(call make-launcher, idlj, com.sun.tools.corba.se.idl.toJavaPortable.Compile, , , $(TOOLS_MODULE))
@@ -96,13 +72,11 @@
 $(call make-launcher, jpkg, org.openjdk.jigsaw.cli.Packager, , , $(BASE_TOOLS_MODULE))
 $(call make-launcher, jrepo, org.openjdk.jigsaw.cli.Repositor, , , $(BASE_TOOLS_MODULE))
 $(call make-launcher, keytool, sun.security.tools.KeyTool, , , $(TOOLS_MODULE))
-$(call make-launcher, policytool, sun.security.tools.policytool.PolicyTool, , , $(JRE_TOOLS_MODULE))
 $(call make-launcher, jarsigner, sun.security.tools.JarSigner, , , $(TOOLS_MODULE))
 $(call make-launcher, javac, com.sun.tools.javac.Main, -J-Xmode:legacy, , jdk.javac)
 $(call make-launcher, javadoc, com.sun.tools.javadoc.Main, -J-Xmode:legacy, , jdk.javadoc)
 $(call make-launcher, javah, com.sun.tools.javah.Main, -J-Xmode:legacy, , jdk.javah)
 $(call make-launcher, javap, com.sun.tools.javap.Main, -J-Xmode:legacy, , jdk.javap)
->>>>>>> db5debc7
 $(call make-launcher, jconsole, sun.tools.jconsole.JConsole, \
   -J-Djconsole.showOutputViewer, , $(TOOLS_MODULE))
 $(call make-launcher, jdb, com.sun.tools.example.debug.tty.TTY, , , $(TOOLS_MODULE))
