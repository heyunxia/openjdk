#
# Copyright (c) 2011, 2014, Oracle and/or its affiliates. All rights reserved.
# DO NOT ALTER OR REMOVE COPYRIGHT NOTICES OR THIS FILE HEADER.
#
# This code is free software; you can redistribute it and/or modify it
# under the terms of the GNU General Public License version 2 only, as
# published by the Free Software Foundation.  Oracle designates this
# particular file as subject to the "Classpath" exception as provided
# by Oracle in the LICENSE file that accompanied this code.
#
# This code is distributed in the hope that it will be useful, but WITHOUT
# ANY WARRANTY; without even the implied warranty of MERCHANTABILITY or
# FITNESS FOR A PARTICULAR PURPOSE.  See the GNU General Public License
# version 2 for more details (a copy is included in the LICENSE file that
# accompanied this code).
#
# You should have received a copy of the GNU General Public License version
# 2 along with this work; if not, write to the Free Software Foundation,
# Inc., 51 Franklin St, Fifth Floor, Boston, MA 02110-1301 USA.
#
# Please contact Oracle, 500 Oracle Parkway, Redwood Shores, CA 94065 USA
# or visit www.oracle.com if you need additional information or have any
# questions.
#

default: all

include $(SPEC)
include MakeBase.gmk

INCLUDEDIR = $(JDK_OUTPUTDIR)/include
LIBDIR := $(JDK_OUTPUTDIR)/lib

#
# Files are grouped by modules.  The following defines variables
# for modules containing non-class files.
#
BASE_CONF_FILES:=
DESKTOP_CONF_FILES:=
HPROF_CONF_FILES:=
MANAGEMENT_CONF_FILES:=
NET_CONF_FILES:=
LOGGING_CONF_FILES:=
SECURITY_PKCS11_CONF_FILES:=
SECURITY_UCRYPTO_CONF_FILES:=

OPENJDK_TARGET_OS_INCLUDE = $(INCLUDEDIR)/$(OPENJDK_TARGET_OS)

ifeq ($(OPENJDK_TARGET_OS), windows)
  OPENJDK_TARGET_OS_INCLUDE = $(INCLUDEDIR)/win32
else ifeq ($(OPENJDK_TARGET_OS), macosx)
  OPENJDK_TARGET_OS_INCLUDE = $(INCLUDEDIR)/darwin
endif

#
# Copy exported header files to outputdir.
#
JAVA_BASE_HEADERS := \
    $(INCLUDEDIR)/jni.h \
    $(INCLUDEDIR)/jvmti.h \
    $(INCLUDEDIR)/jvmticmlr.h \
    $(INCLUDEDIR)/classfile_constants.h \
    $(OPENJDK_TARGET_OS_INCLUDE)/jni_md.h \
    #

$(INCLUDEDIR)/%.h: $(JDK_TOPDIR)/src/java.base/share/native/include/%.h
	$(call install-file)

$(OPENJDK_TARGET_OS_INCLUDE)/%.h: \
    $(JDK_TOPDIR)/src/java.base/$(OPENJDK_TARGET_OS_EXPORT_DIR)/native/include/%.h
	$(call install-file)


JAVA_DESKTOP_HEADERS := \
    $(INCLUDEDIR)/jawt.h \
    $(OPENJDK_TARGET_OS_INCLUDE)/jawt_md.h \
    #

$(INCLUDEDIR)/%.h: $(JDK_TOPDIR)/src/java.desktop/share/native/include/%.h
	$(call install-file)

$(OPENJDK_TARGET_OS_INCLUDE)/%.h: \
    $(JDK_TOPDIR)/src/java.desktop/$(OPENJDK_TARGET_OS_EXPORT_DIR)/native/include/%.h
	$(call install-file)

ifndef OPENJDK
  ifeq ($(OPENJDK_TARGET_OS), windows)
    DESKTOP_CONF_FILES += $(JDK_OUTPUTDIR)/lib/accessibility.properties
    JAVA_DESKTOP_HEADERS += \
        $(OPENJDK_TARGET_OS_INCLUDE)/bridge/AccessBridgeCallbacks.h \
        $(OPENJDK_TARGET_OS_INCLUDE)/bridge/AccessBridgeCalls.h \
        $(OPENJDK_TARGET_OS_INCLUDE)/bridge/AccessBridgePackages.h \
        $(OPENJDK_TARGET_OS_INCLUDE)/bridge/AccessBridgeCalls.c \
        #

    $(OPENJDK_TARGET_OS_INCLUDE)/bridge/%: \
        $(JDK_TOPDIR)/src/closed/java.desktop/windows/native/include/bridge/%
		$(install-file)

    $(JDK_OUTPUTDIR)/lib/accessibility.properties: \
        $(JDK_TOPDIR)/src/closed/java.desktop/windows/conf/accessibility.properties
		$(install-file)

  endif
endif


JDK_DEBUG_AGENT_HEADERS := $(INCLUDEDIR)/jdwpTransport.h

$(INCLUDEDIR)/%.h: $(JDK_TOPDIR)/src/jdk.jdwp.agent/share/native/include/%.h
	$(call install-file)

##########################################################################################

MGMT_LIBDIR := $(LIBDIR)/management
MGMT_LIB_SRC := $(JDK_TOPDIR)/src/java.management/share/conf
MGMT_SRC_FILES := $(wildcard $(MGMT_LIB_SRC)/*)
MGMT_TARGET_FILES := $(subst $(MGMT_LIB_SRC),$(MGMT_LIBDIR),$(MGMT_SRC_FILES))

$(MGMT_LIBDIR)/management.properties: $(MGMT_LIB_SRC)/management.properties
	$(call install-file)
	$(CHMOD) 644 $@

# this file has different permissions...don't know why...
$(MGMT_LIBDIR)/jmxremote.access: $(MGMT_LIB_SRC)/jmxremote.access
	$(call install-file)
	$(CHMOD) 644 $@

$(MGMT_LIBDIR)/%: $(MGMT_LIB_SRC)/%
	$(call install-file)
	$(CHMOD) 444 $@

MANAGEMENT_CONF_FILES := $(MGMT_TARGET_FILES)

##########################################################################################

LOGGING_LIB_SRC := $(JDK_TOPDIR)/src/java.logging/share/conf

$(LIBDIR)/logging.properties: $(LOGGING_LIB_SRC)/logging.properties
	$(call install-file)

LOGGING_CONF_FILES := $(LIBDIR)/logging.properties

##########################################################################################
#
# Copy property files from sun/print to LIBDIR
#
PSFONTPROPFILE_SRC_DIR := $(JDK_TOPDIR)/src/java.desktop/share/conf
PSFONTPROPFILE_SRCS := $(wildcard $(PSFONTPROPFILE_SRC_DIR)/psfont*.properties*)
PSFONTPROPFILE_TARGET_FILES := $(subst $(PSFONTPROPFILE_SRC_DIR),$(LIBDIR),$(PSFONTPROPFILE_SRCS))

$(LIBDIR)/%: $(PSFONTPROPFILE_SRC_DIR)/%
	$(call install-file)

DESKTOP_CONF_FILES += $(PSFONTPROPFILE_TARGET_FILES)

##########################################################################################
#
# Copy flavormap.properties, cursor.properties and cursors gif files to LIBDIR
#
ifneq ($(OPENJDK_TARGET_OS), macosx)
  OPENJDK_TARGET_OS_LIB_SRC := $(JDK_TOPDIR)/src/java.desktop/$(OPENJDK_TARGET_OS_API_DIR)/conf
else
  OPENJDK_TARGET_OS_LIB_SRC := $(JDK_TOPDIR)/src/java.desktop/macosx/conf
endif

$(LIBDIR)/flavormap.properties: $(OPENJDK_TARGET_OS_LIB_SRC)/flavormap.properties
	$(call install-file)

DESKTOP_CONF_FILES += $(LIBDIR)/flavormap.properties

CURSORS_DEST_DIR := $(LIBDIR)/images/cursors
CURSORS_OPENJDK_TARGET_OS_LIB_SRC := $(JDK_TOPDIR)/src/java.desktop/$(OPENJDK_TARGET_OS_API_DIR)/conf/images/cursors

$(CURSORS_DEST_DIR)/cursors.properties: $(CURSORS_OPENJDK_TARGET_OS_LIB_SRC)/cursors.properties
	$(call install-file)

DESKTOP_CONF_FILES += $(CURSORS_DEST_DIR)/cursors.properties

CURSORS_LIB_SRC := $(JDK_TOPDIR)/src/java.desktop/share/conf/images/cursors
ifeq ($(OPENJDK_TARGET_OS), windows)
  CURSORS_SRC_FILES := $(CURSORS_LIB_SRC)/invalid32x32.gif $(wildcard $(CURSORS_LIB_SRC)/win32_*.gif)
else # OPENJDK_TARGET_OS
  CURSORS_SRC_FILES := $(CURSORS_LIB_SRC)/invalid32x32.gif $(wildcard $(CURSORS_LIB_SRC)/motif_*.gif)
endif # OPENJDK_TARGET_OS
CURSORS_TARGET_FILES := $(subst $(CURSORS_LIB_SRC),$(CURSORS_DEST_DIR),$(CURSORS_SRC_FILES))

$(CURSORS_DEST_DIR)/%: $(CURSORS_LIB_SRC)/%
	$(call install-file)

DESKTOP_CONF_FILES += $(CURSORS_TARGET_FILES)

##########################################################################################

CALENDARS_SRC := $(JDK_TOPDIR)/src/java.base/share/conf

$(LIBDIR)/calendars.properties: $(CALENDARS_SRC)/calendars.properties
	$(call install-file)

BASE_CONF_FILES += $(LIBDIR)/calendars.properties

$(LIBDIR)/hijrah-config-umalqura.properties: $(CALENDARS_SRC)/hijrah-config-umalqura.properties
	$(MKDIR) -p $(@D)
	$(RM) $@
	$(CP) $< $@

BASE_CONF_FILES += $(LIBDIR)/hijrah-config-umalqura.properties

##########################################################################################

ifneq ($(findstring $(OPENJDK_TARGET_OS), windows aix),)

  TZMAPPINGS_SRC := $(JDK_TOPDIR)/src/java.base/$(OPENJDK_TARGET_OS)/conf

  $(LIBDIR)/tzmappings: $(TZMAPPINGS_SRC)/tzmappings
	$(call install-file)

  BASE_CONF_FILES += $(LIBDIR)/tzmappings

endif

##########################################################################################

ICCPROFILE_DEST_DIR := $(LIBDIR)/cmm

ifdef OPENJDK
  ICCPROFILE_SRC_DIR := $(JDK_TOPDIR)/src/java.desktop/share/conf/cmm/lcms
else
  ICCPROFILE_SRC_DIR := $(JDK_TOPDIR)/src/closed/java.desktop/share/conf/cmm/kcms
endif

ICCPROFILE_SRCS := $(wildcard $(ICCPROFILE_SRC_DIR)/*.pf)
ICCPROFILE_TARGET_FILES := $(subst $(ICCPROFILE_SRC_DIR),$(ICCPROFILE_DEST_DIR),$(ICCPROFILE_SRCS))

$(ICCPROFILE_DEST_DIR)%.pf: $(ICCPROFILE_SRC_DIR)%.pf
	$(call install-file)
	$(CHMOD) 444 $@

DESKTOP_CONF_FILES += $(ICCPROFILE_TARGET_FILES)

##########################################################################################

ifneq ($(FREETYPE_BUNDLE_LIB_PATH), )
  # We need to bundle the freetype library, so it will be available at runtime as well as link time.
  #
  # NB: Default freetype build system uses -h linker option and
  # result .so contains hardcoded library name that is later
  # used for adding dependencies to other objects
  # (e.g. libfontmanager.so).
  #
  # It is not obvious how to extract that hardcoded name (libfreetype.so.6)
  # without overcomplicating logic here.
  # To workaround this we hardcode .6 suffix for now.
  #
  # Note that .so.6 library will not be found by System.loadLibrary()
  # but fortunately we need to load FreeType library explicitly
  # on windows only
  #
  #TODO: rework this to avoid hardcoding library name in the makefile
  #
  ifeq ($(OPENJDK_TARGET_OS), windows)
    FREETYPE_TARGET_LIB := $(JDK_OUTPUTDIR)/bin/$(call SHARED_LIBRARY,freetype)
  else
    FREETYPE_TARGET_LIB := $(JDK_OUTPUTDIR)/lib$(OPENJDK_TARGET_CPU_LIBDIR)/$(call SHARED_LIBRARY,freetype).6
  endif

  $(FREETYPE_TARGET_LIB): $(FREETYPE_BUNDLE_LIB_PATH)/$(call SHARED_LIBRARY,freetype)
	$(CP) $(FREETYPE_BUNDLE_LIB_PATH)/$(call SHARED_LIBRARY,freetype) $@
        ifeq ($(OPENJDK_BUILD_OS), windows)
	  $(CHMOD) +rx $@
        endif
endif

##########################################################################################

# Copy msvcrXX.dll on windows

ifeq ($(OPENJDK_TARGET_OS), windows)
  MSVCR_TARGET := $(JDK_OUTPUTDIR)/bin/$(notdir $(MSVCR_DLL))
  # Chmod to avoid permission issues if bundles are unpacked on unix platforms.
  $(MSVCR_TARGET): $(MSVCR_DLL)
	$(call install-file)
	$(CHMOD) a+rx $@
endif

##########################################################################################

HPROF_SRC := $(JDK_TOPDIR)/src/demo/share/jvmti/hprof/jvm.hprof.txt

$(LIBDIR)/jvm.hprof.txt: $(HPROF_SRC)
	$(call install-file)

HPROF_CONF_FILES := $(LIBDIR)/jvm.hprof.txt

##########################################################################################

#
# How to install jvm.cfg.
#
ifeq ($(JVM_VARIANT_ZERO), true)
  JVMCFG_ARCH := zero
else
  JVMCFG_ARCH := $(OPENJDK_TARGET_CPU_LEGACY)
endif

ifeq ($(OPENJDK_TARGET_OS), macosx)
  JVMCFG_SRC := $(JDK_TOPDIR)/src/java.base/macosx/conf/$(JVMCFG_ARCH)/jvm.cfg
else
  JVMCFG_SRC := $(JDK_TOPDIR)/src/java.base/$(OPENJDK_TARGET_OS_API_DIR)/conf/$(JVMCFG_ARCH)/jvm.cfg
endif
JVMCFG_DIR := $(JDK_OUTPUTDIR)/lib$(OPENJDK_TARGET_CPU_LIBDIR)
JVMCFG := $(JVMCFG_DIR)/jvm.cfg

# To do: should this also support -zeroshark?

ifeq ($(OPENJDK_TARGET_CPU_BITS), 64)
  COPY_JVM_CFG_FILE := true
else
  # On 32-bit machines we have three potential VMs: client, server and minimal.
  # Historically we usually have both client and server and so that is what the
  # committed jvm.cfg expects (including platform specific ergonomics switches
  # to decide whether to use client or server by default). So when we have anything
  # other than client and server we need to define a new jvm.cfg file.
  # The main problem is deciding whether to use aliases for the VMs that are not
  # present and the current position is that we add aliases for client and server, but
  # not for minimal.
  CLIENT_AND_SERVER := $(and $(findstring true, $(JVM_VARIANT_SERVER)), $(findstring true, $(JVM_VARIANT_CLIENT)))
  ifeq ($(CLIENT_AND_SERVER), true)
    COPY_JVM_CFG_FILE := true
  else
    # For zero, the default jvm.cfg file is sufficient
    ifeq ($(JVM_VARIANT_ZERO), true)
      COPY_JVM_CFG_FILE := true
    endif
  endif
endif

ifeq ($(COPY_JVM_CFG_FILE), true)
  $(JVMCFG): $(JVMCFG_SRC)
	$(call install-file)
else
  $(JVMCFG):
	$(MKDIR) -p $(@D)
	$(RM) $(@)
        # Now check for other permutations
        ifeq ($(JVM_VARIANT_SERVER), true)
	  $(PRINTF) "-server KNOWN\n">>$(@)
	  $(PRINTF) "-client ALIASED_TO -server\n">>$(@)
          ifeq ($(JVM_VARIANT_MINIMAL1), true)
	    $(PRINTF) "-minimal KNOWN\n">>$(@)
          endif
        else
          ifeq ($(JVM_VARIANT_CLIENT), true)
	    $(PRINTF) "-client KNOWN\n">>$(@)
	    $(PRINTF) "-server ALIASED_TO -client\n">>$(@)
            ifeq ($(JVM_VARIANT_MINIMAL1), true)
	      $(PRINTF) "-minimal KNOWN\n">>$(@)
            endif
          else
            ifeq ($(JVM_VARIANT_MINIMAL1), true)
	      $(PRINTF) "-minimal KNOWN\n">>$(@)
	      $(PRINTF) "-server ALIASED_TO -minimal\n">>$(@)
	      $(PRINTF) "-client ALIASED_TO -minimal\n">>$(@)
            endif
          endif
        endif
endif

BASE_CONF_FILES += $(JVMCFG)

##########################################################################################

POLICY_SRC := $(JDK_TOPDIR)/src/java.base/share/conf/security/java.policy
POLICY_DST := $(JDK_OUTPUTDIR)/lib/security/java.policy

POLICY_SRC_LIST :=

ifeq ($(OPENJDK_TARGET_OS), windows)
  POLICY_SRC_LIST += $(JDK_TOPDIR)/src/java.base/$(OPENJDK_TARGET_OS)/conf/security/java.policy
endif
ifndef OPENJDK
<<<<<<< HEAD
  ifneq (, $(filter $(OPENJDK_TARGET_OS), windows solaris))
    POLICY_SRC_LIST += $(JDK_TOPDIR)/src/closed/java.base/$(OPENJDK_TARGET_OS)/conf/security/java.policy
=======
  ifeq ($(OPENJDK_TARGET_OS), windows)
    ifeq ($(OPENJDK_TARGET_CPU_BITS), 32)
      POLICY_SRC_LIST += $(JDK_TOPDIR)/src/closed/$(OPENJDK_TARGET_OS)/lib/security/java.policy-win32
    else
      POLICY_SRC_LIST += $(JDK_TOPDIR)/src/closed/$(OPENJDK_TARGET_OS)/lib/security/java.policy-win64
    endif
  endif
  ifeq ($(OPENJDK_TARGET_OS), solaris)
    POLICY_SRC_LIST += $(JDK_TOPDIR)/src/closed/$(OPENJDK_TARGET_OS)/lib/security/java.policy
>>>>>>> 63af0c0c
  endif
endif

POLICY_SRC_LIST += $(POLICY_SRC)

$(POLICY_DST): $(POLICY_SRC_LIST)
	$(MKDIR) -p $(@D)
	$(RM) $@ $@.tmp
	$(foreach f,$(POLICY_SRC_LIST),$(CAT) $(f) >> $@.tmp;)
	$(MV) $@.tmp $@

BASE_CONF_FILES += $(POLICY_DST)

##########################################################################################

ifeq ($(CACERTS_FILE), )
  CACERTS_FILE := $(JDK_TOPDIR)/src/java.base/share/conf/security/cacerts
endif
CACERTS_DST := $(JDK_OUTPUTDIR)/lib/security/cacerts

$(CACERTS_DST): $(CACERTS_FILE)
	$(call install-file)

BASE_CONF_FILES += $(CACERTS_DST)

##########################################################################################

BLACKLISTED_CERTS_SRC := $(JDK_TOPDIR)/src/java.base/share/conf/security/blacklisted.certs
BLACKLISTED_CERTS_DST := $(JDK_OUTPUTDIR)/lib/security/blacklisted.certs

ifndef OPENJDK

  BLACKLIST_SRC := $(JDK_TOPDIR)/src/closed/java.base/share/conf/security/blacklist
  BLACKLIST_DST := $(JDK_OUTPUTDIR)/lib/security/blacklist

  BLACKLISTED_CERTS_SRC += $(wildcard $(JDK_TOPDIR)/src/closed/java.base/share/conf/security/blacklisted.certs)

  TRUSTEDLIBS_SRC := $(JDK_TOPDIR)/src/closed/java.base/share/conf/security/trusted.libraries
  TRUSTEDLIBS_DST := $(JDK_OUTPUTDIR)/lib/security/trusted.libraries

  $(BLACKLIST_DST): $(BLACKLIST_SRC)
	$(call install-file)

  BASE_CONF_FILES += $(BLACKLIST_DST)

  $(TRUSTEDLIBS_DST): $(TRUSTEDLIBS_SRC)
	$(call install-file)

  BASE_CONF_FILES += $(TRUSTEDLIBS_DST)

endif

$(BLACKLISTED_CERTS_DST): $(BLACKLISTED_CERTS_SRC)
	$(MKDIR) -p $(@D)
	$(CAT) $^ | $(SED) '/^$$/d' | $(SORT) | $(UNIQ) > $@.tmp
	$(GREP) -i Algorithm $@.tmp > $@
	if [ `$(SED) -n -e "$$=" $@` != 1 ]; then \
	   $(ECHO) "Different algorithms defined in $^"; \
	   $(RM) $@ $@.tmp; \
	   false; \
	fi
	$(GREP) -iv Algorithm $@.tmp >> $@
	$(RM) $@.tmp

BASE_CONF_FILES += $(BLACKLISTED_CERTS_DST)

##########################################################################################

ifndef OPENJDK

  SHARED_FONTS_SRC_DIR := $(JDK_TOPDIR)/src/closed/java.desktop/share/conf/fonts
  SHARED_FONTS_DST_DIR := $(JDK_OUTPUTDIR)/lib/fonts
  # Shouldn't this be moved to closed?
  FONTS_DIR_SRC := $(JDK_TOPDIR)/src/java.desktop/unix/conf/fonts/fonts.dir
  SHARED_FONTS_FILES := \
      LucidaTypewriterRegular.ttf \
      LucidaTypewriterBold.ttf \
      LucidaBrightRegular.ttf \
      LucidaBrightDemiBold.ttf \
      LucidaBrightItalic.ttf \
      LucidaBrightDemiItalic.ttf \
      LucidaSansRegular.ttf \
      LucidaSansDemiBold.ttf \

  SHARED_FONTS_SRC := $(foreach F, $(SHARED_FONTS_FILES), $(SHARED_FONTS_SRC_DIR)/$(F))
  SHARED_FONTS_DST := $(foreach F, $(SHARED_FONTS_FILES), $(SHARED_FONTS_DST_DIR)/$(F))

  $(SHARED_FONTS_DST_DIR)/%.ttf: $(SHARED_FONTS_SRC_DIR)/%.ttf
	$(call install-file)

  $(SHARED_FONTS_DST_DIR)/fonts.dir: $(FONTS_DIR_SRC)
	$(call install-file)

  DESKTOP_CONF_FILES += $(SHARED_FONTS_DST)

  ifneq ($(OPENJDK_TARGET_OS), windows)
    DESKTOP_CONF_FILES += $(SHARED_FONTS_DST_DIR)/fonts.dir
  endif

  ifeq ($(OPENJDK_TARGET_OS), linux)

    # The oblique fonts are only needed/wanted on Linux.
    OBL_FONTS_SRC_DIR := $(JDK_TOPDIR)/src/closed/java.desktop/share/conf/oblique-fonts
    OBL_FONTS_DST_DIR := $(JDK_OUTPUTDIR)/lib/oblique-fonts
    # Shouldn't this be moved to closed?
    OBL_FONTS_DIR_SRC := $(JDK_TOPDIR)/src/java.desktop/linux/conf/oblique-fonts/fonts.dir
    OBL_FONTS_FILES := LucidaTypewriterOblique.ttf LucidaTypewriterBoldOblique.ttf \
        LucidaSansOblique.ttf LucidaSansDemiOblique.ttf

    OBL_FONTS_SRC := $(foreach F, $(OBL_FONTS_FILES), $(OBL_FONTS_SRC_DIR)/$(F))
    OBL_FONTS_DST := $(foreach F, $(OBL_FONTS_FILES), $(OBL_FONTS_DST_DIR)/$(F))

    $(OBL_FONTS_DST_DIR)/%.ttf: $(OBL_FONTS_SRC_DIR)/%.ttf
	$(call install-file)

    $(OBL_FONTS_DST_DIR)/fonts.dir: $(OBL_FONTS_DIR_SRC)
	$(call install-file)

    DESKTOP_CONF_FILES += $(OBL_FONTS_DST) $(OBL_FONTS_DST_DIR)/fonts.dir

  endif # linux
endif # OPENJDK

##########################################################################################

ifndef OPENJDK

  #
  # Solaris X11 Direct Graphics Access library
  #

  _DGALIBS_sparc := \
      libxinerama.so \
      libjdgaSUNWcg6.so \
      libjdgaSUNWffb.so \
      libjdgaSUNWm64.so \
      libjdgaSUNWafb.so

  _DGALIBS_sparcv9 := \
      libxinerama.so \
      libjdgaSUNWcg6.so \
      libjdgaSUNWffb.so \
      libjdgaSUNWm64.so \
      libjdgaSUNWafb.so

  _DGALIBS_i586 := # no i586 library yet

  _DGALIBS_amd64 := # no amd64 library yet

  DGALIBS := $(_DGALIBS_$(OPENJDK_TARGET_CPU_LEGACY):%=$(JDK_OUTPUTDIR)/lib$(OPENJDK_TARGET_CPU_LIBDIR)/%)

  $(JDK_OUTPUTDIR)/lib$(OPENJDK_TARGET_CPU_LIBDIR)/libxinerama.so: \
      $(JDK_TOPDIR)/src/closed/java.desktop/solaris/conf/$(OPENJDK_TARGET_CPU_LEGACY)/libxinerama.so
	$(call install-file)
	$(CHMOD) 755 $@

  $(JDK_OUTPUTDIR)/lib$(OPENJDK_TARGET_CPU_LIBDIR)/libjdgaSUNW%.so: \
      $(JDK_TOPDIR)/src/closed/java.desktop/solaris/conf/$(OPENJDK_TARGET_CPU_LEGACY)/libjdgaSUNW%.so
	$(call install-file)
	$(CHMOD) 755 $@

  $(JDK_OUTPUTDIR)/lib$(OPENJDK_TARGET_CPU_LIBDIR)/libjdgaSUNWafb.so: \
      $(JDK_OUTPUTDIR)/lib$(OPENJDK_TARGET_CPU_LIBDIR)/libjdgaSUNWffb.so
	$(MKDIR) -p $(@D)
	$(RM) $@
	$(LN) -s $(<F) $@

  DESKTOP_CONF_FILES += $(DGALIBS)

endif

##########################################################################################

ifeq ($(OPENJDK_TARGET_OS), solaris)

  SUNPKCS11_CFG_SRC := $(JDK_TOPDIR)/src/java.base/share/conf/security/sunpkcs11-solaris.cfg
  SUNPKCS11_CFG_DST := $(JDK_OUTPUTDIR)/lib/security/sunpkcs11-solaris.cfg

  $(SUNPKCS11_CFG_DST): $(SUNPKCS11_CFG_SRC)
	$(call install-file)

  BASE_CONF_FILES += $(SUNPKCS11_CFG_DST)

endif

##########################################################################################

ifndef OPENJDK
  ifeq ($(OPENJDK_TARGET_OS), solaris)

    UCRYPTO_CFG_SRC := $(JDK_TOPDIR)/src/closed/jdk.crypto.ucrypto/solaris/conf/security/ucrypto-solaris.cfg
    UCRYPTO_CFG_DST := $(JDK_OUTPUTDIR)/lib/security/ucrypto-solaris.cfg

    $(UCRYPTO_CFG_DST): $(UCRYPTO_CFG_SRC)
	$(call install-file)

    SECURITY_UCRYPTO_CONF_FILES += $(UCRYPTO_CFG_DST)

  endif
endif

##########################################################################################

$(JDK_OUTPUTDIR)/lib/sound.properties: $(JDK_TOPDIR)/src/java.desktop/share/conf/sound.properties
	$(call install-file)

DESKTOP_CONF_FILES += $(JDK_OUTPUTDIR)/lib/sound.properties

##########################################################################################

$(JDK_OUTPUTDIR)/lib/net.properties: $(JDK_TOPDIR)/src/java.base/share/conf/net.properties
	$(ECHO) $(LOG_INFO) Copying $(@F)
	$(call install-file)

NET_CONF_FILES += $(JDK_OUTPUTDIR)/lib/net.properties

ifeq ($(OPENJDK_TARGET_OS), solaris)
  $(JDK_OUTPUTDIR)/lib/sdp/sdp.conf.template: $(JDK_TOPDIR)/src/java.base/${OPENJDK_TARGET_OS_API_DIR}/conf/sdp/sdp.conf.template
	$(ECHO) $(LOG_INFO) Copying $(@F)
	$(call install-file)

  NET_CONF_FILES += $(JDK_OUTPUTDIR)/lib/sdp/sdp.conf.template
endif

##########################################################################################

java.base: $(BASE_CONF_FILES) $(NET_CONF_FILES) $(JAVA_BASE_HEADERS) $(MSVCR_TARGET)
java.desktop: $(DESKTOP_CONF_FILES) $(FREETYPE_TARGET_LIB) $(JAVA_DESKTOP_HEADERS)
jdk.jdwp.agent: $(JDK_DEBUG_AGENT_HEADERS)
jdk.hprof.agent: $(HPROF_CONF_FILES)
java.management: $(MANAGEMENT_CONF_FILES)
java.logging: $(LOGGING_CONF_FILES)
jdk.crypto.pkcs11: $(SECURITY_PKCS11_CONF_FILES)
jdk.crypto.ucrypto: $(SECURITY_UCRYPTO_CONF_FILES)

.PHONY: java.base java.desktop jdk.jdwp.agent jdk.hprof.agent java.management java.logging \
    jdk.crypto.pkcs11 jdk.crypto.ucrytpo

all: java.base java.desktop jdk.jdwp.agent jdk.hprof.agent java.management java.logging \
    jdk.crypto.pkcs11 jdk.crypto.ucrypto \
    $(H_TARGET_FILES) \
    #

.PHONY: all

# Hook to include the corresponding custom file, if present.
$(eval $(call IncludeCustomExtension, jdk, CopyFiles.gmk))<|MERGE_RESOLUTION|>--- conflicted
+++ resolved
@@ -379,20 +379,15 @@
   POLICY_SRC_LIST += $(JDK_TOPDIR)/src/java.base/$(OPENJDK_TARGET_OS)/conf/security/java.policy
 endif
 ifndef OPENJDK
-<<<<<<< HEAD
-  ifneq (, $(filter $(OPENJDK_TARGET_OS), windows solaris))
-    POLICY_SRC_LIST += $(JDK_TOPDIR)/src/closed/java.base/$(OPENJDK_TARGET_OS)/conf/security/java.policy
-=======
   ifeq ($(OPENJDK_TARGET_OS), windows)
     ifeq ($(OPENJDK_TARGET_CPU_BITS), 32)
-      POLICY_SRC_LIST += $(JDK_TOPDIR)/src/closed/$(OPENJDK_TARGET_OS)/lib/security/java.policy-win32
+      POLICY_SRC_LIST += $(JDK_TOPDIR)/src/closed/java.base/$(OPENJDK_TARGET_OS)/conf/security/java.policy-win32
     else
-      POLICY_SRC_LIST += $(JDK_TOPDIR)/src/closed/$(OPENJDK_TARGET_OS)/lib/security/java.policy-win64
+      POLICY_SRC_LIST += $(JDK_TOPDIR)/src/closed/java.base/$(OPENJDK_TARGET_OS)/conf/security/java.policy-win64
     endif
   endif
   ifeq ($(OPENJDK_TARGET_OS), solaris)
-    POLICY_SRC_LIST += $(JDK_TOPDIR)/src/closed/$(OPENJDK_TARGET_OS)/lib/security/java.policy
->>>>>>> 63af0c0c
+    POLICY_SRC_LIST += $(JDK_TOPDIR)/src/closed/java.base/$(OPENJDK_TARGET_OS)/conf/security/java.policy
   endif
 endif
 
