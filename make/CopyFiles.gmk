--- conflicted
+++ resolved
@@ -415,24 +415,12 @@
 
 ##########################################################################################
 
-<<<<<<< HEAD
-BLACKLISTED_CERTS_SRC := $(JDK_TOPDIR)/src/java.base/share/conf/security/blacklisted.certs
-BLACKLISTED_CERTS_DST := $(JDK_OUTPUTDIR)/lib/security/blacklisted.certs
-
-=======
->>>>>>> 58b921d0
 ifndef OPENJDK
 
   BLACKLIST_SRC := $(JDK_TOPDIR)/src/closed/java.base/share/conf/security/blacklist
   BLACKLIST_DST := $(JDK_OUTPUTDIR)/lib/security/blacklist
 
-<<<<<<< HEAD
-  BLACKLISTED_CERTS_SRC += $(wildcard $(JDK_TOPDIR)/src/closed/java.base/share/conf/security/blacklisted.certs)
-
   TRUSTEDLIBS_SRC := $(JDK_TOPDIR)/src/closed/java.base/share/conf/security/trusted.libraries
-=======
-  TRUSTEDLIBS_SRC := $(JDK_TOPDIR)/src/closed/share/lib/security/trusted.libraries
->>>>>>> 58b921d0
   TRUSTEDLIBS_DST := $(JDK_OUTPUTDIR)/lib/security/trusted.libraries
 
   $(BLACKLIST_DST): $(BLACKLIST_SRC)
@@ -447,23 +435,6 @@
 
 endif
 
-<<<<<<< HEAD
-$(BLACKLISTED_CERTS_DST): $(BLACKLISTED_CERTS_SRC)
-	$(MKDIR) -p $(@D)
-	$(CAT) $^ | $(SED) '/^$$/d' | $(SORT) | $(UNIQ) > $@.tmp
-	$(GREP) -i Algorithm $@.tmp > $@
-	if [ `$(SED) -n -e "$$=" $@` != 1 ]; then \
-	   $(ECHO) "Different algorithms defined in $^"; \
-	   $(RM) $@ $@.tmp; \
-	   false; \
-	fi
-	$(GREP) -iv Algorithm $@.tmp >> $@
-	$(RM) $@.tmp
-
-BASE_CONF_FILES += $(BLACKLISTED_CERTS_DST)
-
-=======
->>>>>>> 58b921d0
 ##########################################################################################
 
 ifndef OPENJDK
