#
# Copyright (c) 2011, 2014, Oracle and/or its affiliates. All rights reserved.
# DO NOT ALTER OR REMOVE COPYRIGHT NOTICES OR THIS FILE HEADER.
#
# This code is free software; you can redistribute it and/or modify it
# under the terms of the GNU General Public License version 2 only, as
# published by the Free Software Foundation.  Oracle designates this
# particular file as subject to the "Classpath" exception as provided
# by Oracle in the LICENSE file that accompanied this code.
#
# This code is distributed in the hope that it will be useful, but WITHOUT
# ANY WARRANTY; without even the implied warranty of MERCHANTABILITY or
# FITNESS FOR A PARTICULAR PURPOSE.  See the GNU General Public License
# version 2 for more details (a copy is included in the LICENSE file that
# accompanied this code).
#
# You should have received a copy of the GNU General Public License version
# 2 along with this work; if not, write to the Free Software Foundation,
# Inc., 51 Franklin St, Fifth Floor, Boston, MA 02110-1301 USA.
#
# Please contact Oracle, 500 Oracle Parkway, Redwood Shores, CA 94065 USA
# or visit www.oracle.com if you need additional information or have any
# questions.
#

WIN_VERIFY_LIB := $(SUPPORT_OUTPUTDIR)/native/$(MODULE)/libverify/verify.lib

##########################################################################################
# libfdlibm is statically linked with libjava below and not delivered into the 
# product on its own.

BUILD_LIBFDLIBM_OPTIMIZATION := HIGH

ifneq ($(OPENJDK_TARGET_OS), solaris)
  BUILD_LIBFDLIBM_OPTIMIZATION := NONE
endif

LIBFDLIBM_SRC := $(JDK_TOPDIR)/src/java.base/share/native/libfdlibm
LIBFDLIBM_CFLAGS := -I$(LIBFDLIBM_SRC)

ifneq ($(OPENJDK_TARGET_OS), macosx)
  $(eval $(call SetupNativeCompilation,BUILD_LIBFDLIBM, \
      STATIC_LIBRARY := fdlibm, \
      OUTPUT_DIR := $(SUPPORT_OUTPUTDIR)/native/$(MODULE), \
      SRC := $(LIBFDLIBM_SRC), \
      LANG := C, \
      OPTIMIZATION := $(BUILD_LIBFDLIBM_OPTIMIZATION), \
      CFLAGS := $(CFLAGS_JDKLIB) $(LIBFDLIBM_CFLAGS), \
      CFLAGS_windows_debug := -DLOGGING, \
      CFLAGS_aix := -qfloat=nomaf, \
      ARFLAGS := $(ARFLAGS), \
      OBJECT_DIR := $(SUPPORT_OUTPUTDIR)/native/$(MODULE)/libfdlibm, \
      DEBUG_SYMBOLS := $(DEBUG_ALL_BINARIES)))

else

  # On macosx the old build does partial (incremental) linking of fdlibm instead of
  # a plain static library.
  $(eval $(call SetupNativeCompilation,BUILD_LIBFDLIBM_MAC, \
      LIBRARY := fdlibm, \
      OUTPUT_DIR := $(SUPPORT_OUTPUTDIR)/native/$(MODULE)/libfdlibm, \
      SRC := $(LIBFDLIBM_SRC), \
      LANG := C, \
      CFLAGS := $(CFLAGS_JDKLIB) $(LIBFDLIBM_CFLAGS), \
      LDFLAGS := -nostdlib -r -arch x86_64, \
      OBJECT_DIR := $(SUPPORT_OUTPUTDIR)/native/$(MODULE)/libfdlibm, \
      DEBUG_SYMBOLS := $(DEBUG_ALL_BINARIES)))

  BUILD_LIBFDLIBM := $(SUPPORT_OUTPUTDIR)/native/$(MODULE)/$(LIBRARY_PREFIX)fdlibm$(STATIC_LIBRARY_SUFFIX)
  $(BUILD_LIBFDLIBM): $(BUILD_LIBFDLIBM_MAC)
	$(call install-file)

endif

##########################################################################################

BUILD_LIBVERIFY_SRC := check_code.c check_format.c

ifeq ($(OPENJDK_TARGET_OS), solaris)
  ifneq ($(OPENJDK_TARGET_CPU), x86_64)
    BUILD_LIBVERIFY_REORDER := $(JDK_TOPDIR)/make/mapfiles/libverify/reorder-$(OPENJDK_TARGET_CPU)
  endif
endif

LIBVERIFY_OPTIMIZATION := HIGH
ifneq ($(findstring $(OPENJDK_TARGET_OS), solaris linux), )
  ifeq ($(ENABLE_DEBUG_SYMBOLS), true)
    LIBVERIFY_OPTIMIZATION := LOW
  endif
endif

$(eval $(call SetupNativeCompilation,BUILD_LIBVERIFY, \
    LIBRARY := verify, \
    OUTPUT_DIR := $(INSTALL_LIBRARIES_HERE), \
    SRC := $(JDK_TOPDIR)/src/java.base/share/native/libverify, \
    LANG := C, \
    OPTIMIZATION := $(LIBVERIFY_OPTIMIZATION), \
    CFLAGS := $(CFLAGS_JDKLIB), \
    MAPFILE := $(JDK_TOPDIR)/make/mapfiles/libverify/mapfile-vers, \
    LDFLAGS := $(LDFLAGS_JDKLIB) \
        $(call SET_SHARED_LIBRARY_ORIGIN), \
    LDFLAGS_SUFFIX_posix := -ljvm -lc, \
    LDFLAGS_SUFFIX_windows := jvm.lib, \
    VERSIONINFO_RESOURCE := $(GLOBAL_VERSION_INFO_RESOURCE), \
    RC_FLAGS := $(RC_FLAGS) \
        -D "JDK_FNAME=verify.dll" \
        -D "JDK_INTERNAL_NAME=verify" \
        -D "JDK_FTYPE=0x2L", \
    REORDER := $(BUILD_LIBVERIFY_REORDER), \
    OBJECT_DIR := $(SUPPORT_OUTPUTDIR)/native/$(MODULE)/libverify, \
    DEBUG_SYMBOLS := true))

TARGETS += $(BUILD_LIBVERIFY)

##########################################################################################

LIBJAVA_SRC_DIRS := $(call FindSrcDirsForLib, java.base, java)

ifeq ($(OPENJDK_TARGET_OS), macosx)
  LIBJAVA_EXCLUDE_FILES += $(JDK_TOPDIR)/src/java.base/unix/native/libjava/HostLocaleProviderAdapter_md.c
endif

LIBJAVA_CFLAGS := $(addprefix -I, $(LIBJAVA_SRC_DIRS)) \
    -I$(JDK_TOPDIR)/src/java.base/share/native/libfdlibm \
    -I$(SUPPORT_OUTPUTDIR)/headers/java.base \
    -DARCHPROPNAME='"$(OPENJDK_TARGET_CPU_OSARCH)"'

LIBJAVA_CFLAGS += -DJDK_MAJOR_VERSION='"$(JDK_MAJOR_VERSION)"' \
    -DJDK_MINOR_VERSION='"$(JDK_MINOR_VERSION)"' \
    -DJDK_MICRO_VERSION='"$(JDK_MICRO_VERSION)"' \
     -DJDK_BUILD_NUMBER='"$(JDK_BUILD_NUMBER)"'

ifneq (, $(JDK_UPDATE_VERSION))
  LIBJAVA_CFLAGS += -DJDK_UPDATE_VERSION='"$(JDK_UPDATE_VERSION)"'
endif

ifneq ($(OPENJDK_TARGET_OS), macosx)
  LIBJAVA_EXCLUDE_FILES += java_props_macosx.c
else
  BUILD_LIBJAVA_java_props_md.c_CFLAGS := -x objective-c
  BUILD_LIBJAVA_java_props_macosx.c_CFLAGS := -x objective-c
endif

ifeq ($(OPENJDK_TARGET_OS), solaris)
  ifneq ($(OPENJDK_TARGET_CPU), x86_64)
    LIBJAVA_REORDER := $(JDK_TOPDIR)/make/mapfiles/libjava/reorder-$(OPENJDK_TARGET_CPU)
  endif
endif

$(eval $(call SetupNativeCompilation,BUILD_LIBJAVA, \
    LIBRARY := java, \
    OUTPUT_DIR := $(INSTALL_LIBRARIES_HERE), \
    SRC := $(LIBJAVA_SRC_DIRS), \
    EXCLUDES := fdlibm/src zip prefs, \
    EXCLUDE_FILES := $(LIBJAVA_EXCLUDE_FILES), \
    LANG := C, \
    OPTIMIZATION := HIGH, \
    CFLAGS := $(CFLAGS_JDKLIB) \
        $(LIBJAVA_CFLAGS), \
    MAPFILE := $(JDK_TOPDIR)/make/mapfiles/libjava/mapfile-vers, \
    LDFLAGS := $(LDFLAGS_JDKLIB) \
        $(call SET_SHARED_LIBRARY_ORIGIN), \
    LDFLAGS_SUFFIX_posix := -ljvm -lverify, \
    LDFLAGS_SUFFIX_solaris := -lsocket -lnsl -lscf $(LIBDL) $(BUILD_LIBFDLIBM) -lc, \
    LDFLAGS_SUFFIX_linux := $(LIBDL) $(BUILD_LIBFDLIBM), \
    LDFLAGS_SUFFIX_aix := $(LIBDL) $(BUILD_LIBFDLIBM) -lm,\
    LDFLAGS_SUFFIX_macosx := -L$(SUPPORT_OUTPUTDIR)/native/$(MODULE)/ -lfdlibm \
        -framework CoreFoundation \
        -framework Foundation \
        -framework Security -framework SystemConfiguration, \
    LDFLAGS_SUFFIX_windows := -export:winFileHandleOpen -export:handleLseek \
        jvm.lib $(BUILD_LIBFDLIBM) $(WIN_VERIFY_LIB) \
        shell32.lib delayimp.lib -DELAYLOAD:shell32.dll \
        advapi32.lib, \
    VERSIONINFO_RESOURCE := $(GLOBAL_VERSION_INFO_RESOURCE), \
    RC_FLAGS := $(RC_FLAGS) \
        -D "JDK_FNAME=java.dll" \
        -D "JDK_INTERNAL_NAME=java" \
        -D "JDK_FTYPE=0x2L", \
    REORDER := $(LIBJAVA_REORDER), \
    OBJECT_DIR := $(SUPPORT_OUTPUTDIR)/native/$(MODULE)/libjava, \
    DEBUG_SYMBOLS := $(DEBUG_ALL_BINARIES)))

TARGETS += $(BUILD_LIBJAVA)

$(BUILD_LIBJAVA): $(BUILD_LIBVERIFY)

$(BUILD_LIBJAVA): $(BUILD_LIBFDLIBM)

##########################################################################################

BUILD_LIBZIP_EXCLUDES :=
ifeq ($(USE_EXTERNAL_LIBZ), true)
  LIBZIP_EXCLUDES += zlib-1.2.8
endif

BUILD_LIBZIP_REORDER :=
ifeq ($(OPENJDK_TARGET_OS), solaris)
  ifneq ($(OPENJDK_TARGET_CPU), x86_64)
    BUILD_LIBZIP_REORDER := $(JDK_TOPDIR)/make/mapfiles/libzip/reorder-$(OPENJDK_TARGET_CPU)
  endif
endif

ifeq ($(LIBZIP_CAN_USE_MMAP), true)
  BUILD_LIBZIP_MMAP := -DUSE_MMAP
endif

$(eval $(call SetupNativeCompilation,BUILD_LIBZIP, \
    LIBRARY := zip, \
    OUTPUT_DIR := $(INSTALL_LIBRARIES_HERE), \
    LANG := C, \
    OPTIMIZATION := LOW, \
    SRC := $(JDK_TOPDIR)/src/java.base/share/native/libzip, \
    EXCLUDES := $(LIBZIP_EXCLUDES), \
    CFLAGS := $(CFLAGS_JDKLIB) \
        $(ZLIB_CPPFLAGS) \
        -I$(JDK_TOPDIR)/src/java.base/share/native/libjava \
        -I$(JDK_TOPDIR)/src/java.base/$(OPENJDK_TARGET_OS_API_DIR)/native/libjava \
        -I$(SUPPORT_OUTPUTDIR)/headers/java.base, \
    CFLAGS_posix := $(BUILD_LIBZIP_MMAP) -UDEBUG, \
    MAPFILE := $(JDK_TOPDIR)/make/mapfiles/libzip/mapfile-vers, \
    REORDER := $(BUILD_LIBZIP_REORDER), \
    LDFLAGS := $(LDFLAGS_JDKLIB) \
        $(call SET_SHARED_LIBRARY_ORIGIN) \
        $(EXPORT_ZIP_FUNCS), \
    LDFLAGS_windows := -export:ZIP_Open -export:ZIP_Close -export:ZIP_FindEntry \
<<<<<<< HEAD
        -export:ZIP_ReadEntry -export:ZIP_GetNextEntry -export:ZIP_CRC32 jvm.lib \
        $(WIN_JAVA_LIB), \
=======
        -export:ZIP_ReadEntry -export:ZIP_GetNextEntry -export:ZIP_InflateFully \
        jvm.lib $(WIN_JAVA_LIB), \
>>>>>>> 346a59cc
    LDFLAGS_SUFFIX_linux := -ljvm -ljava $(LIBZ), \
    LDFLAGS_SUFFIX_solaris := -ljvm -ljava $(LIBZ) -lc, \
    LDFLAGS_SUFFIX_aix := -ljvm -ljava $(LIBZ),\
    LDFLAGS_SUFFIX_macosx := $(LIBZ) -ljava -ljvm, \
    VERSIONINFO_RESOURCE := $(GLOBAL_VERSION_INFO_RESOURCE), \
    RC_FLAGS := $(RC_FLAGS) \
        -D "JDK_FNAME=zip.dll" \
        -D "JDK_INTERNAL_NAME=zip" \
        -D "JDK_FTYPE=0x2L", \
    OBJECT_DIR := $(SUPPORT_OUTPUTDIR)/native/$(MODULE)/libzip, \
    DEBUG_SYMBOLS := $(DEBUG_ALL_BINARIES)))


$(BUILD_LIBZIP): $(BUILD_LIBJAVA)

TARGETS += $(BUILD_LIBZIP)

##########################################################################################

BUILD_LIBJLI_SRC_DIRS := $(JDK_TOPDIR)/src/java.base/share/native/libjli \
    $(JDK_TOPDIR)/src/java.base/$(OPENJDK_TARGET_OS_API_DIR)/native/libjli

LIBJLI_CFLAGS := $(CFLAGS_JDKLIB)

BUILD_LIBJLI_FILES := \
    java.c \
    splashscreen_stubs.c \
    parse_manifest.c \
    version_comp.c \
    wildcard.c \
    jli_util.c

ifeq ($(JVM_VARIANT_ZERO), true)
  ERGO_FAMILY := zero
else
  ifeq ($(OPENJDK_TARGET_CPU_ARCH), x86)
    ERGO_FAMILY := i586
  else
    ERGO_FAMILY := $(OPENJDK_TARGET_CPU_ARCH)
  endif
endif

ifeq ($(OPENJDK_TARGET_OS), macosx)
  BUILD_LIBJLI_SRC_DIRS += $(JDK_TOPDIR)/src/java.base/macosx/native/libjli
  BUILD_LIBJLI_FILES += java_md_common.c java_md_macosx.c

  BUILD_LIBJLI_java_md_macosx.c_CFLAGS := -x objective-c
  BUILD_LIBJLI_STATIC_java_md_macosx.c_CFLAGS := -x objective-c
endif

ifeq ($(OPENJDK_TARGET_OS), windows)
  BUILD_LIBJLI_FILES += java_md.c \
      cmdtoargs.c
  # Staticically link with c runtime on windows.
  LIBJLI_CFLAGS := $(filter-out -MD, $(LIBJLI_CFLAGS))
else ifneq ($(OPENJDK_TARGET_OS), macosx)

  BUILD_LIBJLI_FILES += java_md_common.c
  BUILD_LIBJLI_FILES += java_md_solinux.c ergo.c

  ERGO_ARCH_FILE = ergo_$(ERGO_FAMILY).c

  # if the architecture specific ergo file exists then
  # use it, else use the generic definitions from ergo.c
  ifneq ($(wildcard $(JDK_TOPDIR)/src/java.base/$(OPENJDK_TARGET_OS_API_DIR)/native/libjli/$(ERGO_ARCH_FILE)), )
    BUILD_LIBJLI_FILES += $(ERGO_ARCH_FILE)
  else # !ERGO_ARCH_FILE
    LIBJLI_CFLAGS += -DUSE_GENERIC_ERGO
  endif # ERGO_ARCH_FILE
endif #WINDOWS

LIBJLI_CFLAGS += $(foreach dir, $(BUILD_LIBJLI_SRC_DIRS), -I$(dir))

# Append defines depending on target platform
LIBJLI_CFLAGS += $(OPENJDK_TARGET_CPU_JLI_CFLAGS)

ifeq ($(OPENJDK_TARGET_OS), macosx)
  LIBJLI_CFLAGS += -DPACKAGE_PATH=\"$(PACKAGE_PATH)\"
endif

ifneq ($(USE_EXTERNAL_LIBZ), true)
  BUILD_LIBJLI_SRC_DIRS += $(JDK_TOPDIR)/src/java.base/share/native/libzip/zlib-1.2.8
  LIBJLI_CFLAGS += $(ZLIB_CPPFLAGS)
  BUILD_LIBJLI_FILES += \
      inflate.c \
      inftrees.c \
      inffast.c \
      zadler32.c \
      zcrc32.c \
      zutil.c
endif

ifeq ($(OPENJDK_TARGET_OS), windows)
  LIBJLI_OUTPUT_DIR := $(INSTALL_LIBRARIES_HERE)
else
  LIBJLI_OUTPUT_DIR := $(INSTALL_LIBRARIES_HERE)/jli
endif

$(eval $(call SetupNativeCompilation,BUILD_LIBJLI, \
    LIBRARY := jli, \
    OUTPUT_DIR := $(LIBJLI_OUTPUT_DIR), \
    SRC := $(BUILD_LIBJLI_SRC_DIRS), \
    INCLUDE_FILES := $(BUILD_LIBJLI_FILES), \
    LANG := C, \
    OPTIMIZATION := HIGH, \
    CFLAGS := $(LIBJLI_CFLAGS), \
    MAPFILE := $(JDK_TOPDIR)/make/mapfiles/libjli/mapfile-vers, \
    LDFLAGS := $(LDFLAGS_JDKLIB) \
        $(call SET_SHARED_LIBRARY_ORIGIN), \
    LDFLAGS_linux := $(call SET_SHARED_LIBRARY_ORIGIN,/..), \
    LDFLAGS_solaris := $(call SET_SHARED_LIBRARY_ORIGIN,/..), \
    LDFLAGS_macosx := -framework Cocoa -framework Security -framework ApplicationServices, \
    LDFLAGS_SUFFIX_solaris := $(LIBZ) $(LIBDL) -lc, \
    LDFLAGS_SUFFIX_linux := $(LIBZ) $(LIBDL) -lc -lpthread, \
    LDFLAGS_SUFFIX_aix := $(LIBZ) $(LIBDL),\
    LDFLAGS_SUFFIX_macosx := $(LIBZ), \
    LDFLAGS_SUFFIX_windows := \
        -export:JLI_Launch \
        -export:JLI_ManifestIterate \
        -export:JLI_SetTraceLauncher \
        -export:JLI_ReportErrorMessage \
        -export:JLI_ReportErrorMessageSys \
        -export:JLI_ReportMessage \
        -export:JLI_ReportExceptionDescription \
        -export:JLI_MemAlloc \
        -export:JLI_CmdToArgs \
        -export:JLI_GetStdArgc \
        -export:JLI_GetStdArgs \
        advapi32.lib \
        comctl32.lib \
        user32.lib, \
    VERSIONINFO_RESOURCE := $(GLOBAL_VERSION_INFO_RESOURCE), \
    RC_FLAGS := $(RC_FLAGS) \
        -D "JDK_FNAME=jli.dll" \
        -D "JDK_INTERNAL_NAME=jli" \
        -D "JDK_FTYPE=0x2L", \
    OBJECT_DIR := $(SUPPORT_OUTPUTDIR)/native/$(MODULE)/libjli, \
    DEBUG_SYMBOLS := $(DEBUG_ALL_BINARIES)))

TARGETS += $(BUILD_LIBJLI)

# On windows, the static library has the same suffix as the import library created by
# with the shared library, so the static library is given a different name. No harm
# in doing it for all platform to reduce complexity.
ifeq ($(OPENJDK_TARGET_OS), windows)
  $(eval $(call SetupNativeCompilation,BUILD_LIBJLI_STATIC, \
      STATIC_LIBRARY := jli_static, \
      OUTPUT_DIR := $(SUPPORT_OUTPUTDIR)/native/$(MODULE), \
      SRC := $(BUILD_LIBJLI_SRC_DIRS), \
      INCLUDE_FILES := $(BUILD_LIBJLI_FILES), \
      LANG := C, \
      OPTIMIZATION := HIGH, \
      CFLAGS := $(STATIC_LIBRARY_FLAGS) $(LIBJLI_CFLAGS), \
      ARFLAGS := $(ARFLAGS), \
      OBJECT_DIR := $(SUPPORT_OUTPUTDIR)/native/$(MODULE)/libjli_static, \
      DEBUG_SYMBOLS := $(DEBUG_ALL_BINARIES)))

  TARGETS += $(BUILD_LIBJLI_STATIC)

else ifeq ($(OPENJDK_TARGET_OS), macosx)
  #
  # On macosx they do partial (incremental) linking of libjli_static.a
  # code it here...rather than add support to NativeCompilation
  # as this is first time I see it
  $(eval $(call SetupNativeCompilation,BUILD_LIBJLI_STATIC, \
      LIBRARY := jli_static, \
      OUTPUT_DIR := $(SUPPORT_OUTPUTDIR)/native/$(MODULE), \
      SRC := $(BUILD_LIBJLI_SRC_DIRS), \
      INCLUDE_FILES := $(BUILD_LIBJLI_FILES), \
      LANG := C, \
      OPTIMIZATION := HIGH, \
      CFLAGS := $(CFLAGS_JDKLIB) $(LIBJLI_CFLAGS), \
      LDFLAGS := -nostdlib -r, \
      OBJECT_DIR := $(SUPPORT_OUTPUTDIR)/native/$(MODULE)/libjli_static, \
      DEBUG_SYMBOLS := $(DEBUG_ALL_BINARIES)))

  $(SUPPORT_OUTPUTDIR)/native/$(MODULE)/libjli_static.a: $(BUILD_LIBJLI_STATIC)
	$(call install-file)

  TARGETS += $(SUPPORT_OUTPUTDIR)/native/$(MODULE)/libjli_static.a

else ifeq ($(OPENJDK_TARGET_OS), aix)
  # AIX also requires a static libjli because the compiler doesn't support '-rpath'
  $(eval $(call SetupNativeCompilation,BUILD_LIBJLI_STATIC,\
      STATIC_LIBRARY:=jli_static,\
      OUTPUT_DIR:=$(SUPPORT_OUTPUTDIR)/native/$(MODULE),\
      SRC:=$(BUILD_LIBJLI_SRC_DIRS),\
      INCLUDE_FILES:=$(BUILD_LIBJLI_FILES),\
      LANG:=C,\
      OPTIMIZATION:=HIGH, \
      CFLAGS:=$(STATIC_LIBRARY_FLAGS) $(LIBJLI_CFLAGS),\
      ARFLAGS:=$(ARFLAGS),\
      OBJECT_DIR:=$(SUPPORT_OUTPUTDIR)/native/$(MODULE)/libjli_static))

  TARGETS += $(BUILD_LIBJLI_STATIC)

endif
<|MERGE_RESOLUTION|>--- conflicted
+++ resolved
@@ -224,13 +224,9 @@
         $(call SET_SHARED_LIBRARY_ORIGIN) \
         $(EXPORT_ZIP_FUNCS), \
     LDFLAGS_windows := -export:ZIP_Open -export:ZIP_Close -export:ZIP_FindEntry \
-<<<<<<< HEAD
-        -export:ZIP_ReadEntry -export:ZIP_GetNextEntry -export:ZIP_CRC32 jvm.lib \
-        $(WIN_JAVA_LIB), \
-=======
-        -export:ZIP_ReadEntry -export:ZIP_GetNextEntry -export:ZIP_InflateFully \
+        -export:ZIP_ReadEntry -export:ZIP_GetNextEntry \
+        -export:ZIP_InflateFully -export:ZIP_CRC32 \
         jvm.lib $(WIN_JAVA_LIB), \
->>>>>>> 346a59cc
     LDFLAGS_SUFFIX_linux := -ljvm -ljava $(LIBZ), \
     LDFLAGS_SUFFIX_solaris := -ljvm -ljava $(LIBZ) -lc, \
     LDFLAGS_SUFFIX_aix := -ljvm -ljava $(LIBZ),\
