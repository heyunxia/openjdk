--- conflicted
+++ resolved
@@ -268,13 +268,8 @@
     LDFLAGS_SUFFIX_solaris := -ljvm -ljava -lc, \
     LDFLAGS_SUFFIX_aix := -ljvm -ljava, \
     LDFLAGS_SUFFIX_windows := advapi32.lib jvm.lib $(WIN_JAVA_LIB), \
-<<<<<<< HEAD
-    LDFLAGS_SUFFIX_macosx := -ljvm -framework CoreFoundation, \
-    VERSIONINFO_RESOURCE := $(GLOBAL_VERSION_INFO_RESOURCE), \
-=======
     LDFLAGS_SUFFIX_macosx := -ljvm -framework CoreFoundation -framework Foundation, \
-    VERSIONINFO_RESOURCE := $(JDK_TOPDIR)/src/windows/resource/version.rc, \
->>>>>>> 63af0c0c
+    VERSIONINFO_RESOURCE := $(GLOBAL_VERSION_INFO_RESOURCE), \
     RC_FLAGS := $(RC_FLAGS) \
         -D "JDK_FNAME=prefs.dll" \
         -D "JDK_INTERNAL_NAME=prefs" \
