--- conflicted
+++ resolved
@@ -163,14 +163,9 @@
           INCLUDE_FILES := JAWTAccessBridge.cpp, \
           LANG := C++, \
           OPTIMIZATION := LOW, \
-<<<<<<< HEAD
-          CFLAGS := $(CFLAGS_JDKLIB) \
+          CFLAGS := $(CFLAGS_JDKLIB) $(ACCESSBRIDGE_CFLAGS) \
               -DACCESSBRIDGE_ARCH_$3 \
               -I$(JDK_OUTPUTDIR)/gensrc_headers_ab/$3, \
-=======
-          CFLAGS := $(CFLAGS_JDKLIB) $(ACCESSBRIDGE_CFLAGS) \
-              -DACCESSBRIDGE_ARCH_$3, \
->>>>>>> 1451d4b0
           LDFLAGS := $(LDFLAGS_JDKLIB) kernel32.lib user32.lib gdi32.lib \
               winspool.lib jawt.lib comdlg32.lib advapi32.lib shell32.lib \
               ole32.lib oleaut32.lib uuid.lib odbc32.lib odbccp32.lib \
@@ -195,14 +190,9 @@
               AccessBridgeMessages.cpp JavaAccessBridge.cpp, \
           LANG := C++, \
           OPTIMIZATION := LOW, \
-<<<<<<< HEAD
-          CFLAGS := $(CFLAGS_JDKLIB) \
+          CFLAGS := $(CFLAGS_JDKLIB) $(ACCESSBRIDGE_CFLAGS) \
               -DACCESSBRIDGE_ARCH_$3 \
               -I$(JDK_OUTPUTDIR)/gensrc_headers_ab/$3, \
-=======
-          CFLAGS := $(CFLAGS_JDKLIB) $(ACCESSBRIDGE_CFLAGS) \
-              -DACCESSBRIDGE_ARCH_$3, \
->>>>>>> 1451d4b0
           LDFLAGS := $(LDFLAGS_JDKLIB) kernel32.lib user32.lib gdi32.lib \
               winspool.lib comdlg32.lib advapi32.lib shell32.lib \
               ole32.lib oleaut32.lib uuid.lib odbc32.lib odbccp32.lib \
@@ -226,14 +216,9 @@
               AccessBridgeEventHandler.cpp, \
           LANG := C++, \
           OPTIMIZATION := LOW, \
-<<<<<<< HEAD
-          CFLAGS := $(filter-out -MD, $(CFLAGS_JDKLIB)) -MT \
+          CFLAGS := $(filter-out -MD, $(CFLAGS_JDKLIB)) -MT $(ACCESSBRIDGE_CFLAGS) \
               -DACCESSBRIDGE_ARCH_$3 \
               -I$(JDK_OUTPUTDIR)/gensrc_headers_ab/$3, \
-=======
-          CFLAGS := $(filter-out -MD, $(CFLAGS_JDKLIB)) -MT $(ACCESSBRIDGE_CFLAGS) \
-              -DACCESSBRIDGE_ARCH_$3, \
->>>>>>> 1451d4b0
           LDFLAGS := $(LDFLAGS_JDKLIB) kernel32.lib user32.lib gdi32.lib \
               winspool.lib comdlg32.lib advapi32.lib shell32.lib \
               ole32.lib oleaut32.lib uuid.lib odbc32.lib odbccp32.lib \
