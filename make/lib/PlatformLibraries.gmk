--- conflicted
+++ resolved
@@ -34,14 +34,8 @@
       LANG := C, \
       OPTIMIZATION := LOW, \
       CFLAGS := $(CFLAGS_JDKLIB) \
-<<<<<<< HEAD
           -I$(LIBAPPLESCRIPTENGINE_SRC) \
           -I$(JDK_OUTPUTDIR)/gensrc_headers/jdk.deploy.osx \
-          -F/System/Library/Frameworks/JavaVM.framework/Frameworks \
-          -F/System/Library/Frameworks/ApplicationServices.framework/Frameworks, \
-=======
-          -I$(JDK_TOPDIR)/src/macosx/native/apple/applescript, \
->>>>>>> 63af0c0c
       LDFLAGS := $(LDFLAGS_JDKLIB) \
           $(call SET_SHARED_LIBRARY_ORIGIN), \
       LDFLAGS_SUFFIX := -framework Cocoa \
@@ -70,15 +64,8 @@
       LANG := C, \
       OPTIMIZATION := LOW, \
       CFLAGS := $(CFLAGS_JDKLIB) \
-<<<<<<< HEAD
           $(addprefix -I, $(LIBOSXAPP_SRC)) \
-          -I$(JDK_OUTPUTDIR)/gensrc_headers_icons \
-          -F/System/Library/Frameworks/JavaVM.framework/Frameworks \
-          -F/System/Library/Frameworks/ApplicationServices.framework/Frameworks, \
-=======
-          -I$(JDK_TOPDIR)/src/macosx/native/sun/osxapp \
           -I$(JDK_OUTPUTDIR)/gensrc_headers_icons, \
->>>>>>> 63af0c0c
       LDFLAGS := $(LDFLAGS_JDKLIB) \
           $(call SET_SHARED_LIBRARY_ORIGIN), \
       LDFLAGS_SUFFIX_macosx := \
@@ -120,14 +107,7 @@
       LANG := C, \
       OPTIMIZATION := LOW, \
       CFLAGS := $(CFLAGS_JDKLIB) \
-<<<<<<< HEAD
           $(LIBOSX_CFLAGS) \
-          -F/System/Library/Frameworks/JavaVM.framework/Frameworks \
-          -F/System/Library/Frameworks/ApplicationServices.framework/Frameworks, \
-=======
-          $(foreach dir, $(LIBOSX_DIRS), -I$(dir)) \
-          -I$(JDK_TOPDIR)/src/macosx/native/sun/osxapp, \
->>>>>>> 63af0c0c
       LDFLAGS := $(LDFLAGS_JDKLIB) \
           $(call SET_SHARED_LIBRARY_ORIGIN), \
       LDFLAGS_SUFFIX_macosx := \
