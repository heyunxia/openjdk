--- conflicted
+++ resolved
@@ -238,13 +238,9 @@
 ifeq ($(PLATFORM), macosx)
   SUBDIRS += apple
 endif
-<<<<<<< HEAD
 ifeq ($(PLATFORM), windows)
   SUBDIRS += bridge
 endif
-SUBDIRS_tools = launchers
-=======
->>>>>>> 5d080ae3
 SUBDIRS_misc  = org jpda
 
 # demos
