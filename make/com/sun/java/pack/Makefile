--- conflicted
+++ resolved
@@ -28,10 +28,7 @@
 #
 
 BUILDDIR = ../../../..
-<<<<<<< HEAD
-=======
 MODULE  = unpack200-tool
->>>>>>> db5debc7
 PACKAGE = com.sun.java.util.jar.pack
 LIBRARY = unpack
 PRODUCT = sun
@@ -156,6 +153,7 @@
 endif
 	$(CP) $(TEMPDIR)/unpack200$(EXE_SUFFIX) $(UNPACK_EXE)
 	@$(call binary_file_verification,$@)
+	$(install-module-file)
 
 ifeq ($(PLATFORM), windows) 
 $(RES):: $(VERSIONINFO_RESOURCE)
