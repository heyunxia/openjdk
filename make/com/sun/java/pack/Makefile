#
# Copyright (c) 2003, 2011, Oracle and/or its affiliates. All rights reserved.
# DO NOT ALTER OR REMOVE COPYRIGHT NOTICES OR THIS FILE HEADER.
#
# This code is free software; you can redistribute it and/or modify it
# under the terms of the GNU General Public License version 2 only, as
# published by the Free Software Foundation.  Oracle designates this
# particular file as subject to the "Classpath" exception as provided
# by Oracle in the LICENSE file that accompanied this code.
#
# This code is distributed in the hope that it will be useful, but WITHOUT
# ANY WARRANTY; without even the implied warranty of MERCHANTABILITY or
# FITNESS FOR A PARTICULAR PURPOSE.  See the GNU General Public License
# version 2 for more details (a copy is included in the LICENSE file that
# accompanied this code).
#
# You should have received a copy of the GNU General Public License version
# 2 along with this work; if not, write to the Free Software Foundation,
# Inc., 51 Franklin St, Fifth Floor, Boston, MA 02110-1301 USA.
#
# Please contact Oracle, 500 Oracle Parkway, Redwood Shores, CA 94065 USA
# or visit www.oracle.com if you need additional information or have any
# questions.
#

#
# Makefile for building  Pack200
#

BUILDDIR = ../../../..
MODULE  = unpack200-tool
PACKAGE = com.sun.java.util.jar.pack
LIBRARY = unpack
PRODUCT = sun
PGRM = unpack200
include $(BUILDDIR)/common/Defs.gmk

CPLUSPLUSLIBRARY=true

FILES_m = mapfile-vers
include $(BUILDDIR)/common/Mapfile-vers.gmk

#
# Files to compile
#
AUTO_FILES_JAVA_DIRS = com/sun/java/util/jar/pack

include FILES_cpp.gmk

FILES_export = $(PKGDIR)/NativeUnpack.java

#
# Rules
include $(BUILDDIR)/common/Library.gmk

build: unpacker

vpath %.cpp $(SHARE_SRC)/native/$(PKGDIR)

ifeq ($(STANDALONE),true)
  ZIPOBJDIR = $(OUTPUTDIR)/tmp/sun/java.util.zip/zip/$(OBJDIRNAME)

  ZIPOBJS =  $(ZIPOBJDIR)/zcrc32.$(OBJECT_SUFFIX) \
	     $(ZIPOBJDIR)/deflate.$(OBJECT_SUFFIX) \
	     $(ZIPOBJDIR)/trees.$(OBJECT_SUFFIX) \
	     $(ZIPOBJDIR)/zadler32.$(OBJECT_SUFFIX) \
	     $(ZIPOBJDIR)/compress.$(OBJECT_SUFFIX) \
	     $(ZIPOBJDIR)/zutil.$(OBJECT_SUFFIX) \
	     $(ZIPOBJDIR)/inflate.$(OBJECT_SUFFIX) \
	     $(ZIPOBJDIR)/infback.$(OBJECT_SUFFIX) \
	     $(ZIPOBJDIR)/inftrees.$(OBJECT_SUFFIX) \
	     $(ZIPOBJDIR)/inffast.$(OBJECT_SUFFIX)

  ZINCLUDE=-I$(SHARE_SRC)/native/java/util/zip/zlib-$(ZLIB_VERSION)
  OTHER_CXXFLAGS += $(ZINCLUDE)
  LDDFLAGS += $(ZIPOBJS)
else
  OTHER_CXXFLAGS += -DNO_ZLIB -DUNPACK_JNI
  OTHER_LDLIBS += $(JVMLIB)
endif

CXXFLAGS_DBG += -DFULL
CXXFLAGS_OPT += -DPRODUCT
CXXFLAGS_COMMON += -DFULL

ifeq ($(PLATFORM), windows) 
  CXXFLAGS_COMMON += $(MS_RUNTIME_OPTION)
  LDOUTPUT = -Fe

  # JDK name required here
  RC_FLAGS += /D "JDK_FNAME=$(PGRM).exe" \
	/D "JDK_INTERNAL_NAME=$(PGRM)" \
	/D "JDK_FTYPE=0x1L"

  RES = $(OBJDIR)/$(PGRM).res
else
  LDOUTPUT = -o #Have a space 
  LDDFLAGS += -lc
  OTHER_LDLIBS  += $(LIBCXX)
# setup the list of libraries to link in...
ifeq ($(PLATFORM), linux)
ifeq ("$(CC_VER_MAJOR)", "3")
  OTHER_LDLIBS  += -Wl,-Bstatic -lgcc_eh -Wl,-Bdynamic
endif
endif #LINUX
endif #PLATFORM

UNPACK_EXE = $(BINDIR)/unpack200$(EXE_SUFFIX)

UNPACK_EXE_FILES_cpp =  $(filter-out jni.cpp,$(FILES_cpp))

UNPACK_EXE_FILES_cpp += main.cpp

UNPACK_EXE_FILES_o = $(addprefix $(COBJDIR)/, \
		     	$(notdir  \
		     	$(patsubst %.cpp,%.$(OBJECT_SUFFIX),$(UNPACK_EXE_FILES_cpp)) \
		     ))

COBJDIR = $(strip $(subst unpack,unpack-cmd,$(OBJDIR)))

all: build

build: prop

prop:
	$(MAKE) -C prop

<<<<<<< HEAD
pack200-tool:
	$(call make-launcher, pack200, com.sun.java.util.jar.pack.Driver, , --pack)

# ignore mapfile for non-product binary 
=======
>>>>>>> fa64d244
unpacker:
	$(MAKE) $(UNPACK_EXE) STANDALONE=true LDMAPFLAGS_DBG=

ifeq ($(PLATFORM), windows)
IMVERSIONVALUE=$(JDK_MINOR_VERSION).$(JDK_MICRO_VERSION).$(JDK_UPDATE_VER).$(COOKED_BUILD_NUMBER)
SED_ALL_MANIFEST=$(SED) -e 's%IMVERSION%$(IMVERSIONVALUE)%g'
updatefiles:: 
	$(CAT) $(TOPDIR)/src/windows/resource/unpack200_proto.exe.manifest | $(SED_ALL_MANIFEST) > $(OBJDIR)/unpack200.exe.manifest
winres::  $(RES)
else
updatefiles::
	$(ECHO) "Manifest not required for Unix"
winres::
	$(ECHO) "Resource files not required for Unix"
endif

# Mapfile-vers.gmk, does not copy over the mapfile-vers-unpack200, when
# the make utiliy is re-invoked, as in this case. In order to workaround
# this special case, the mapfile required for the unpack200 command, is
# explicitly copied over to the expected location.
$(UNPACK_EXE): $(UNPACK_EXE_FILES_o) updatefiles winres
	$(prep-target)
	$(RM) $(TEMPDIR)/mapfile-vers
	$(CP) mapfile-vers-unpack200 $(TEMPDIR)/mapfile-vers
	$(LINKER)  $(LDDFLAGS) $(UNPACK_EXE_FILES_o) $(RES) $(LIBCXX) $(LDOUTPUT)$(TEMPDIR)/unpack200$(EXE_SUFFIX)
ifdef MT
	$(MT) /manifest $(OBJDIR)/unpack200$(EXE_SUFFIX).manifest /outputresource:$(TEMPDIR)/unpack200$(EXE_SUFFIX);#1
endif
	$(CP) $(TEMPDIR)/unpack200$(EXE_SUFFIX) $(UNPACK_EXE)
	@$(call binary_file_verification,$@)
	$(install-module-file)

ifeq ($(PLATFORM), windows) 
$(RES):: $(VERSIONINFO_RESOURCE)
	$(prep-target)
	$(RC) $(RC_FLAGS) $(CC_OBJECT_OUTPUT_FLAG)$(@) $(VERSIONINFO_RESOURCE)
endif

$(COBJDIR)/%.$(OBJECT_SUFFIX): %.cpp
	$(prep-target)
	$(COMPILE.cc) $(CC_OBJECT_OUTPUT_FLAG)$(COBJDIR)/$*.$(OBJECT_SUFFIX) $<

#
# Clean up.
#
clean::
	$(RM) -r $(CLASSDESTDIR)/com/sun/java/util/jar/pack $(TEMPDIR)
	$(RM) -r $(OUTPUTDIR)/tmp/$(PRODUCT)/$(PACKAGE)
	$(MAKE) -C prop clean

.PHONY: unpacker clean winres prop<|MERGE_RESOLUTION|>--- conflicted
+++ resolved
@@ -125,13 +125,7 @@
 prop:
 	$(MAKE) -C prop
 
-<<<<<<< HEAD
-pack200-tool:
-	$(call make-launcher, pack200, com.sun.java.util.jar.pack.Driver, , --pack)
-
 # ignore mapfile for non-product binary 
-=======
->>>>>>> fa64d244
 unpacker:
 	$(MAKE) $(UNPACK_EXE) STANDALONE=true LDMAPFLAGS_DBG=
 
