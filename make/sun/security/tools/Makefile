#
<<<<<<< HEAD
# Copyright (c) 1997, 2010, Oracle and/or its affiliates. All rights reserved.
=======
# Copyright 1997-2010 Sun Microsystems, Inc.  All Rights Reserved.
>>>>>>> 3d650b8d
# DO NOT ALTER OR REMOVE COPYRIGHT NOTICES OR THIS FILE HEADER.
#
# This code is free software; you can redistribute it and/or modify it
# under the terms of the GNU General Public License version 2 only, as
# published by the Free Software Foundation.  Oracle designates this
# particular file as subject to the "Classpath" exception as provided
# by Oracle in the LICENSE file that accompanied this code.
#
# This code is distributed in the hope that it will be useful, but WITHOUT
# ANY WARRANTY; without even the implied warranty of MERCHANTABILITY or
# FITNESS FOR A PARTICULAR PURPOSE.  See the GNU General Public License
# version 2 for more details (a copy is included in the LICENSE file that
# accompanied this code).
#
# You should have received a copy of the GNU General Public License version
# 2 along with this work; if not, write to the Free Software Foundation,
# Inc., 51 Franklin St, Fifth Floor, Boston, MA 02110-1301 USA.
#
# Please contact Oracle, 500 Oracle Parkway, Redwood Shores, CA 94065 USA
# or visit www.oracle.com if you need additional information or have any
# questions.
#

BUILDDIR = ../../..
PACKAGE = sun.security.tools
PRODUCT = sun
include $(BUILDDIR)/common/Defs.gmk

#
# Files
#
AUTO_FILES_JAVA_DIRS = sun/security/tools

#
# Resources
#
LOCALE_SET_DEFINITION = jdk
RESOURCE_BUNDLES_JAVA = sun/security/tools/JarSignerResources.java

#
# Rules
#
<<<<<<< HEAD
include $(BUILDDIR)/common/Classes.gmk

build:
	$(call make-launcher, keytool, sun.security.tools.KeyTool, , )
	$(call make-launcher, policytool, sun.security.tools.policytool.PolicyTool, , )
=======
include $(BUILDDIR)/common/Classes.gmk
>>>>>>> 3d650b8d
<|MERGE_RESOLUTION|>--- conflicted
+++ resolved
@@ -1,9 +1,5 @@
 #
-<<<<<<< HEAD
 # Copyright (c) 1997, 2010, Oracle and/or its affiliates. All rights reserved.
-=======
-# Copyright 1997-2010 Sun Microsystems, Inc.  All Rights Reserved.
->>>>>>> 3d650b8d
 # DO NOT ALTER OR REMOVE COPYRIGHT NOTICES OR THIS FILE HEADER.
 #
 # This code is free software; you can redistribute it and/or modify it
@@ -46,12 +42,4 @@
 #
 # Rules
 #
-<<<<<<< HEAD
-include $(BUILDDIR)/common/Classes.gmk
-
-build:
-	$(call make-launcher, keytool, sun.security.tools.KeyTool, , )
-	$(call make-launcher, policytool, sun.security.tools.policytool.PolicyTool, , )
-=======
-include $(BUILDDIR)/common/Classes.gmk
->>>>>>> 3d650b8d
+include $(BUILDDIR)/common/Classes.gmk