#
# Copyright (c) 2005, 2011, Oracle and/or its affiliates. All rights reserved.
# DO NOT ALTER OR REMOVE COPYRIGHT NOTICES OR THIS FILE HEADER.
#
# This code is free software; you can redistribute it and/or modify it
# under the terms of the GNU General Public License version 2 only, as
# published by the Free Software Foundation.  Oracle designates this
# particular file as subject to the "Classpath" exception as provided
# by Oracle in the LICENSE file that accompanied this code.
#
# This code is distributed in the hope that it will be useful, but WITHOUT
# ANY WARRANTY; without even the implied warranty of MERCHANTABILITY or
# FITNESS FOR A PARTICULAR PURPOSE.  See the GNU General Public License
# version 2 for more details (a copy is included in the LICENSE file that
# accompanied this code).
#
# You should have received a copy of the GNU General Public License version
# 2 along with this work; if not, write to the Free Software Foundation,
# Inc., 51 Franklin St, Fifth Floor, Boston, MA 02110-1301 USA.
#
# Please contact Oracle, 500 Oracle Parkway, Redwood Shores, CA 94065 USA
# or visit www.oracle.com if you need additional information or have any
# questions.
#

#
# Makefile for building sunmscapi.jar and native libraries.
#
# This file was derived from make/com/sun/crypto/provider/Makefile.
#

#
# (The terms "OpenJDK" and "JDK" below refer to OpenJDK and Sun JDK builds
# respectively.)
#
# JCE builds are very different between OpenJDK and JDK.  The OpenJDK JCE
# jar files do not require signing, but those for JDK do.  If an unsigned
# jar file is installed into JDK, things will break when the crypto
# routines are called.
#
# This Makefile does the "real" build of the JCE files.  For OpenJDK,
# the jar files built here are installed directly into the OpenJDK.
#
# For JDK, the binaries use pre-built/pre-signed binary files stored in
# the closed workspace that are not shipped in the OpenJDK workspaces.
# We still build the JDK files here to verify the files compile, and in
# preparation for possible signing.  Developers working on JCE in JDK
# must sign the JCE files before testing.  The JCE signing key is kept
# separate from the JDK workspace to prevent its disclosure.
#
# SPECIAL NOTE TO JCE/JDK developers:  The source files must eventually
# be built, signed, and then the resulting jar files MUST BE CHECKED
# INTO THE CLOSED PART OF THE WORKSPACE*.  This separate step *MUST NOT
# BE FORGOTTEN*, otherwise a bug fixed in the source code will not be
# reflected in the shipped binaries.  The "release" target should be
# used to generate the required files.
#
# There are a number of targets to help both JDK/OpenJDK developers.
#
# Main Targets (JDK/OPENJDK):
#
#     all/clobber/clean        The usual, plus the native libraries.
#                                  If OpenJDK, installs sunmscapi.jar.
#                                  If JDK, installs prebuilt
#                                      sunmscapi.jar.
#
#     jar                      Builds/installs sunmscapi.jar
#                                  If OpenJDK, does not sign.
#                                  If JDK, tries to sign.
#
# Other lesser-used Targets (JDK/OPENJDK):
#
#     build-jar                Builds sunmscapi.jar
#                                  (does not sign/install)
#
#     install-jar              Alias for "jar" above.
#
# Other targets (JDK only):
#
#     sign                     Alias for sign-jar
#          sign-jar            Builds/signs sunmscapi.jar (no install)
#
#     release                  Builds all targets in preparation
#                              for workspace integration.
#
#     install-prebuilt         Installs the pre-built jar files
#
# This makefile was written to support parallel target execution.
#

BUILDDIR = ../../..
MODULE  = security-sunmscapi
PACKAGE = sun.security.mscapi
LIBRARY = sunmscapi
PRODUCT = sun

#
# The following is for when we need to do postprocessing
# (signing/obfuscation) against a read-only build.  If the OUTPUTDIR
# isn't writable, the build currently crashes out.
#
ifndef OPENJDK
  ifdef ALT_JCE_BUILD_DIR
    # =====================================================
    # Where to place the output, in case we're building from a read-only
    # build area.  (e.g. a release engineering build.)
    JCE_BUILD_DIR=${ALT_JCE_BUILD_DIR}
    IGNORE_WRITABLE_OUTPUTDIR_TEST=true
  else
    JCE_BUILD_DIR=${TEMPDIR}
  endif
endif

# Set OTHER_* flags before including Defs.gmk
CLASSDESTDIR = $(TEMPDIR)/classes
OTHER_JAVAHFLAGS += -classpath $(CLASSDESTDIR)

include $(BUILDDIR)/common/Defs.gmk

CPLUSPLUSLIBRARY=true

#
# C++ and Java Files
#
include FILES_cpp.gmk

AUTO_FILES_JAVA_DIRS = sun/security/mscapi

#
# Java files that define native methods
#
FILES_export = \
    sun/security/mscapi/KeyStore.java \
    sun/security/mscapi/Key.java \
    sun/security/mscapi/PRNG.java \
    sun/security/mscapi/RSACipher.java \
    sun/security/mscapi/RSAPublicKey.java \
    sun/security/mscapi/RSASignature.java \
    sun/security/mscapi/RSAKeyPairGenerator.java

#
# Find native code
#
vpath %.cpp \
  $(PLATFORM_SRC)/native/sun/security/mscapi

#
# Find include files
#
OTHER_INCLUDES += \
  -I$(PLATFORM_SRC)/native/sun/security/mscapi

#
# Rules
#
<<<<<<< HEAD
=======
CLASSDESTDIR = $(TEMPDIR)/classes
JAVAHFLAGS += -Xbootclasspath/p:$(CLASSDESTDIR)
>>>>>>> e1d21c5d

include $(BUILDDIR)/common/Mapfile-vers.gmk

include $(BUILDDIR)/common/Library.gmk

#
# Libraries to link
#
ifeq ($(PLATFORM), windows)
  OTHER_LDLIBS += $(JVMLIB) Crypt32.Lib
endif

#
# We use a variety of subdirectories in the $(TEMPDIR) depending on what
# part of the build we're doing.  Both OPENJDK/JDK builds are initially
# done in the unsigned area.  When files are signed in JDK,
# they will be placed in the appropriate area.
#
UNSIGNED_DIR = $(TEMPDIR)/unsigned

#
# Rules
#

ifdef OPENJDK
all: build-jar install-jar
else
all: build-jar install-prebuilt
	$(build-warning)
endif

include $(BUILDDIR)/javax/crypto/Defs-jce.gmk


# =====================================================
# Build the unsigned sunmscapi.jar file.
#

JAR_DESTFILE = $(EXTDIR)/sunmscapi.jar

#
# The sunmscapi.jar needs to be in the extension class directory,
# therefore none of its classes can appear in $(CLASSBINDIR).
# Currently no one is using any of the MSCAPI internals, so these files
# should not have been built.
#

#
# Since the -C option to jar is used below, each directory entry must be
# preceded with the appropriate directory to "cd" into.
#
JAR_DIRS = $(patsubst %, -C $(CLASSDESTDIR) %, $(AUTO_FILES_JAVA_DIRS))

build-jar: $(UNSIGNED_DIR)/sunmscapi.jar

#
# Build sunmscapi.jar.
#
$(UNSIGNED_DIR)/sunmscapi.jar: build
	$(prep-target)
	$(BOOT_JAR_CMD) cf $@ $(JAR_DIRS) \
	    $(BOOT_JAR_JFLAGS)
	@$(java-vm-cleanup)


ifndef OPENJDK
# =====================================================
# Sign the provider jar file.  Not needed for OpenJDK.
#

SIGNED_DIR = $(JCE_BUILD_DIR)/signed

sign: sign-jar

sign-jar: $(SIGNED_DIR)/sunmscapi.jar

ifndef ALT_JCE_BUILD_DIR
$(SIGNED_DIR)/sunmscapi.jar: $(UNSIGNED_DIR)/sunmscapi.jar
else
#
# We have to remove the build dependency, otherwise, we'll try to rebuild it
# which we can't do on a read-only filesystem.
#
$(SIGNED_DIR)/sunmscapi.jar:
	@if [ ! -r $(UNSIGNED_DIR)/sunmscapi.jar ] ; then \
	    $(ECHO) "Couldn't find $(UNSIGNED_DIR)/sunmscapi.jar"; \
	    exit 1; \
	fi
endif
	$(call sign-file, $(UNSIGNED_DIR)/sunmscapi.jar)


# =====================================================
# Create the Release Engineering files.  Signed builds, etc.
#

release: $(SIGNED_DIR)/sunmscapi.jar
	$(RM) $(JCE_BUILD_DIR)/release/sunmscapi.jar
	$(MKDIR) -p $(JCE_BUILD_DIR)/release
	$(CP) $(SIGNED_DIR)/sunmscapi.jar $(JCE_BUILD_DIR)/release
	$(release-warning)

endif # OPENJDK


# =====================================================
# Install routines.
#

#
# Install sunmscapi.jar, depending on which type is requested.
#
install-jar jar: $(JAR_DESTFILE)
ifndef OPENJDK
	$(release-warning)
endif

ifdef OPENJDK
$(JAR_DESTFILE): $(UNSIGNED_DIR)/sunmscapi.jar
else
$(JAR_DESTFILE): $(SIGNED_DIR)/sunmscapi.jar
endif
	$(install-non-module-file)

ifndef OPENJDK
install-prebuilt:
	@$(ECHO) "\n>>>Installing prebuilt SunMSCAPI provider..."
	$(RM) $(JAR_DESTFILE)
	$(CP) $(PREBUILT_DIR)/mscapi/sunmscapi.jar $(JAR_DESTFILE)
endif


# =====================================================
# Support routines.
#

clobber clean::
	$(RM) -r $(JAR_DESTFILE) $(TEMPDIR) $(JCE_BUILD_DIR)

.PHONY: build-jar jar install-jar
ifndef OPENJDK
.PHONY: sign sign-jar release install-prebuilt
endif<|MERGE_RESOLUTION|>--- conflicted
+++ resolved
@@ -153,11 +153,8 @@
 #
 # Rules
 #
-<<<<<<< HEAD
-=======
 CLASSDESTDIR = $(TEMPDIR)/classes
 JAVAHFLAGS += -Xbootclasspath/p:$(CLASSDESTDIR)
->>>>>>> e1d21c5d
 
 include $(BUILDDIR)/common/Mapfile-vers.gmk
 
