#
# Copyright (c) 1997, 2010, Oracle and/or its affiliates. All rights reserved.
# DO NOT ALTER OR REMOVE COPYRIGHT NOTICES OR THIS FILE HEADER.
#
# This code is free software; you can redistribute it and/or modify it
# under the terms of the GNU General Public License version 2 only, as
# published by the Free Software Foundation.  Oracle designates this
# particular file as subject to the "Classpath" exception as provided
# by Oracle in the LICENSE file that accompanied this code.
#
# This code is distributed in the hope that it will be useful, but WITHOUT
# ANY WARRANTY; without even the implied warranty of MERCHANTABILITY or
# FITNESS FOR A PARTICULAR PURPOSE.  See the GNU General Public License
# version 2 for more details (a copy is included in the LICENSE file that
# accompanied this code).
#
# You should have received a copy of the GNU General Public License version
# 2 along with this work; if not, write to the Free Software Foundation,
# Inc., 51 Franklin St, Fifth Floor, Boston, MA 02110-1301 USA.
#
# Please contact Oracle, 500 Oracle Parkway, Redwood Shores, CA 94065 USA
# or visit www.oracle.com if you need additional information or have any
# questions.
#

#
# Install a wrapper for the "rmid" command. The associated classfiles
# are built at a higher level.
#

BUILDDIR = ../../..
<<<<<<< HEAD
=======
MODULE  = rmi
>>>>>>> db5debc7
PACKAGE = sun.rmi.activation
PRODUCT = sun
include $(BUILDDIR)/common/Defs.gmk

build: stubs rmid

#
# Resources
#
LOCALE_SET_DEFINITION = jre
RESOURCE_BUNDLES_UNCOMPILED_PROPERTIES = sun/rmi/server/resources/rmid.properties

#
# Extra dependencies.
#
classes: stubs

#
# Rules to build activation-system stubs
#

# Full package names of implementations requiring stubs
REMOTE_impls = \
	sun.rmi.server.Activation$$ActivationSystemImpl \
	java.rmi.activation.ActivationGroup

REMOTE_files = $(subst .,/,$(REMOTE_impls))
FILES_stubs = $(REMOTE_files:%=$(CLASSBINDIR)/%_Stub.class)

#
# Compile stubs for remote implementations
# (use -v1.2 stubs for activation system)
#

$(CLASSBINDIR)/%_Stub.class: $(CLASSBINDIR)/%.class
	$(RMIC) -v1.2 -classpath $(CLASSBINDIR)	\
	    	-d $(CLASSBINDIR) '$(subst /,.,$(<:$(CLASSBINDIR)/%.class=%))'
	@$(java-vm-cleanup)

stubs: $(FILES_stubs)

#
# Rules to
#
include $(BUILDDIR)/common/Classes.gmk

rmid:
	$(call make-launcher, rmid, sun.rmi.server.Activation, , , $(RMI_TOOLS_MODULE))<|MERGE_RESOLUTION|>--- conflicted
+++ resolved
@@ -29,10 +29,7 @@
 #
 
 BUILDDIR = ../../..
-<<<<<<< HEAD
-=======
 MODULE  = rmi
->>>>>>> db5debc7
 PACKAGE = sun.rmi.activation
 PRODUCT = sun
 include $(BUILDDIR)/common/Defs.gmk
