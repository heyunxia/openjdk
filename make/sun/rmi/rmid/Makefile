#
# Copyright (c) 1997, 2011, Oracle and/or its affiliates. All rights reserved.
# DO NOT ALTER OR REMOVE COPYRIGHT NOTICES OR THIS FILE HEADER.
#
# This code is free software; you can redistribute it and/or modify it
# under the terms of the GNU General Public License version 2 only, as
# published by the Free Software Foundation.  Oracle designates this
# particular file as subject to the "Classpath" exception as provided
# by Oracle in the LICENSE file that accompanied this code.
#
# This code is distributed in the hope that it will be useful, but WITHOUT
# ANY WARRANTY; without even the implied warranty of MERCHANTABILITY or
# FITNESS FOR A PARTICULAR PURPOSE.  See the GNU General Public License
# version 2 for more details (a copy is included in the LICENSE file that
# accompanied this code).
#
# You should have received a copy of the GNU General Public License version
# 2 along with this work; if not, write to the Free Software Foundation,
# Inc., 51 Franklin St, Fifth Floor, Boston, MA 02110-1301 USA.
#
# Please contact Oracle, 500 Oracle Parkway, Redwood Shores, CA 94065 USA
# or visit www.oracle.com if you need additional information or have any
# questions.
#

#
# Install a wrapper for the "rmid" command. The associated classfiles
# are built at a higher level.
#

BUILDDIR = ../../..
<<<<<<< HEAD
JAVAC_MAX_WARNINGS = true
JAVAC_WARNINGS_FATAL = true
=======
MODULE  = rmi
>>>>>>> 46d38c75
PACKAGE = sun.rmi.activation
PRODUCT = sun
include $(BUILDDIR)/common/Defs.gmk

build: stubs rmid

#
# Resources
#
LOCALE_SET_DEFINITION = jre
RESOURCE_BUNDLES_UNCOMPILED_PROPERTIES = sun/rmi/server/resources/rmid.properties

#
# Extra dependencies.
#
classes: stubs

#
# Rules to build activation-system stubs
#

# Full package names of implementations requiring stubs
REMOTE_impls = \
	sun.rmi.server.Activation$$ActivationSystemImpl \
	java.rmi.activation.ActivationGroup

REMOTE_files = $(subst .,/,$(REMOTE_impls))
FILES_stubs = $(REMOTE_files:%=$(CLASSBINDIR)/%_Stub.class)

#
# Compile stubs for remote implementations
# (use -v1.2 stubs for activation system)
#

$(CLASSBINDIR)/%_Stub.class: $(CLASSBINDIR)/%.class
	$(RMIC) -v1.2 -classpath $(CLASSBINDIR)	\
	    	-d $(CLASSBINDIR) '$(subst /,.,$(<:$(CLASSBINDIR)/%.class=%))'
	@$(java-vm-cleanup)

stubs: $(FILES_stubs)

#
# Rules to
#
include $(BUILDDIR)/common/Classes.gmk

rmid:
	$(call make-launcher, rmid, sun.rmi.server.Activation, , , $(RMI_TOOLS_MODULE))<|MERGE_RESOLUTION|>--- conflicted
+++ resolved
@@ -29,12 +29,9 @@
 #
 
 BUILDDIR = ../../..
-<<<<<<< HEAD
 JAVAC_MAX_WARNINGS = true
 JAVAC_WARNINGS_FATAL = true
-=======
 MODULE  = rmi
->>>>>>> 46d38c75
 PACKAGE = sun.rmi.activation
 PRODUCT = sun
 include $(BUILDDIR)/common/Defs.gmk
