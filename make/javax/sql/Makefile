#
# Copyright (c) 2000, 2010, Oracle and/or its affiliates. All rights reserved.
# DO NOT ALTER OR REMOVE COPYRIGHT NOTICES OR THIS FILE HEADER.
#
# This code is free software; you can redistribute it and/or modify it
# under the terms of the GNU General Public License version 2 only, as
# published by the Free Software Foundation.  Oracle designates this
# particular file as subject to the "Classpath" exception as provided
# by Oracle in the LICENSE file that accompanied this code.
#
# This code is distributed in the hope that it will be useful, but WITHOUT
# ANY WARRANTY; without even the implied warranty of MERCHANTABILITY or
# FITNESS FOR A PARTICULAR PURPOSE.  See the GNU General Public License
# version 2 for more details (a copy is included in the LICENSE file that
# accompanied this code).
#
# You should have received a copy of the GNU General Public License version
# 2 along with this work; if not, write to the Free Software Foundation,
# Inc., 51 Franklin St, Fifth Floor, Boston, MA 02110-1301 USA.
#
# Please contact Oracle, 500 Oracle Parkway, Redwood Shores, CA 94065 USA
# or visit www.oracle.com if you need additional information or have any
# questions.
#

#
# Makefile for building JDBC API and JDBC RowSet
#

BUILDDIR = ../..
<<<<<<< HEAD
=======
MODULE  = jdbc
>>>>>>> db5debc7
PACKAGE = javax.sql
PRODUCT = sun
include $(BUILDDIR)/common/Defs.gmk

#
# Files to compile.
#
AUTO_FILES_JAVA_DIRS = javax/sql

# 
# Resources
#
OTHER_PROPERTIES  = $(PKGDIR)/rowset/rowset.properties

#
# Rules
#
include $(BUILDDIR)/common/Classes.gmk
<|MERGE_RESOLUTION|>--- conflicted
+++ resolved
@@ -28,10 +28,7 @@
 #
 
 BUILDDIR = ../..
-<<<<<<< HEAD
-=======
 MODULE  = jdbc
->>>>>>> db5debc7
 PACKAGE = javax.sql
 PRODUCT = sun
 include $(BUILDDIR)/common/Defs.gmk
