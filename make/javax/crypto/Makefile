--- conflicted
+++ resolved
@@ -108,6 +108,7 @@
 #
 
 BUILDDIR = ../..
+MODULE  = base
 PACKAGE = javax.crypto
 PRODUCT = sun
 
@@ -293,7 +294,7 @@
 
 $(UNSIGNED_POLICY_BUILDDIR)/limited/US_export_policy.jar:		\
 	    $(UNSIGNED_POLICY_BUILDDIR)/unlimited/US_export_policy.jar
-	$(install-file)
+	$(install-non-module-file)
 
 $(UNSIGNED_POLICY_BUILDDIR)/limited/local_policy.jar:			\
 	    policy/limited/default_local.policy				\
@@ -414,7 +415,7 @@
 else
 $(JAR_DESTFILE): $(SIGNED_DIR)/jce.jar
 endif
-	$(install-file)
+	$(install-non-module-file)
 
 #
 # Install the appropriate policy file, depending on the type of build.
@@ -437,10 +438,6 @@
 	$(CP) $^ $(POLICY_DESTDIR)
 	$(CP) $^ $(POLICY_MODULE_DESTDIR)
 
-<<<<<<< HEAD
-install-limited: install-limited-jars
-=======
->>>>>>> db5debc7
 ifndef OPENJDK
 	$(release-warning)
 endif
@@ -453,12 +450,7 @@
             $(POLICY_DESTDIR)/US_export_policy.jar              \
             $(POLICY_DESTDIR)/local_policy.jar
 	$(CP) $^ $(POLICY_DESTDIR)
-<<<<<<< HEAD
-
-install-unlimited: install-unlimited-jars
-=======
 	$(CP) $^ $(POLICY_MODULE_DESTDIR)
->>>>>>> db5debc7
 ifndef OPENJDK
 	$(release-warning)
 endif
@@ -473,17 +465,11 @@
 	$(CP) \
 	    $(PREBUILT_DIR)/jce/US_export_policy.jar \
 	    $(PREBUILT_DIR)/jce/local_policy.jar \
-<<<<<<< HEAD
-	    $(POLICY_DESTDIR)
-
-install-prebuilt: install-prebuilt-jars
-=======
             $(POLICY_DESTDIR)
 	$(CP) \
 	    $(PREBUILT_DIR)/jce/US_export_policy.jar \
 	    $(PREBUILT_DIR)/jce/local_policy.jar \
             $(POLICY_MODULE_DESTDIR)
->>>>>>> db5debc7
 endif
 
 # =====================================================
