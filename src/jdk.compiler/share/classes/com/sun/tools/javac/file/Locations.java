/*
 * Copyright (c) 2003, 2014, Oracle and/or its affiliates. All rights reserved.
 * DO NOT ALTER OR REMOVE COPYRIGHT NOTICES OR THIS FILE HEADER.
 *
 * This code is free software; you can redistribute it and/or modify it
 * under the terms of the GNU General Public License version 2 only, as
 * published by the Free Software Foundation.  Oracle designates this
 * particular file as subject to the "Classpath" exception as provided
 * by Oracle in the LICENSE file that accompanied this code.
 *
 * This code is distributed in the hope that it will be useful, but WITHOUT
 * ANY WARRANTY; without even the implied warranty of MERCHANTABILITY or
 * FITNESS FOR A PARTICULAR PURPOSE.  See the GNU General Public License
 * version 2 for more details (a copy is included in the LICENSE file that
 * accompanied this code).
 *
 * You should have received a copy of the GNU General Public License version
 * 2 along with this work; if not, write to the Free Software Foundation,
 * Inc., 51 Franklin St, Fifth Floor, Boston, MA 02110-1301 USA.
 *
 * Please contact Oracle, 500 Oracle Parkway, Redwood Shores, CA 94065 USA
 * or visit www.oracle.com if you need additional information or have any
 * questions.
 */
package com.sun.tools.javac.file;

import java.io.File;
import java.io.FileNotFoundException;
import java.io.IOException;
import java.io.UncheckedIOException;
import java.net.MalformedURLException;
import java.net.URL;
import java.nio.file.Files;
import java.nio.file.Path;
import java.nio.file.Paths;
import java.util.Arrays;
import java.util.Collection;
import java.util.Collections;
import java.util.EnumMap;
import java.util.EnumSet;
import java.util.HashMap;
import java.util.HashSet;
import java.util.Iterator;
import java.util.LinkedHashSet;
import java.util.Map;
import java.util.Set;
import java.util.StringTokenizer;
import java.util.stream.Collectors;
import java.util.stream.Stream;
import java.util.zip.ZipFile;

import javax.tools.JavaFileManager;
import javax.tools.JavaFileManager.Location;
import javax.tools.StandardJavaFileManager;
import javax.tools.StandardLocation;

import com.sun.tools.javac.code.Lint;
import com.sun.tools.javac.main.Option;
import com.sun.tools.javac.util.ListBuffer;
import com.sun.tools.javac.util.Log;
import com.sun.tools.javac.util.StringUtils;

import static javax.tools.StandardLocation.CLASS_PATH;
import static javax.tools.StandardLocation.PLATFORM_CLASS_PATH;
import static javax.tools.StandardLocation.SOURCE_PATH;

import static com.sun.tools.javac.main.Option.BOOTCLASSPATH;
import static com.sun.tools.javac.main.Option.DJAVA_ENDORSED_DIRS;
import static com.sun.tools.javac.main.Option.DJAVA_EXT_DIRS;
import static com.sun.tools.javac.main.Option.ENDORSEDDIRS;
import static com.sun.tools.javac.main.Option.EXTDIRS;
import static com.sun.tools.javac.main.Option.XBOOTCLASSPATH;
import static com.sun.tools.javac.main.Option.XBOOTCLASSPATH_APPEND;
import static com.sun.tools.javac.main.Option.XBOOTCLASSPATH_PREPEND;

/**
 * This class converts command line arguments, environment variables and system properties (in
 * File.pathSeparator-separated String form) into a boot class path, user class path, and source
 * path (in {@code Collection<String>} form).
 *
 * <p>
 * <b>This is NOT part of any supported API. If you write code that depends on this, you do so at
 * your own risk. This code and its internal interfaces are subject to change or deletion without
 * notice.</b>
 */
public class Locations {

    /**
     * The log to use for warning output
     */
    private Log log;

    /**
     * Access to (possibly cached) file info
     */
    private FSInfo fsInfo;

    /**
     * Whether to warn about non-existent path elements
     */
    private boolean warn;

    public Locations() {
        initHandlers();
    }

    // could replace Lint by "boolean warn"
    public void update(Log log, Lint lint, FSInfo fsInfo) {
        this.log = log;
        warn = lint.isEnabled(Lint.LintCategory.PATH);
        this.fsInfo = fsInfo;
    }

    public Collection<File> bootClassPath() {
        return getLocation(PLATFORM_CLASS_PATH);
    }

    public boolean isDefaultBootClassPath() {
        BootClassPathLocationHandler h
                = (BootClassPathLocationHandler) getHandler(PLATFORM_CLASS_PATH);
        return h.isDefault();
    }

    boolean isDefaultBootClassPathRtJar(File file) {
        BootClassPathLocationHandler h
                = (BootClassPathLocationHandler) getHandler(PLATFORM_CLASS_PATH);
        return h.isDefaultRtJar(file);
    }

    public Collection<File> userClassPath() {
        return getLocation(CLASS_PATH);
    }

    public Collection<File> sourcePath() {
        Collection<File> p = getLocation(SOURCE_PATH);
        // TODO: this should be handled by the LocationHandler
        return p == null || p.isEmpty() ? null : p;
    }

    /**
     * Split a path into its elements. Empty path elements will be ignored.
     *
     * @param path The path to be split
     * @return The elements of the path
     */
    private static Iterable<File> getPathEntries(String path) {
        return getPathEntries(path, null);
    }

    /**
     * Split a path into its elements. If emptyPathDefault is not null, all empty elements in the
     * path, including empty elements at either end of the path, will be replaced with the value of
     * emptyPathDefault.
     *
     * @param path The path to be split
     * @param emptyPathDefault The value to substitute for empty path elements, or null, to ignore
     * empty path elements
     * @return The elements of the path
     */
    private static Iterable<File> getPathEntries(String path, File emptyPathDefault) {
        ListBuffer<File> entries = new ListBuffer<>();
        int start = 0;
        while (start <= path.length()) {
            int sep = path.indexOf(File.pathSeparatorChar, start);
            if (sep == -1) {
                sep = path.length();
            }
            if (start < sep) {
                entries.add(new File(path.substring(start, sep)));
            } else if (emptyPathDefault != null) {
                entries.add(emptyPathDefault);
            }
            start = sep + 1;
        }
        return entries;
    }

    /**
     * Utility class to help evaluate a path option. Duplicate entries are ignored, jar class paths
     * can be expanded.
     */
    private class SearchPath extends LinkedHashSet<File> {

        private static final long serialVersionUID = 0;

        private boolean expandJarClassPaths = false;
        private final Set<File> canonicalValues = new HashSet<>();

        public SearchPath expandJarClassPaths(boolean x) {
            expandJarClassPaths = x;
            return this;
        }

        /**
         * What to use when path element is the empty string
         */
        private File emptyPathDefault = null;

        public SearchPath emptyPathDefault(File x) {
            emptyPathDefault = x;
            return this;
        }

        public SearchPath addDirectories(String dirs, boolean warn) {
            boolean prev = expandJarClassPaths;
            expandJarClassPaths = true;
            try {
                if (dirs != null) {
                    for (File dir : getPathEntries(dirs)) {
                        addDirectory(dir, warn);
                    }
                }
                return this;
            } finally {
                expandJarClassPaths = prev;
            }
        }

        public SearchPath addDirectories(String dirs) {
            return addDirectories(dirs, warn);
        }

        private void addDirectory(File dir, boolean warn) {
            if (!dir.isDirectory()) {
                if (warn) {
                    log.warning(Lint.LintCategory.PATH,
                            "dir.path.element.not.found", dir);
                }
                return;
            }

            File[] files = dir.listFiles();
            if (files == null) {
                return;
            }

            for (File direntry : files) {
                if (isArchive(direntry)) {
                    addFile(direntry, warn);
                }
            }
        }

        public SearchPath addFiles(String files, boolean warn) {
            if (files != null) {
                addFiles(getPathEntries(files, emptyPathDefault), warn);
            }
            return this;
        }

        public SearchPath addFiles(String files) {
            return addFiles(files, warn);
        }

        public SearchPath addFiles(Iterable<? extends File> files, boolean warn) {
            if (files != null) {
                for (File file : files) {
                    addFile(file, warn);
                }
            }
            return this;
        }

        public SearchPath addFiles(Iterable<? extends File> files) {
            return addFiles(files, warn);
        }

        public void addFile(File file, boolean warn) {
            if (contains(file)) {
                // discard duplicates
                return;
            }

            if (!fsInfo.exists(file)) {
                /* No such file or directory exists */
                if (warn) {
                    log.warning(Lint.LintCategory.PATH,
                            "path.element.not.found", file);
                }
                super.add(file);
                return;
            }

            File canonFile = fsInfo.getCanonicalFile(file);
            if (canonicalValues.contains(canonFile)) {
                /* Discard duplicates and avoid infinite recursion */
                return;
            }

            if (fsInfo.isFile(file)) {
                /* File is an ordinary file. */
                if (!isArchive(file) && !file.getName().endsWith(".jimage")) {
                    /* Not a recognized extension; open it to see if
                     it looks like a valid zip file. */
                    try {
                        ZipFile z = new ZipFile(file);
                        z.close();
                        if (warn) {
                            log.warning(Lint.LintCategory.PATH,
                                    "unexpected.archive.file", file);
                        }
                    } catch (IOException e) {
                        // FIXME: include e.getLocalizedMessage in warning
                        if (warn) {
                            log.warning(Lint.LintCategory.PATH,
                                    "invalid.archive.file", file);
                        }
                        return;
                    }
                }
            }

            /* Now what we have left is either a directory or a file name
             conforming to archive naming convention */
            super.add(file);
            canonicalValues.add(canonFile);

            if (expandJarClassPaths && fsInfo.isFile(file) && !file.getName().endsWith(".jimage")) {
                addJarClassPath(file, warn);
            }
        }

        // Adds referenced classpath elements from a jar's Class-Path
        // Manifest entry.  In some future release, we may want to
        // update this code to recognize URLs rather than simple
        // filenames, but if we do, we should redo all path-related code.
        private void addJarClassPath(File jarFile, boolean warn) {
            try {
                for (File f : fsInfo.getJarClassPath(jarFile)) {
                    addFile(f, warn);
                }
            } catch (IOException e) {
                log.error("error.reading.file", jarFile, JavacFileManager.getMessage(e));
            }
        }
    }

    /**
     * Base class for handling support for the representation of Locations. Implementations are
     * responsible for handling the interactions between the command line options for a location,
     * and API access via setLocation.
     *
     * @see #initHandlers
     * @see #getHandler
     */
    protected abstract class LocationHandler {

        final Location location;
        final Set<Option> options;

        /**
         * Create a handler. The location and options provide a way to map from a location or an
         * option to the corresponding handler.
         *
         * @param location the location for which this is the handler
         * @param options the options affecting this location
         * @see #initHandlers
         */
        protected LocationHandler(Location location, Option... options) {
            this.location = location;
            this.options = options.length == 0
                    ? EnumSet.noneOf(Option.class)
                    : EnumSet.copyOf(Arrays.asList(options));
        }

        /**
         * @see JavaFileManager#handleOption
         */
        abstract boolean handleOption(Option option, String value);

        /**
         * @see StandardJavaFileManager#getLocation
         */
        abstract Collection<File> getLocation();

        /**
         * @see StandardJavaFileManager#setLocation
         */
        abstract void setLocation(Iterable<? extends File> files) throws IOException;
    }

    /**
     * General purpose implementation for output locations, such as -d/CLASS_OUTPUT and
     * -s/SOURCE_OUTPUT. All options are treated as equivalent (i.e. aliases.) The value is a single
     * file, possibly null.
     */
    private class OutputLocationHandler extends LocationHandler {

        private File outputDir;

        OutputLocationHandler(Location location, Option... options) {
            super(location, options);
        }

        @Override
        boolean handleOption(Option option, String value) {
            if (!options.contains(option)) {
                return false;
            }

            // TODO: could/should validate outputDir exists and is a directory
            // need to decide how best to report issue for benefit of
            // direct API call on JavaFileManager.handleOption(specifies IAE)
            // vs. command line decoding.
            outputDir = (value == null) ? null : new File(value);
            return true;
        }

        @Override
        Collection<File> getLocation() {
            return (outputDir == null) ? null : Collections.singleton(outputDir);
        }

        @Override
        void setLocation(Iterable<? extends File> files) throws IOException {
            if (files == null) {
                outputDir = null;
            } else {
                Iterator<? extends File> pathIter = files.iterator();
                if (!pathIter.hasNext()) {
                    throw new IllegalArgumentException("empty path for directory");
                }
                File dir = pathIter.next();
                if (pathIter.hasNext()) {
                    throw new IllegalArgumentException("path too long for directory");
                }
                if (!dir.exists()) {
                    throw new FileNotFoundException(dir + ": does not exist");
                } else if (!dir.isDirectory()) {
                    throw new IOException(dir + ": not a directory");
                }
                outputDir = dir;
            }
        }
    }

    /**
     * General purpose implementation for search path locations, such as -sourcepath/SOURCE_PATH and
     * -processorPath/ANNOTATION_PROCESS_PATH. All options are treated as equivalent (i.e. aliases.)
     * The value is an ordered set of files and/or directories.
     */
    private class SimpleLocationHandler extends LocationHandler {

        protected Collection<File> searchPath;

        SimpleLocationHandler(Location location, Option... options) {
            super(location, options);
        }

        @Override
        boolean handleOption(Option option, String value) {
            if (!options.contains(option)) {
                return false;
            }
            searchPath = value == null ? null
                    : Collections.unmodifiableCollection(createPath().addFiles(value));
            return true;
        }

        @Override
        Collection<File> getLocation() {
            return searchPath;
        }

        @Override
        void setLocation(Iterable<? extends File> files) {
            SearchPath p;
            if (files == null) {
                p = computePath(null);
            } else {
                p = createPath().addFiles(files);
            }
            searchPath = Collections.unmodifiableCollection(p);
        }

        protected SearchPath computePath(String value) {
            return createPath().addFiles(value);
        }

        protected SearchPath createPath() {
            return new SearchPath();
        }
    }

    /**
     * Subtype of SimpleLocationHandler for -classpath/CLASS_PATH. If no value is given, a default
     * is provided, based on system properties and other values.
     */
    private class ClassPathLocationHandler extends SimpleLocationHandler {

        ClassPathLocationHandler() {
            super(StandardLocation.CLASS_PATH,
                    Option.CLASSPATH, Option.CP);
        }

        @Override
        Collection<File> getLocation() {
            lazy();
            return searchPath;
        }

        @Override
        protected SearchPath computePath(String value) {
            String cp = value;

            // CLASSPATH environment variable when run from `javac'.
            if (cp == null) {
                cp = System.getProperty("env.class.path");
            }

            // If invoked via a java VM (not the javac launcher), use the
            // platform class path
            if (cp == null && System.getProperty("application.home") == null) {
                cp = System.getProperty("java.class.path");
            }

            // Default to current working directory.
            if (cp == null) {
                cp = ".";
            }

            return createPath().addFiles(cp);
        }

        @Override
        protected SearchPath createPath() {
            return new SearchPath()
                    .expandJarClassPaths(true) // Only search user jars for Class-Paths
                    .emptyPathDefault(new File("."));  // Empty path elt ==> current directory
        }

        private void lazy() {
            if (searchPath == null) {
                setLocation(null);
            }
        }
    }

    /**
     * Custom subtype of LocationHandler for PLATFORM_CLASS_PATH. Various options are supported for
     * different components of the platform class path. Setting a value with setLocation overrides
     * all existing option values. Setting any option overrides any value set with setLocation, and
     * reverts to using default values for options that have not been set. Setting -bootclasspath or
     * -Xbootclasspath overrides any existing value for -Xbootclasspath/p: and -Xbootclasspath/a:.
     */
    private class BootClassPathLocationHandler extends LocationHandler {

        private Collection<File> searchPath;
        final Map<Option, String> optionValues = new EnumMap<>(Option.class);

        /**
         * rt.jar as found on the default bootclasspath. If the user specified a bootclasspath, null
         * is used.
         */
        private File defaultBootClassPathRtJar = null;

        /**
         * Is bootclasspath the default?
         */
        private boolean isDefaultBootClassPath;

        BootClassPathLocationHandler() {
            super(StandardLocation.PLATFORM_CLASS_PATH,
                    Option.BOOTCLASSPATH, Option.XBOOTCLASSPATH,
                    Option.XBOOTCLASSPATH_PREPEND,
                    Option.XBOOTCLASSPATH_APPEND,
                    Option.ENDORSEDDIRS, Option.DJAVA_ENDORSED_DIRS,
                    Option.EXTDIRS, Option.DJAVA_EXT_DIRS);
        }

        boolean isDefault() {
            lazy();
            return isDefaultBootClassPath;
        }

        boolean isDefaultRtJar(File file) {
            lazy();
            return file.equals(defaultBootClassPathRtJar);
        }

        @Override
        boolean handleOption(Option option, String value) {
            if (!options.contains(option)) {
                return false;
            }

            option = canonicalize(option);
            optionValues.put(option, value);
            if (option == BOOTCLASSPATH) {
                optionValues.remove(XBOOTCLASSPATH_PREPEND);
                optionValues.remove(XBOOTCLASSPATH_APPEND);
            }
            searchPath = null;  // reset to "uninitialized"
            return true;
        }
        // where
        // TODO: would be better if option aliasing was handled at a higher
        // level
        private Option canonicalize(Option option) {
            switch (option) {
                case XBOOTCLASSPATH:
                    return Option.BOOTCLASSPATH;
                case DJAVA_ENDORSED_DIRS:
                    return Option.ENDORSEDDIRS;
                case DJAVA_EXT_DIRS:
                    return Option.EXTDIRS;
                default:
                    return option;
            }
        }

        @Override
        Collection<File> getLocation() {
            lazy();
            return searchPath;
        }

        @Override
        void setLocation(Iterable<? extends File> files) {
            if (files == null) {
                searchPath = null;  // reset to "uninitialized"
            } else {
                defaultBootClassPathRtJar = null;
                isDefaultBootClassPath = false;
                SearchPath p = new SearchPath().addFiles(files, false);
                searchPath = Collections.unmodifiableCollection(p);
                optionValues.clear();
            }
        }

<<<<<<< HEAD
        SearchPath computePath() throws IOException {
=======
        SearchPath computePath() {
>>>>>>> eb137e60
            defaultBootClassPathRtJar = null;
            SearchPath path = new SearchPath();

            String bootclasspathOpt = optionValues.get(BOOTCLASSPATH);
            String endorseddirsOpt = optionValues.get(ENDORSEDDIRS);
            String extdirsOpt = optionValues.get(EXTDIRS);
            String xbootclasspathPrependOpt = optionValues.get(XBOOTCLASSPATH_PREPEND);
            String xbootclasspathAppendOpt = optionValues.get(XBOOTCLASSPATH_APPEND);
            path.addFiles(xbootclasspathPrependOpt);

            if (endorseddirsOpt != null) {
                path.addDirectories(endorseddirsOpt);
            } else {
                path.addDirectories(System.getProperty("java.endorsed.dirs"), false);
            }

            if (bootclasspathOpt != null) {
                path.addFiles(bootclasspathOpt);
            } else {
                // Standard system classes for this compiler's release.
                Collection<File> systemClasses = systemClasses();
                if (systemClasses != null) {
                    path.addFiles(systemClasses, false);
                } else {
                    // fallback to the value of sun.boot.class.path
                    String files = System.getProperty("sun.boot.class.path");
                    path.addFiles(files, false);
                    File rt_jar = new File("rt.jar");
                    for (File file : getPathEntries(files)) {
                        if (new File(file.getName()).equals(rt_jar))
                            defaultBootClassPathRtJar = file;
                    }
                }
            }

            path.addFiles(xbootclasspathAppendOpt);

            // Strictly speaking, standard extensions are not bootstrap
            // classes, but we treat them identically, so we'll pretend
            // that they are.
            if (extdirsOpt != null) {
                path.addDirectories(extdirsOpt);
            } else {
                // Add lib/jfxrt.jar to the search path
                String home = System.getProperty("java.home");
                File jfxrt = new File(new File(home, "lib"), "jfxrt.jar");
                if (jfxrt.exists()) {
                    path.addFile(jfxrt, false);
                }
                path.addDirectories(System.getProperty("java.ext.dirs"), false);
            }

            isDefaultBootClassPath
                    = (xbootclasspathPrependOpt == null)
                    && (bootclasspathOpt == null)
                    && (xbootclasspathAppendOpt == null);

            return path;
        }

        /**
         * Return a collection of files containing system classes.
         * Returns {@code null} if not running on a modular image.
         *
         * @throws UncheckedIOException if an I/O errors occurs
         */
        private Collection<File> systemClasses() throws IOException {
            String home = System.getProperty("java.home");
            // Return .jimage files if available
            Path libModules = Paths.get(home, "lib", "modules");
            if (Files.exists(libModules)) {
                try (Stream<Path> files = Files.list(libModules)) {
                    Collection<File> images = files
                            .filter(f -> f.getFileName().toString().endsWith(".jimage"))
                            .map(Path::toFile)
                            .collect(Collectors.toList());
                    if (!images.isEmpty())
                        return images;
                }
            }

            // Temporary: if no .jimage files, return individual modules
            if (Files.exists(libModules.resolve("java.base"))) {
                return Files.list(libModules)
                            .map(d -> d.resolve("classes"))
                            .map(Path::toFile)
                            .collect(Collectors.toList());
            }

            // Exploded module image
            Path modules = Paths.get(home, "modules");
            if (Files.isDirectory(modules.resolve("java.base"))) {
                return Files.list(modules)
                            .map(Path::toFile)
                            .collect(Collectors.toList());
            }

            // not a modular image that we know about
            return null;
        }

        private void lazy() {
            if (searchPath == null) {
                try {
                    searchPath = Collections.unmodifiableCollection(computePath());
                } catch (IOException e) {
                    // TODO: need better handling here, e.g. javac Abort?
                    throw new UncheckedIOException(e);
                }
            }
        }
    }

    Map<Location, LocationHandler> handlersForLocation;
    Map<Option, LocationHandler> handlersForOption;

    void initHandlers() {
        handlersForLocation = new HashMap<>();
        handlersForOption = new EnumMap<>(Option.class);

        LocationHandler[] handlers = {
            new BootClassPathLocationHandler(),
            new ClassPathLocationHandler(),
            new SimpleLocationHandler(StandardLocation.SOURCE_PATH, Option.SOURCEPATH),
            new SimpleLocationHandler(StandardLocation.ANNOTATION_PROCESSOR_PATH, Option.PROCESSORPATH),
            new OutputLocationHandler((StandardLocation.CLASS_OUTPUT), Option.D),
            new OutputLocationHandler((StandardLocation.SOURCE_OUTPUT), Option.S),
            new OutputLocationHandler((StandardLocation.NATIVE_HEADER_OUTPUT), Option.H)
        };

        for (LocationHandler h : handlers) {
            handlersForLocation.put(h.location, h);
            for (Option o : h.options) {
                handlersForOption.put(o, h);
            }
        }
    }

    public boolean handleOption(Option option, String value) {
        LocationHandler h = handlersForOption.get(option);
        return (h == null ? false : h.handleOption(option, value));
    }

    Collection<File> getLocation(Location location) {
        LocationHandler h = getHandler(location);
        return (h == null ? null : h.getLocation());
    }

    File getOutputLocation(Location location) {
        if (!location.isOutputLocation()) {
            throw new IllegalArgumentException();
        }
        LocationHandler h = getHandler(location);
        return ((OutputLocationHandler) h).outputDir;
    }

    void setLocation(Location location, Iterable<? extends File> files) throws IOException {
        LocationHandler h = getHandler(location);
        if (h == null) {
            if (location.isOutputLocation()) {
                h = new OutputLocationHandler(location);
            } else {
                h = new SimpleLocationHandler(location);
            }
            handlersForLocation.put(location, h);
        }
        h.setLocation(files);
    }

    protected LocationHandler getHandler(Location location) {
        location.getClass(); // null check
        return handlersForLocation.get(location);
    }

    /**
     * Is this the name of an archive file?
     */
    private boolean isArchive(File file) {
        String n = StringUtils.toLowerCase(file.getName());
        return fsInfo.isFile(file)
                && (n.endsWith(".jar") || n.endsWith(".zip"));
    }

    /**
     * Utility method for converting a search path string to an array of directory and JAR file
     * URLs.
     *
     * Note that this method is called by apt and the DocletInvoker.
     *
     * @param path the search path string
     * @return the resulting array of directory and JAR file URLs
     */
    public static URL[] pathToURLs(String path) {
        StringTokenizer st = new StringTokenizer(path, File.pathSeparator);
        URL[] urls = new URL[st.countTokens()];
        int count = 0;
        while (st.hasMoreTokens()) {
            URL url = fileToURL(new File(st.nextToken()));
            if (url != null) {
                urls[count++] = url;
            }
        }
        urls = Arrays.copyOf(urls, count);
        return urls;
    }

    /**
     * Returns the directory or JAR file URL corresponding to the specified local file name.
     *
     * @param file the File object
     * @return the resulting directory or JAR file URL, or null if unknown
     */
    private static URL fileToURL(File file) {
        String name;
        try {
            name = file.getCanonicalPath();
        } catch (IOException e) {
            name = file.getAbsolutePath();
        }
        name = name.replace(File.separatorChar, '/');
        if (!name.startsWith("/")) {
            name = "/" + name;
        }
        // If the file does not exist, then assume that it's a directory
        if (!file.isFile()) {
            name = name + "/";
        }
        try {
            return new URL("file", "", name);
        } catch (MalformedURLException e) {
            throw new IllegalArgumentException(file.toString());
        }
    }
}<|MERGE_RESOLUTION|>--- conflicted
+++ resolved
@@ -628,11 +628,7 @@
             }
         }
 
-<<<<<<< HEAD
         SearchPath computePath() throws IOException {
-=======
-        SearchPath computePath() {
->>>>>>> eb137e60
             defaultBootClassPathRtJar = null;
             SearchPath path = new SearchPath();
 
@@ -658,12 +654,12 @@
                     path.addFiles(systemClasses, false);
                 } else {
                     // fallback to the value of sun.boot.class.path
-                    String files = System.getProperty("sun.boot.class.path");
-                    path.addFiles(files, false);
-                    File rt_jar = new File("rt.jar");
-                    for (File file : getPathEntries(files)) {
+                String files = System.getProperty("sun.boot.class.path");
+                path.addFiles(files, false);
+                File rt_jar = new File("rt.jar");
+                for (File file : getPathEntries(files)) {
                         if (new File(file.getName()).equals(rt_jar))
-                            defaultBootClassPathRtJar = file;
+                        defaultBootClassPathRtJar = file;
                     }
                 }
             }
@@ -737,7 +733,7 @@
         private void lazy() {
             if (searchPath == null) {
                 try {
-                    searchPath = Collections.unmodifiableCollection(computePath());
+                searchPath = Collections.unmodifiableCollection(computePath());
                 } catch (IOException e) {
                     // TODO: need better handling here, e.g. javac Abort?
                     throw new UncheckedIOException(e);
