--- conflicted
+++ resolved
@@ -2148,11 +2148,8 @@
         if (rp == NULL)
           return;
 
-<<<<<<< HEAD
-=======
         // determine if this is a legacy image or modules image
         // modules image doesn't have "jre" subdirectory
->>>>>>> c54f17f6
         len = strlen(buf);
         jrelib_p = buf + len;
         snprintf(jrelib_p, buflen-len, "/jre/lib/%s", cpu_arch);
