/*
 * Copyright (c) 1997, 2011, Oracle and/or its affiliates. All rights reserved.
 * DO NOT ALTER OR REMOVE COPYRIGHT NOTICES OR THIS FILE HEADER.
 *
 * This code is free software; you can redistribute it and/or modify it
 * under the terms of the GNU General Public License version 2 only, as
 * published by the Free Software Foundation.
 *
 * This code is distributed in the hope that it will be useful, but WITHOUT
 * ANY WARRANTY; without even the implied warranty of MERCHANTABILITY or
 * FITNESS FOR A PARTICULAR PURPOSE.  See the GNU General Public License
 * version 2 for more details (a copy is included in the LICENSE file that
 * accompanied this code).
 *
 * You should have received a copy of the GNU General Public License version
 * 2 along with this work; if not, write to the Free Software Foundation,
 * Inc., 51 Franklin St, Fifth Floor, Boston, MA 02110-1301 USA.
 *
 * Please contact Oracle, 500 Oracle Parkway, Redwood Shores, CA 94065 USA
 * or visit www.oracle.com if you need additional information or have any
 * questions.
 *
 */

#include "precompiled.hpp"
#include "classfile/javaAssertions.hpp"
#include "compiler/compilerOracle.hpp"
#include "memory/allocation.inline.hpp"
#include "memory/cardTableRS.hpp"
#include "memory/referenceProcessor.hpp"
#include "memory/universe.inline.hpp"
#include "oops/oop.inline.hpp"
#include "prims/jvmtiExport.hpp"
#include "runtime/arguments.hpp"
#include "runtime/globals_extension.hpp"
#include "runtime/java.hpp"
#include "services/management.hpp"
#include "utilities/defaultStream.hpp"
#include "utilities/taskqueue.hpp"
#ifdef TARGET_ARCH_x86
# include "vm_version_x86.hpp"
#endif
#ifdef TARGET_ARCH_sparc
# include "vm_version_sparc.hpp"
#endif
#ifdef TARGET_ARCH_zero
# include "vm_version_zero.hpp"
#endif
#ifdef TARGET_OS_FAMILY_linux
# include "os_linux.inline.hpp"
#endif
#ifdef TARGET_OS_FAMILY_solaris
# include "os_solaris.inline.hpp"
#endif
#ifdef TARGET_OS_FAMILY_windows
# include "os_windows.inline.hpp"
#endif
#ifndef SERIALGC
#include "gc_implementation/concurrentMarkSweep/compactibleFreeListSpace.hpp"
#endif

#define DEFAULT_VENDOR_URL_BUG "http://java.sun.com/webapps/bugreport/crash.jsp"
#define DEFAULT_JAVA_LAUNCHER  "generic"

char**  Arguments::_jvm_flags_array             = NULL;
int     Arguments::_num_jvm_flags               = 0;
char**  Arguments::_jvm_args_array              = NULL;
int     Arguments::_num_jvm_args                = 0;
char*  Arguments::_java_command                 = NULL;
char*  Arguments::_java_main                    = NULL;
SystemProperty* Arguments::_system_properties   = NULL;
const char*  Arguments::_gc_log_filename        = NULL;
bool   Arguments::_has_profile                  = false;
bool   Arguments::_has_alloc_profile            = false;
uintx  Arguments::_min_heap_size                = 0;
Arguments::Mode Arguments::_mode                = _mixed;
bool   Arguments::_java_compiler                = false;
bool   Arguments::_xdebug_mode                  = false;
const char*  Arguments::_java_vendor_url_bug    = DEFAULT_VENDOR_URL_BUG;
const char*  Arguments::_sun_java_launcher      = DEFAULT_JAVA_LAUNCHER;
int    Arguments::_sun_java_launcher_pid        = -1;
const char*  Arguments::_sun_java_launcher_module      = NULL;
const char*  Arguments::_sun_java_launcher_module_boot = NULL;

// These parameters are reset in method parse_vm_init_args(JavaVMInitArgs*)
bool   Arguments::_AlwaysCompileLoopMethods     = AlwaysCompileLoopMethods;
bool   Arguments::_UseOnStackReplacement        = UseOnStackReplacement;
bool   Arguments::_BackgroundCompilation        = BackgroundCompilation;
bool   Arguments::_ClipInlining                 = ClipInlining;

char*  Arguments::SharedArchivePath             = NULL;

AgentLibraryList Arguments::_libraryList;
AgentLibraryList Arguments::_agentList;

abort_hook_t     Arguments::_abort_hook         = NULL;
exit_hook_t      Arguments::_exit_hook          = NULL;
vfprintf_hook_t  Arguments::_vfprintf_hook      = NULL;


SystemProperty *Arguments::_java_ext_dirs = NULL;
SystemProperty *Arguments::_java_endorsed_dirs = NULL;
SystemProperty *Arguments::_sun_boot_library_path = NULL;
SystemProperty *Arguments::_java_library_path = NULL;
SystemProperty *Arguments::_java_home = NULL;
SystemProperty *Arguments::_java_class_path = NULL;
SystemProperty *Arguments::_sun_boot_class_path = NULL;

char* Arguments::_meta_index_path = NULL;
char* Arguments::_meta_index_dir = NULL;

static bool force_client_mode = false;

// Check if head of 'option' matches 'name', and sets 'tail' remaining part of option string

static bool match_option(const JavaVMOption *option, const char* name,
                         const char** tail) {
  int len = (int)strlen(name);
  if (strncmp(option->optionString, name, len) == 0) {
    *tail = option->optionString + len;
    return true;
  } else {
    return false;
  }
}

static void logOption(const char* opt) {
  if (PrintVMOptions) {
    jio_fprintf(defaultStream::output_stream(), "VM option '%s'\n", opt);
  }
}

// Process java launcher properties.
void Arguments::process_sun_java_launcher_properties(JavaVMInitArgs* args) {
  // See if sun.java.launcher or sun.java.launcher.pid is defined.
  // Must do this before setting up other system properties,
  // as some of them may depend on launcher type.
  for (int index = 0; index < args->nOptions; index++) {
    const JavaVMOption* option = args->options + index;
    const char* tail;

    if (match_option(option, "-Dsun.java.launcher=", &tail)) {
      process_java_launcher_argument(tail, option->extraInfo);
      continue;
    }
    if (match_option(option, "-Dsun.java.launcher.pid=", &tail)) {
      _sun_java_launcher_pid = atoi(tail);
      continue;
    }
    if (match_option(option, "-Dsun.java.launcher.module.boot=", &tail)) {
      _sun_java_launcher_module_boot = strdup(tail);
      continue;
    }
    if (match_option(option, "-Dsun.java.launcher.module=", &tail)) {
      _sun_java_launcher_module = strdup(tail);
      continue;
    }
  }
}

// Initialize system properties key and value.
void Arguments::init_system_properties() {

  PropertyList_add(&_system_properties, new SystemProperty("java.vm.specification.name",
                                                                 "Java Virtual Machine Specification",  false));
  PropertyList_add(&_system_properties, new SystemProperty("java.vm.version", VM_Version::vm_release(),  false));
  PropertyList_add(&_system_properties, new SystemProperty("java.vm.name", VM_Version::vm_name(),  false));
  PropertyList_add(&_system_properties, new SystemProperty("java.vm.info", VM_Version::vm_info_string(),  true));

  // following are JVMTI agent writeable properties.
  // Properties values are set to NULL and they are
  // os specific they are initialized in os::init_system_properties_values().
  _java_ext_dirs = new SystemProperty("java.ext.dirs", NULL,  true);
  _java_endorsed_dirs = new SystemProperty("java.endorsed.dirs", NULL,  true);
  _sun_boot_library_path = new SystemProperty("sun.boot.library.path", NULL,  true);
  _java_library_path = new SystemProperty("java.library.path", NULL,  true);
  _java_home =  new SystemProperty("java.home", NULL,  true);
  _sun_boot_class_path = new SystemProperty("sun.boot.class.path", NULL,  true);

  _java_class_path = new SystemProperty("java.class.path", "",  true);

  // Add to System Property list.
  PropertyList_add(&_system_properties, _java_ext_dirs);
  PropertyList_add(&_system_properties, _java_endorsed_dirs);
  PropertyList_add(&_system_properties, _sun_boot_library_path);
  PropertyList_add(&_system_properties, _java_library_path);
  PropertyList_add(&_system_properties, _java_home);
  PropertyList_add(&_system_properties, _java_class_path);
  PropertyList_add(&_system_properties, _sun_boot_class_path);

  // Set OS specific system properties values
  os::init_system_properties_values();
}


  // Update/Initialize System properties after JDK version number is known
void Arguments::init_version_specific_system_properties() {
  enum { bufsz = 16 };
  char buffer[bufsz];
  const char* spec_vendor = "Sun Microsystems Inc.";
  uint32_t spec_version = 0;

  if (JDK_Version::is_gte_jdk17x_version()) {
    spec_vendor = "Oracle Corporation";
    spec_version = JDK_Version::current().major_version();
  }
  jio_snprintf(buffer, bufsz, "1." UINT32_FORMAT, spec_version);

  PropertyList_add(&_system_properties,
      new SystemProperty("java.vm.specification.vendor",  spec_vendor, false));
  PropertyList_add(&_system_properties,
      new SystemProperty("java.vm.specification.version", buffer, false));
  PropertyList_add(&_system_properties,
      new SystemProperty("java.vm.vendor", VM_Version::vm_vendor(),  false));
}

/**
 * Provide a slightly more user-friendly way of eliminating -XX flags.
 * When a flag is eliminated, it can be added to this list in order to
 * continue accepting this flag on the command-line, while issuing a warning
 * and ignoring the value.  Once the JDK version reaches the 'accept_until'
 * limit, we flatly refuse to admit the existence of the flag.  This allows
 * a flag to die correctly over JDK releases using HSX.
 */
typedef struct {
  const char* name;
  JDK_Version obsoleted_in; // when the flag went away
  JDK_Version accept_until; // which version to start denying the existence
} ObsoleteFlag;

static ObsoleteFlag obsolete_jvm_flags[] = {
  { "UseTrainGC",                    JDK_Version::jdk(5), JDK_Version::jdk(7) },
  { "UseSpecialLargeObjectHandling", JDK_Version::jdk(5), JDK_Version::jdk(7) },
  { "UseOversizedCarHandling",       JDK_Version::jdk(5), JDK_Version::jdk(7) },
  { "TraceCarAllocation",            JDK_Version::jdk(5), JDK_Version::jdk(7) },
  { "PrintTrainGCProcessingStats",   JDK_Version::jdk(5), JDK_Version::jdk(7) },
  { "LogOfCarSpaceSize",             JDK_Version::jdk(5), JDK_Version::jdk(7) },
  { "OversizedCarThreshold",         JDK_Version::jdk(5), JDK_Version::jdk(7) },
  { "MinTickInterval",               JDK_Version::jdk(5), JDK_Version::jdk(7) },
  { "DefaultTickInterval",           JDK_Version::jdk(5), JDK_Version::jdk(7) },
  { "MaxTickInterval",               JDK_Version::jdk(5), JDK_Version::jdk(7) },
  { "DelayTickAdjustment",           JDK_Version::jdk(5), JDK_Version::jdk(7) },
  { "ProcessingToTenuringRatio",     JDK_Version::jdk(5), JDK_Version::jdk(7) },
  { "MinTrainLength",                JDK_Version::jdk(5), JDK_Version::jdk(7) },
  { "AppendRatio",         JDK_Version::jdk_update(6,10), JDK_Version::jdk(7) },
  { "DefaultMaxRAM",       JDK_Version::jdk_update(6,18), JDK_Version::jdk(7) },
  { "DefaultInitialRAMFraction",
                           JDK_Version::jdk_update(6,18), JDK_Version::jdk(7) },
  { "UseDepthFirstScavengeOrder",
                           JDK_Version::jdk_update(6,22), JDK_Version::jdk(7) },
  { "HandlePromotionFailure",
                           JDK_Version::jdk_update(6,24), JDK_Version::jdk(8) },
  { "MaxLiveObjectEvacuationRatio",
                           JDK_Version::jdk_update(6,24), JDK_Version::jdk(8) },
  { NULL, JDK_Version(0), JDK_Version(0) }
};

// Returns true if the flag is obsolete and fits into the range specified
// for being ignored.  In the case that the flag is ignored, the 'version'
// value is filled in with the version number when the flag became
// obsolete so that that value can be displayed to the user.
bool Arguments::is_newly_obsolete(const char *s, JDK_Version* version) {
  int i = 0;
  assert(version != NULL, "Must provide a version buffer");
  while (obsolete_jvm_flags[i].name != NULL) {
    const ObsoleteFlag& flag_status = obsolete_jvm_flags[i];
    // <flag>=xxx form
    // [-|+]<flag> form
    if ((strncmp(flag_status.name, s, strlen(flag_status.name)) == 0) ||
        ((s[0] == '+' || s[0] == '-') &&
        (strncmp(flag_status.name, &s[1], strlen(flag_status.name)) == 0))) {
      if (JDK_Version::current().compare(flag_status.accept_until) == -1) {
          *version = flag_status.obsoleted_in;
          return true;
      }
    }
    i++;
  }
  return false;
}

// Constructs the system class path (aka boot class path) from the following
// components, in order:
//
//     prefix           // from -Xbootclasspath/p:...
//     endorsed         // the expansion of -Djava.endorsed.dirs=...
//     base             // from os::get_system_properties() or -Xbootclasspath=
//     suffix           // from -Xbootclasspath/a:...
//
// java.endorsed.dirs is a list of directories; any jar or zip files in the
// directories are added to the sysclasspath just before the base.
//
// This could be AllStatic, but it isn't needed after argument processing is
// complete.
class SysClassPath: public StackObj {
public:
  SysClassPath(const char* base);
  ~SysClassPath();

  inline void set_base(const char* base);
  inline void add_prefix(const char* prefix);
  inline void add_suffix_to_prefix(const char* suffix);
  inline void add_suffix(const char* suffix);
  inline void reset_path(const char* base);

  // Expand the jar/zip files in each directory listed by the java.endorsed.dirs
  // property.  Must be called after all command-line arguments have been
  // processed (in particular, -Djava.endorsed.dirs=...) and before calling
  // combined_path().
  void expand_endorsed();

  inline const char* get_base()     const { return _items[_scp_base]; }
  inline const char* get_prefix()   const { return _items[_scp_prefix]; }
  inline const char* get_suffix()   const { return _items[_scp_suffix]; }
  inline const char* get_endorsed() const { return _items[_scp_endorsed]; }

  // Combine all the components into a single c-heap-allocated string; caller
  // must free the string if/when no longer needed.
  char* combined_path();

private:
  // Utility routines.
  static char* add_to_path(const char* path, const char* str, bool prepend);
  static char* add_jars_to_path(char* path, const char* directory);

  inline void reset_item_at(int index);

  // Array indices for the items that make up the sysclasspath.  All except the
  // base are allocated in the C heap and freed by this class.
  enum {
    _scp_prefix,        // from -Xbootclasspath/p:...
    _scp_endorsed,      // the expansion of -Djava.endorsed.dirs=...
    _scp_base,          // the default sysclasspath
    _scp_suffix,        // from -Xbootclasspath/a:...
    _scp_nitems         // the number of items, must be last.
  };

  const char* _items[_scp_nitems];
  DEBUG_ONLY(bool _expansion_done;)
};

SysClassPath::SysClassPath(const char* base) {
  memset(_items, 0, sizeof(_items));
  _items[_scp_base] = base;
  DEBUG_ONLY(_expansion_done = false;)
}

SysClassPath::~SysClassPath() {
  // Free everything except the base.
  for (int i = 0; i < _scp_nitems; ++i) {
    if (i != _scp_base) reset_item_at(i);
  }
  DEBUG_ONLY(_expansion_done = false;)
}

inline void SysClassPath::set_base(const char* base) {
  _items[_scp_base] = base;
}

inline void SysClassPath::add_prefix(const char* prefix) {
  _items[_scp_prefix] = add_to_path(_items[_scp_prefix], prefix, true);
}

inline void SysClassPath::add_suffix_to_prefix(const char* suffix) {
  _items[_scp_prefix] = add_to_path(_items[_scp_prefix], suffix, false);
}

inline void SysClassPath::add_suffix(const char* suffix) {
  _items[_scp_suffix] = add_to_path(_items[_scp_suffix], suffix, false);
}

inline void SysClassPath::reset_item_at(int index) {
  assert(index < _scp_nitems && index != _scp_base, "just checking");
  if (_items[index] != NULL) {
    FREE_C_HEAP_ARRAY(char, _items[index]);
    _items[index] = NULL;
  }
}

inline void SysClassPath::reset_path(const char* base) {
  // Clear the prefix and suffix.
  reset_item_at(_scp_prefix);
  reset_item_at(_scp_suffix);
  set_base(base);
}

//------------------------------------------------------------------------------

void SysClassPath::expand_endorsed() {
  assert(_items[_scp_endorsed] == NULL, "can only be called once.");

  const char* path = Arguments::get_property("java.endorsed.dirs");
  if (path == NULL) {
    path = Arguments::get_endorsed_dir();
    assert(path != NULL, "no default for java.endorsed.dirs");
  }

  char* expanded_path = NULL;
  const char separator = *os::path_separator();
  const char* const end = path + strlen(path);
  while (path < end) {
    const char* tmp_end = strchr(path, separator);
    if (tmp_end == NULL) {
      expanded_path = add_jars_to_path(expanded_path, path);
      path = end;
    } else {
      char* dirpath = NEW_C_HEAP_ARRAY(char, tmp_end - path + 1);
      memcpy(dirpath, path, tmp_end - path);
      dirpath[tmp_end - path] = '\0';
      expanded_path = add_jars_to_path(expanded_path, dirpath);
      FREE_C_HEAP_ARRAY(char, dirpath);
      path = tmp_end + 1;
    }
  }
  _items[_scp_endorsed] = expanded_path;
  DEBUG_ONLY(_expansion_done = true;)
}

// Combine the bootclasspath elements, some of which may be null, into a single
// c-heap-allocated string.
char* SysClassPath::combined_path() {
  assert(_items[_scp_base] != NULL, "empty default sysclasspath");
  assert(_expansion_done, "must call expand_endorsed() first.");

  size_t lengths[_scp_nitems];
  size_t total_len = 0;

  const char separator = *os::path_separator();

  // Get the lengths.
  int i;
  for (i = 0; i < _scp_nitems; ++i) {
    if (_items[i] != NULL) {
      lengths[i] = strlen(_items[i]);
      // Include space for the separator char (or a NULL for the last item).
      total_len += lengths[i] + 1;
    }
  }
  assert(total_len > 0, "empty sysclasspath not allowed");

  // Copy the _items to a single string.
  char* cp = NEW_C_HEAP_ARRAY(char, total_len);
  char* cp_tmp = cp;
  for (i = 0; i < _scp_nitems; ++i) {
    if (_items[i] != NULL) {
      memcpy(cp_tmp, _items[i], lengths[i]);
      cp_tmp += lengths[i];
      *cp_tmp++ = separator;
    }
  }
  *--cp_tmp = '\0';     // Replace the extra separator.
  return cp;
}

// Note:  path must be c-heap-allocated (or NULL); it is freed if non-null.
char*
SysClassPath::add_to_path(const char* path, const char* str, bool prepend) {
  char *cp;

  assert(str != NULL, "just checking");
  if (path == NULL) {
    size_t len = strlen(str) + 1;
    cp = NEW_C_HEAP_ARRAY(char, len);
    memcpy(cp, str, len);                       // copy the trailing null
  } else {
    const char separator = *os::path_separator();
    size_t old_len = strlen(path);
    size_t str_len = strlen(str);
    size_t len = old_len + str_len + 2;

    if (prepend) {
      cp = NEW_C_HEAP_ARRAY(char, len);
      char* cp_tmp = cp;
      memcpy(cp_tmp, str, str_len);
      cp_tmp += str_len;
      *cp_tmp = separator;
      memcpy(++cp_tmp, path, old_len + 1);      // copy the trailing null
      FREE_C_HEAP_ARRAY(char, path);
    } else {
      cp = REALLOC_C_HEAP_ARRAY(char, path, len);
      char* cp_tmp = cp + old_len;
      *cp_tmp = separator;
      memcpy(++cp_tmp, str, str_len + 1);       // copy the trailing null
    }
  }
  return cp;
}

// Scan the directory and append any jar or zip files found to path.
// Note:  path must be c-heap-allocated (or NULL); it is freed if non-null.
char* SysClassPath::add_jars_to_path(char* path, const char* directory) {
  DIR* dir = os::opendir(directory);
  if (dir == NULL) return path;

  char dir_sep[2] = { '\0', '\0' };
  size_t directory_len = strlen(directory);
  const char fileSep = *os::file_separator();
  if (directory[directory_len - 1] != fileSep) dir_sep[0] = fileSep;

  /* Scan the directory for jars/zips, appending them to path. */
  struct dirent *entry;
  char *dbuf = NEW_C_HEAP_ARRAY(char, os::readdir_buf_size(directory));
  while ((entry = os::readdir(dir, (dirent *) dbuf)) != NULL) {
    const char* name = entry->d_name;
    const char* ext = name + strlen(name) - 4;
    bool isJarOrZip = ext > name &&
      (os::file_name_strcmp(ext, ".jar") == 0 ||
       os::file_name_strcmp(ext, ".zip") == 0);
    if (isJarOrZip) {
      char* jarpath = NEW_C_HEAP_ARRAY(char, directory_len + 2 + strlen(name));
      sprintf(jarpath, "%s%s%s", directory, dir_sep, name);
      path = add_to_path(path, jarpath, false);
      FREE_C_HEAP_ARRAY(char, jarpath);
    }
  }
  FREE_C_HEAP_ARRAY(char, dbuf);
  os::closedir(dir);
  return path;
}

// Parses a memory size specification string.
static bool atomull(const char *s, julong* result) {
  julong n = 0;
  int args_read = sscanf(s, os::julong_format_specifier(), &n);
  if (args_read != 1) {
    return false;
  }
  while (*s != '\0' && isdigit(*s)) {
    s++;
  }
  // 4705540: illegal if more characters are found after the first non-digit
  if (strlen(s) > 1) {
    return false;
  }
  switch (*s) {
    case 'T': case 't':
      *result = n * G * K;
      // Check for overflow.
      if (*result/((julong)G * K) != n) return false;
      return true;
    case 'G': case 'g':
      *result = n * G;
      if (*result/G != n) return false;
      return true;
    case 'M': case 'm':
      *result = n * M;
      if (*result/M != n) return false;
      return true;
    case 'K': case 'k':
      *result = n * K;
      if (*result/K != n) return false;
      return true;
    case '\0':
      *result = n;
      return true;
    default:
      return false;
  }
}

Arguments::ArgsRange Arguments::check_memory_size(julong size, julong min_size) {
  if (size < min_size) return arg_too_small;
  // Check that size will fit in a size_t (only relevant on 32-bit)
  if (size > max_uintx) return arg_too_big;
  return arg_in_range;
}

// Describe an argument out of range error
void Arguments::describe_range_error(ArgsRange errcode) {
  switch(errcode) {
  case arg_too_big:
    jio_fprintf(defaultStream::error_stream(),
                "The specified size exceeds the maximum "
                "representable size.\n");
    break;
  case arg_too_small:
  case arg_unreadable:
  case arg_in_range:
    // do nothing for now
    break;
  default:
    ShouldNotReachHere();
  }
}

static bool set_bool_flag(char* name, bool value, FlagValueOrigin origin) {
  return CommandLineFlags::boolAtPut(name, &value, origin);
}

static bool set_fp_numeric_flag(char* name, char* value, FlagValueOrigin origin) {
  double v;
  if (sscanf(value, "%lf", &v) != 1) {
    return false;
  }

  if (CommandLineFlags::doubleAtPut(name, &v, origin)) {
    return true;
  }
  return false;
}

static bool set_numeric_flag(char* name, char* value, FlagValueOrigin origin) {
  julong v;
  intx intx_v;
  bool is_neg = false;
  // Check the sign first since atomull() parses only unsigned values.
  if (*value == '-') {
    if (!CommandLineFlags::intxAt(name, &intx_v)) {
      return false;
    }
    value++;
    is_neg = true;
  }
  if (!atomull(value, &v)) {
    return false;
  }
  intx_v = (intx) v;
  if (is_neg) {
    intx_v = -intx_v;
  }
  if (CommandLineFlags::intxAtPut(name, &intx_v, origin)) {
    return true;
  }
  uintx uintx_v = (uintx) v;
  if (!is_neg && CommandLineFlags::uintxAtPut(name, &uintx_v, origin)) {
    return true;
  }
  uint64_t uint64_t_v = (uint64_t) v;
  if (!is_neg && CommandLineFlags::uint64_tAtPut(name, &uint64_t_v, origin)) {
    return true;
  }
  return false;
}

static bool set_string_flag(char* name, const char* value, FlagValueOrigin origin) {
  if (!CommandLineFlags::ccstrAtPut(name, &value, origin))  return false;
  // Contract:  CommandLineFlags always returns a pointer that needs freeing.
  FREE_C_HEAP_ARRAY(char, value);
  return true;
}

static bool append_to_string_flag(char* name, const char* new_value, FlagValueOrigin origin) {
  const char* old_value = "";
  if (!CommandLineFlags::ccstrAt(name, &old_value))  return false;
  size_t old_len = old_value != NULL ? strlen(old_value) : 0;
  size_t new_len = strlen(new_value);
  const char* value;
  char* free_this_too = NULL;
  if (old_len == 0) {
    value = new_value;
  } else if (new_len == 0) {
    value = old_value;
  } else {
    char* buf = NEW_C_HEAP_ARRAY(char, old_len + 1 + new_len + 1);
    // each new setting adds another LINE to the switch:
    sprintf(buf, "%s\n%s", old_value, new_value);
    value = buf;
    free_this_too = buf;
  }
  (void) CommandLineFlags::ccstrAtPut(name, &value, origin);
  // CommandLineFlags always returns a pointer that needs freeing.
  FREE_C_HEAP_ARRAY(char, value);
  if (free_this_too != NULL) {
    // CommandLineFlags made its own copy, so I must delete my own temp. buffer.
    FREE_C_HEAP_ARRAY(char, free_this_too);
  }
  return true;
}

bool Arguments::parse_argument(const char* arg, FlagValueOrigin origin) {

  // range of acceptable characters spelled out for portability reasons
#define NAME_RANGE  "[abcdefghijklmnopqrstuvwxyzABCDEFGHIJKLMNOPQRSTUVWXYZ0123456789_]"
#define BUFLEN 255
  char name[BUFLEN+1];
  char dummy;

  if (sscanf(arg, "-%" XSTR(BUFLEN) NAME_RANGE "%c", name, &dummy) == 1) {
    return set_bool_flag(name, false, origin);
  }
  if (sscanf(arg, "+%" XSTR(BUFLEN) NAME_RANGE "%c", name, &dummy) == 1) {
    return set_bool_flag(name, true, origin);
  }

  char punct;
  if (sscanf(arg, "%" XSTR(BUFLEN) NAME_RANGE "%c", name, &punct) == 2 && punct == '=') {
    const char* value = strchr(arg, '=') + 1;
    Flag* flag = Flag::find_flag(name, strlen(name));
    if (flag != NULL && flag->is_ccstr()) {
      if (flag->ccstr_accumulates()) {
        return append_to_string_flag(name, value, origin);
      } else {
        if (value[0] == '\0') {
          value = NULL;
        }
        return set_string_flag(name, value, origin);
      }
    }
  }

  if (sscanf(arg, "%" XSTR(BUFLEN) NAME_RANGE ":%c", name, &punct) == 2 && punct == '=') {
    const char* value = strchr(arg, '=') + 1;
    // -XX:Foo:=xxx will reset the string flag to the given value.
    if (value[0] == '\0') {
      value = NULL;
    }
    return set_string_flag(name, value, origin);
  }

#define SIGNED_FP_NUMBER_RANGE "[-0123456789.]"
#define SIGNED_NUMBER_RANGE    "[-0123456789]"
#define        NUMBER_RANGE    "[0123456789]"
  char value[BUFLEN + 1];
  char value2[BUFLEN + 1];
  if (sscanf(arg, "%" XSTR(BUFLEN) NAME_RANGE "=" "%" XSTR(BUFLEN) SIGNED_NUMBER_RANGE "." "%" XSTR(BUFLEN) NUMBER_RANGE "%c", name, value, value2, &dummy) == 3) {
    // Looks like a floating-point number -- try again with more lenient format string
    if (sscanf(arg, "%" XSTR(BUFLEN) NAME_RANGE "=" "%" XSTR(BUFLEN) SIGNED_FP_NUMBER_RANGE "%c", name, value, &dummy) == 2) {
      return set_fp_numeric_flag(name, value, origin);
    }
  }

#define VALUE_RANGE "[-kmgtKMGT0123456789]"
  if (sscanf(arg, "%" XSTR(BUFLEN) NAME_RANGE "=" "%" XSTR(BUFLEN) VALUE_RANGE "%c", name, value, &dummy) == 2) {
    return set_numeric_flag(name, value, origin);
  }

  return false;
}

void Arguments::add_string(char*** bldarray, int* count, const char* arg) {
  assert(bldarray != NULL, "illegal argument");

  if (arg == NULL) {
    return;
  }

  int index = *count;

  // expand the array and add arg to the last element
  (*count)++;
  if (*bldarray == NULL) {
    *bldarray = NEW_C_HEAP_ARRAY(char*, *count);
  } else {
    *bldarray = REALLOC_C_HEAP_ARRAY(char*, *bldarray, *count);
  }
  (*bldarray)[index] = strdup(arg);
}

void Arguments::build_jvm_args(const char* arg) {
  add_string(&_jvm_args_array, &_num_jvm_args, arg);
}

void Arguments::build_jvm_flags(const char* arg) {
  add_string(&_jvm_flags_array, &_num_jvm_flags, arg);
}

// utility function to return a string that concatenates all
// strings in a given char** array
const char* Arguments::build_resource_string(char** args, int count) {
  if (args == NULL || count == 0) {
    return NULL;
  }
  size_t length = strlen(args[0]) + 1; // add 1 for the null terminator
  for (int i = 1; i < count; i++) {
    length += strlen(args[i]) + 1; // add 1 for a space
  }
  char* s = NEW_RESOURCE_ARRAY(char, length);
  strcpy(s, args[0]);
  for (int j = 1; j < count; j++) {
    strcat(s, " ");
    strcat(s, args[j]);
  }
  return (const char*) s;
}

void Arguments::print_on(outputStream* st) {
  st->print_cr("VM Arguments:");
  if (num_jvm_flags() > 0) {
    st->print("jvm_flags: "); print_jvm_flags_on(st);
  }
  if (num_jvm_args() > 0) {
    st->print("jvm_args: "); print_jvm_args_on(st);
  }
  st->print_cr("java_command: %s", java_command() ? java_command() : "<unknown>");
  st->print_cr("Launcher Type: %s", _sun_java_launcher);
}

void Arguments::print_jvm_flags_on(outputStream* st) {
  if (_num_jvm_flags > 0) {
    for (int i=0; i < _num_jvm_flags; i++) {
      st->print("%s ", _jvm_flags_array[i]);
    }
    st->print_cr("");
  }
}

void Arguments::print_jvm_args_on(outputStream* st) {
  if (_num_jvm_args > 0) {
    for (int i=0; i < _num_jvm_args; i++) {
      st->print("%s ", _jvm_args_array[i]);
    }
    st->print_cr("");
  }
}

bool Arguments::process_argument(const char* arg,
    jboolean ignore_unrecognized, FlagValueOrigin origin) {

  JDK_Version since = JDK_Version();

  if (parse_argument(arg, origin)) {
    // do nothing
  } else if (is_newly_obsolete(arg, &since)) {
    enum { bufsize = 256 };
    char buffer[bufsize];
    since.to_string(buffer, bufsize);
    jio_fprintf(defaultStream::error_stream(),
      "Warning: The flag %s has been EOL'd as of %s and will"
      " be ignored\n", arg, buffer);
  } else {
    if (!ignore_unrecognized) {
      jio_fprintf(defaultStream::error_stream(),
                  "Unrecognized VM option '%s'\n", arg);
      // allow for commandline "commenting out" options like -XX:#+Verbose
      if (strlen(arg) == 0 || arg[0] != '#') {
        return false;
      }
    }
  }
  return true;
}

bool Arguments::process_settings_file(const char* file_name, bool should_exist, jboolean ignore_unrecognized) {
  FILE* stream = fopen(file_name, "rb");
  if (stream == NULL) {
    if (should_exist) {
      jio_fprintf(defaultStream::error_stream(),
                  "Could not open settings file %s\n", file_name);
      return false;
    } else {
      return true;
    }
  }

  char token[1024];
  int  pos = 0;

  bool in_white_space = true;
  bool in_comment     = false;
  bool in_quote       = false;
  char quote_c        = 0;
  bool result         = true;

  int c = getc(stream);
  while(c != EOF) {
    if (in_white_space) {
      if (in_comment) {
        if (c == '\n') in_comment = false;
      } else {
        if (c == '#') in_comment = true;
        else if (!isspace(c)) {
          in_white_space = false;
          token[pos++] = c;
        }
      }
    } else {
      if (c == '\n' || (!in_quote && isspace(c))) {
        // token ends at newline, or at unquoted whitespace
        // this allows a way to include spaces in string-valued options
        token[pos] = '\0';
        logOption(token);
        result &= process_argument(token, ignore_unrecognized, CONFIG_FILE);
        build_jvm_flags(token);
        pos = 0;
        in_white_space = true;
        in_quote = false;
      } else if (!in_quote && (c == '\'' || c == '"')) {
        in_quote = true;
        quote_c = c;
      } else if (in_quote && (c == quote_c)) {
        in_quote = false;
      } else {
        token[pos++] = c;
      }
    }
    c = getc(stream);
  }
  if (pos > 0) {
    token[pos] = '\0';
    result &= process_argument(token, ignore_unrecognized, CONFIG_FILE);
    build_jvm_flags(token);
  }
  fclose(stream);
  return result;
}

//=============================================================================================================
// Parsing of properties (-D)

const char* Arguments::get_property(const char* key) {
  return PropertyList_get_value(system_properties(), key);
}

bool Arguments::add_property(const char* prop) {
  const char* eq = strchr(prop, '=');
  char* key;
  // ns must be static--its address may be stored in a SystemProperty object.
  const static char ns[1] = {0};
  char* value = (char *)ns;

  size_t key_len = (eq == NULL) ? strlen(prop) : (eq - prop);
  key = AllocateHeap(key_len + 1, "add_property");
  strncpy(key, prop, key_len);
  key[key_len] = '\0';

  if (eq != NULL) {
    size_t value_len = strlen(prop) - key_len - 1;
    value = AllocateHeap(value_len + 1, "add_property");
    strncpy(value, &prop[key_len + 1], value_len + 1);
  }

  if (strcmp(key, "java.compiler") == 0) {
    process_java_compiler_argument(value);
    FreeHeap(key);
    if (eq != NULL) {
      FreeHeap(value);
    }
    return true;
  } else if (strcmp(key, "sun.java.command") == 0) {
    _java_command = value;

<<<<<<< HEAD
    // Record value in Arguments, but let it get passed to Java.
=======
    // don't add this property to the properties exposed to the java application
    FreeHeap(key);
    return true;
  } else if (strcmp(key, "sun.java.main") == 0) {
    _java_main = value;

    // don't add this property to the properties exposed to the java application
    FreeHeap(key);
    return true;
>>>>>>> 2dadfd19
  } else if (strcmp(key, "sun.java.launcher.pid") == 0) {
    // launcher.pid property is private and is processed
    // in process_sun_java_launcher_properties();
    // the sun.java.launcher property is passed on to the java application
    FreeHeap(key);
    if (eq != NULL) {
      FreeHeap(value);
    }
    return true;
  } else if (strcmp(key, "sun.java.launcher.module.boot") == 0) {
    // Another private property
    FreeHeap(key);
    if (eq != NULL) {
      FreeHeap(value);
    }
    return true;
  } else if (strcmp(key, "java.vendor.url.bug") == 0) {
    // save it in _java_vendor_url_bug, so JVM fatal error handler can access
    // its value without going through the property list or making a Java call.
    _java_vendor_url_bug = value;
  } else if (strcmp(key, "sun.boot.library.path") == 0) {
    PropertyList_unique_add(&_system_properties, key, value, true);
    return true;
  }
  // Create new property and add at the end of the list
  PropertyList_unique_add(&_system_properties, key, value);
  return true;
}

//===========================================================================================================
// Setting int/mixed/comp mode flags

void Arguments::set_mode_flags(Mode mode) {
  // Set up default values for all flags.
  // If you add a flag to any of the branches below,
  // add a default value for it here.
  set_java_compiler(false);
  _mode                      = mode;

  // Ensure Agent_OnLoad has the correct initial values.
  // This may not be the final mode; mode may change later in onload phase.
  PropertyList_unique_add(&_system_properties, "java.vm.info",
                          (char*)Abstract_VM_Version::vm_info_string(), false);

  UseInterpreter             = true;
  UseCompiler                = true;
  UseLoopCounter             = true;

  // Default values may be platform/compiler dependent -
  // use the saved values
  ClipInlining               = Arguments::_ClipInlining;
  AlwaysCompileLoopMethods   = Arguments::_AlwaysCompileLoopMethods;
  UseOnStackReplacement      = Arguments::_UseOnStackReplacement;
  BackgroundCompilation      = Arguments::_BackgroundCompilation;

  // Change from defaults based on mode
  switch (mode) {
  default:
    ShouldNotReachHere();
    break;
  case _int:
    UseCompiler              = false;
    UseLoopCounter           = false;
    AlwaysCompileLoopMethods = false;
    UseOnStackReplacement    = false;
    break;
  case _mixed:
    // same as default
    break;
  case _comp:
    UseInterpreter           = false;
    BackgroundCompilation    = false;
    ClipInlining             = false;
    break;
  }
}

// Conflict: required to use shared spaces (-Xshare:on), but
// incompatible command line options were chosen.

static void no_shared_spaces() {
  if (RequireSharedSpaces) {
    jio_fprintf(defaultStream::error_stream(),
      "Class data sharing is inconsistent with other specified options.\n");
    vm_exit_during_initialization("Unable to use shared archive.", NULL);
  } else {
    FLAG_SET_DEFAULT(UseSharedSpaces, false);
  }
}

void Arguments::check_compressed_oops_compat() {
#ifdef _LP64
  assert(UseCompressedOops, "Precondition");
  // Is it on by default or set on ergonomically
  bool is_on_by_default = FLAG_IS_DEFAULT(UseCompressedOops) || FLAG_IS_ERGO(UseCompressedOops);

  // If dumping an archive or forcing its use, disable compressed oops if possible
  if (DumpSharedSpaces || RequireSharedSpaces) {
    if (is_on_by_default) {
      FLAG_SET_DEFAULT(UseCompressedOops, false);
      return;
    } else {
      vm_exit_during_initialization(
        "Class Data Sharing is not supported with compressed oops yet", NULL);
    }
  } else if (UseSharedSpaces) {
    // UseSharedSpaces is on by default. With compressed oops, we turn it off.
    FLAG_SET_DEFAULT(UseSharedSpaces, false);
  }
#endif
}

void Arguments::set_tiered_flags() {
  if (FLAG_IS_DEFAULT(CompilationPolicyChoice)) {
    FLAG_SET_DEFAULT(CompilationPolicyChoice, 2);
  }
  if (CompilationPolicyChoice < 2) {
    vm_exit_during_initialization(
      "Incompatible compilation policy selected", NULL);
  }
  // Increase the code cache size - tiered compiles a lot more.
  if (FLAG_IS_DEFAULT(ReservedCodeCacheSize)) {
    FLAG_SET_DEFAULT(ReservedCodeCacheSize, ReservedCodeCacheSize * 2);
  }
}

#ifndef KERNEL
// If the user has chosen ParallelGCThreads > 0, we set UseParNewGC
// if it's not explictly set or unset. If the user has chosen
// UseParNewGC and not explicitly set ParallelGCThreads we
// set it, unless this is a single cpu machine.
void Arguments::set_parnew_gc_flags() {
  assert(!UseSerialGC && !UseParallelOldGC && !UseParallelGC && !UseG1GC,
         "control point invariant");
  assert(UseParNewGC, "Error");

  // Turn off AdaptiveSizePolicy by default for parnew until it is
  // complete.
  if (FLAG_IS_DEFAULT(UseAdaptiveSizePolicy)) {
    FLAG_SET_DEFAULT(UseAdaptiveSizePolicy, false);
  }

  if (ParallelGCThreads == 0) {
    FLAG_SET_DEFAULT(ParallelGCThreads,
                     Abstract_VM_Version::parallel_worker_threads());
    if (ParallelGCThreads == 1) {
      FLAG_SET_DEFAULT(UseParNewGC, false);
      FLAG_SET_DEFAULT(ParallelGCThreads, 0);
    }
  }
  if (UseParNewGC) {
    // CDS doesn't work with ParNew yet
    no_shared_spaces();

    // By default YoungPLABSize and OldPLABSize are set to 4096 and 1024 respectively,
    // these settings are default for Parallel Scavenger. For ParNew+Tenured configuration
    // we set them to 1024 and 1024.
    // See CR 6362902.
    if (FLAG_IS_DEFAULT(YoungPLABSize)) {
      FLAG_SET_DEFAULT(YoungPLABSize, (intx)1024);
    }
    if (FLAG_IS_DEFAULT(OldPLABSize)) {
      FLAG_SET_DEFAULT(OldPLABSize, (intx)1024);
    }

    // AlwaysTenure flag should make ParNew promote all at first collection.
    // See CR 6362902.
    if (AlwaysTenure) {
      FLAG_SET_CMDLINE(intx, MaxTenuringThreshold, 0);
    }
    // When using compressed oops, we use local overflow stacks,
    // rather than using a global overflow list chained through
    // the klass word of the object's pre-image.
    if (UseCompressedOops && !ParGCUseLocalOverflow) {
      if (!FLAG_IS_DEFAULT(ParGCUseLocalOverflow)) {
        warning("Forcing +ParGCUseLocalOverflow: needed if using compressed references");
      }
      FLAG_SET_DEFAULT(ParGCUseLocalOverflow, true);
    }
    assert(ParGCUseLocalOverflow || !UseCompressedOops, "Error");
  }
}

// Adjust some sizes to suit CMS and/or ParNew needs; these work well on
// sparc/solaris for certain applications, but would gain from
// further optimization and tuning efforts, and would almost
// certainly gain from analysis of platform and environment.
void Arguments::set_cms_and_parnew_gc_flags() {
  assert(!UseSerialGC && !UseParallelOldGC && !UseParallelGC, "Error");
  assert(UseConcMarkSweepGC, "CMS is expected to be on here");

  // If we are using CMS, we prefer to UseParNewGC,
  // unless explicitly forbidden.
  if (FLAG_IS_DEFAULT(UseParNewGC)) {
    FLAG_SET_ERGO(bool, UseParNewGC, true);
  }

  // Turn off AdaptiveSizePolicy by default for cms until it is
  // complete.
  if (FLAG_IS_DEFAULT(UseAdaptiveSizePolicy)) {
    FLAG_SET_DEFAULT(UseAdaptiveSizePolicy, false);
  }

  // In either case, adjust ParallelGCThreads and/or UseParNewGC
  // as needed.
  if (UseParNewGC) {
    set_parnew_gc_flags();
  }

  // Now make adjustments for CMS
  size_t young_gen_per_worker;
  intx new_ratio;
  size_t min_new_default;
  intx tenuring_default;
  if (CMSUseOldDefaults) {  // old defaults: "old" as of 6.0
    if FLAG_IS_DEFAULT(CMSYoungGenPerWorker) {
      FLAG_SET_ERGO(intx, CMSYoungGenPerWorker, 4*M);
    }
    young_gen_per_worker = 4*M;
    new_ratio = (intx)15;
    min_new_default = 4*M;
    tenuring_default = (intx)0;
  } else { // new defaults: "new" as of 6.0
    young_gen_per_worker = CMSYoungGenPerWorker;
    new_ratio = (intx)7;
    min_new_default = 16*M;
    tenuring_default = (intx)4;
  }

  // Preferred young gen size for "short" pauses
  const uintx parallel_gc_threads =
    (ParallelGCThreads == 0 ? 1 : ParallelGCThreads);
  const size_t preferred_max_new_size_unaligned =
    ScaleForWordSize(young_gen_per_worker * parallel_gc_threads);
  const size_t preferred_max_new_size =
    align_size_up(preferred_max_new_size_unaligned, os::vm_page_size());

  // Unless explicitly requested otherwise, size young gen
  // for "short" pauses ~ 4M*ParallelGCThreads

  // If either MaxNewSize or NewRatio is set on the command line,
  // assume the user is trying to set the size of the young gen.

  if (FLAG_IS_DEFAULT(MaxNewSize) && FLAG_IS_DEFAULT(NewRatio)) {

    // Set MaxNewSize to our calculated preferred_max_new_size unless
    // NewSize was set on the command line and it is larger than
    // preferred_max_new_size.
    if (!FLAG_IS_DEFAULT(NewSize)) {   // NewSize explicitly set at command-line
      FLAG_SET_ERGO(uintx, MaxNewSize, MAX2(NewSize, preferred_max_new_size));
    } else {
      FLAG_SET_ERGO(uintx, MaxNewSize, preferred_max_new_size);
    }
    if (PrintGCDetails && Verbose) {
      // Too early to use gclog_or_tty
      tty->print_cr("Ergo set MaxNewSize: " SIZE_FORMAT, MaxNewSize);
    }

    // Unless explicitly requested otherwise, prefer a large
    // Old to Young gen size so as to shift the collection load
    // to the old generation concurrent collector

    // If this is only guarded by FLAG_IS_DEFAULT(NewRatio)
    // then NewSize and OldSize may be calculated.  That would
    // generally lead to some differences with ParNewGC for which
    // there was no obvious reason.  Also limit to the case where
    // MaxNewSize has not been set.

    FLAG_SET_ERGO(intx, NewRatio, MAX2(NewRatio, new_ratio));

    // Code along this path potentially sets NewSize and OldSize

    // Calculate the desired minimum size of the young gen but if
    // NewSize has been set on the command line, use it here since
    // it should be the final value.
    size_t min_new;
    if (FLAG_IS_DEFAULT(NewSize)) {
      min_new = align_size_up(ScaleForWordSize(min_new_default),
                              os::vm_page_size());
    } else {
      min_new = NewSize;
    }
    size_t prev_initial_size = InitialHeapSize;
    if (prev_initial_size != 0 && prev_initial_size < min_new + OldSize) {
      FLAG_SET_ERGO(uintx, InitialHeapSize, min_new + OldSize);
      // Currently minimum size and the initial heap sizes are the same.
      set_min_heap_size(InitialHeapSize);
      if (PrintGCDetails && Verbose) {
        warning("Initial heap size increased to " SIZE_FORMAT " M from "
                SIZE_FORMAT " M; use -XX:NewSize=... for finer control.",
                InitialHeapSize/M, prev_initial_size/M);
      }
    }

    // MaxHeapSize is aligned down in collectorPolicy
    size_t max_heap =
      align_size_down(MaxHeapSize,
                      CardTableRS::ct_max_alignment_constraint());

    if (PrintGCDetails && Verbose) {
      // Too early to use gclog_or_tty
      tty->print_cr("CMS set min_heap_size: " SIZE_FORMAT
           " initial_heap_size:  " SIZE_FORMAT
           " max_heap: " SIZE_FORMAT,
           min_heap_size(), InitialHeapSize, max_heap);
    }
    if (max_heap > min_new) {
      // Unless explicitly requested otherwise, make young gen
      // at least min_new, and at most preferred_max_new_size.
      if (FLAG_IS_DEFAULT(NewSize)) {
        FLAG_SET_ERGO(uintx, NewSize, MAX2(NewSize, min_new));
        FLAG_SET_ERGO(uintx, NewSize, MIN2(preferred_max_new_size, NewSize));
        if (PrintGCDetails && Verbose) {
          // Too early to use gclog_or_tty
          tty->print_cr("Ergo set NewSize: " SIZE_FORMAT, NewSize);
        }
      }
      // Unless explicitly requested otherwise, size old gen
      // so that it's at least 3X of NewSize to begin with;
      // later NewRatio will decide how it grows; see above.
      if (FLAG_IS_DEFAULT(OldSize)) {
        if (max_heap > NewSize) {
          FLAG_SET_ERGO(uintx, OldSize, MIN2(3*NewSize, max_heap - NewSize));
          if (PrintGCDetails && Verbose) {
            // Too early to use gclog_or_tty
            tty->print_cr("Ergo set OldSize: " SIZE_FORMAT, OldSize);
          }
        }
      }
    }
  }
  // Unless explicitly requested otherwise, definitely
  // promote all objects surviving "tenuring_default" scavenges.
  if (FLAG_IS_DEFAULT(MaxTenuringThreshold) &&
      FLAG_IS_DEFAULT(SurvivorRatio)) {
    FLAG_SET_ERGO(intx, MaxTenuringThreshold, tenuring_default);
  }
  // If we decided above (or user explicitly requested)
  // `promote all' (via MaxTenuringThreshold := 0),
  // prefer minuscule survivor spaces so as not to waste
  // space for (non-existent) survivors
  if (FLAG_IS_DEFAULT(SurvivorRatio) && MaxTenuringThreshold == 0) {
    FLAG_SET_ERGO(intx, SurvivorRatio, MAX2((intx)1024, SurvivorRatio));
  }
  // If OldPLABSize is set and CMSParPromoteBlocksToClaim is not,
  // set CMSParPromoteBlocksToClaim equal to OldPLABSize.
  // This is done in order to make ParNew+CMS configuration to work
  // with YoungPLABSize and OldPLABSize options.
  // See CR 6362902.
  if (!FLAG_IS_DEFAULT(OldPLABSize)) {
    if (FLAG_IS_DEFAULT(CMSParPromoteBlocksToClaim)) {
      // OldPLABSize is not the default value but CMSParPromoteBlocksToClaim
      // is.  In this situtation let CMSParPromoteBlocksToClaim follow
      // the value (either from the command line or ergonomics) of
      // OldPLABSize.  Following OldPLABSize is an ergonomics decision.
      FLAG_SET_ERGO(uintx, CMSParPromoteBlocksToClaim, OldPLABSize);
    } else {
      // OldPLABSize and CMSParPromoteBlocksToClaim are both set.
      // CMSParPromoteBlocksToClaim is a collector-specific flag, so
      // we'll let it to take precedence.
      jio_fprintf(defaultStream::error_stream(),
                  "Both OldPLABSize and CMSParPromoteBlocksToClaim"
                  " options are specified for the CMS collector."
                  " CMSParPromoteBlocksToClaim will take precedence.\n");
    }
  }
  if (!FLAG_IS_DEFAULT(ResizeOldPLAB) && !ResizeOldPLAB) {
    // OldPLAB sizing manually turned off: Use a larger default setting,
    // unless it was manually specified. This is because a too-low value
    // will slow down scavenges.
    if (FLAG_IS_DEFAULT(CMSParPromoteBlocksToClaim)) {
      FLAG_SET_ERGO(uintx, CMSParPromoteBlocksToClaim, 50); // default value before 6631166
    }
  }
  // Overwrite OldPLABSize which is the variable we will internally use everywhere.
  FLAG_SET_ERGO(uintx, OldPLABSize, CMSParPromoteBlocksToClaim);
  // If either of the static initialization defaults have changed, note this
  // modification.
  if (!FLAG_IS_DEFAULT(CMSParPromoteBlocksToClaim) || !FLAG_IS_DEFAULT(OldPLABWeight)) {
    CFLS_LAB::modify_initialization(OldPLABSize, OldPLABWeight);
  }
  if (PrintGCDetails && Verbose) {
    tty->print_cr("MarkStackSize: %uk  MarkStackSizeMax: %uk",
      MarkStackSize / K, MarkStackSizeMax / K);
    tty->print_cr("ConcGCThreads: %u", ConcGCThreads);
  }
}
#endif // KERNEL

void set_object_alignment() {
  // Object alignment.
  assert(is_power_of_2(ObjectAlignmentInBytes), "ObjectAlignmentInBytes must be power of 2");
  MinObjAlignmentInBytes     = ObjectAlignmentInBytes;
  assert(MinObjAlignmentInBytes >= HeapWordsPerLong * HeapWordSize, "ObjectAlignmentInBytes value is too small");
  MinObjAlignment            = MinObjAlignmentInBytes / HeapWordSize;
  assert(MinObjAlignmentInBytes == MinObjAlignment * HeapWordSize, "ObjectAlignmentInBytes value is incorrect");
  MinObjAlignmentInBytesMask = MinObjAlignmentInBytes - 1;

  LogMinObjAlignmentInBytes  = exact_log2(ObjectAlignmentInBytes);
  LogMinObjAlignment         = LogMinObjAlignmentInBytes - LogHeapWordSize;

  // Oop encoding heap max
  OopEncodingHeapMax = (uint64_t(max_juint) + 1) << LogMinObjAlignmentInBytes;

#ifndef KERNEL
  // Set CMS global values
  CompactibleFreeListSpace::set_cms_values();
#endif // KERNEL
}

bool verify_object_alignment() {
  // Object alignment.
  if (!is_power_of_2(ObjectAlignmentInBytes)) {
    jio_fprintf(defaultStream::error_stream(),
                "error: ObjectAlignmentInBytes=%d must be power of 2\n",
                (int)ObjectAlignmentInBytes);
    return false;
  }
  if ((int)ObjectAlignmentInBytes < BytesPerLong) {
    jio_fprintf(defaultStream::error_stream(),
                "error: ObjectAlignmentInBytes=%d must be greater or equal %d\n",
                (int)ObjectAlignmentInBytes, BytesPerLong);
    return false;
  }
  // It does not make sense to have big object alignment
  // since a space lost due to alignment will be greater
  // then a saved space from compressed oops.
  if ((int)ObjectAlignmentInBytes > 256) {
    jio_fprintf(defaultStream::error_stream(),
                "error: ObjectAlignmentInBytes=%d must not be greater then 256\n",
                (int)ObjectAlignmentInBytes);
    return false;
  }
  // In case page size is very small.
  if ((int)ObjectAlignmentInBytes >= os::vm_page_size()) {
    jio_fprintf(defaultStream::error_stream(),
                "error: ObjectAlignmentInBytes=%d must be less then page size %d\n",
                (int)ObjectAlignmentInBytes, os::vm_page_size());
    return false;
  }
  return true;
}

inline uintx max_heap_for_compressed_oops() {
  // Avoid sign flip.
  if (OopEncodingHeapMax < MaxPermSize + os::vm_page_size()) {
    return 0;
  }
  LP64_ONLY(return OopEncodingHeapMax - MaxPermSize - os::vm_page_size());
  NOT_LP64(ShouldNotReachHere(); return 0);
}

bool Arguments::should_auto_select_low_pause_collector() {
  if (UseAutoGCSelectPolicy &&
      !FLAG_IS_DEFAULT(MaxGCPauseMillis) &&
      (MaxGCPauseMillis <= AutoGCSelectPauseMillis)) {
    if (PrintGCDetails) {
      // Cannot use gclog_or_tty yet.
      tty->print_cr("Automatic selection of the low pause collector"
       " based on pause goal of %d (ms)", MaxGCPauseMillis);
    }
    return true;
  }
  return false;
}

void Arguments::set_ergonomics_flags() {
  // Parallel GC is not compatible with sharing. If one specifies
  // that they want sharing explicitly, do not set ergonomics flags.
  if (DumpSharedSpaces || ForceSharedSpaces) {
    return;
  }

  if (os::is_server_class_machine() && !force_client_mode ) {
    // If no other collector is requested explicitly,
    // let the VM select the collector based on
    // machine class and automatic selection policy.
    if (!UseSerialGC &&
        !UseConcMarkSweepGC &&
        !UseG1GC &&
        !UseParNewGC &&
        !DumpSharedSpaces &&
        FLAG_IS_DEFAULT(UseParallelGC)) {
      if (should_auto_select_low_pause_collector()) {
        FLAG_SET_ERGO(bool, UseConcMarkSweepGC, true);
      } else {
        FLAG_SET_ERGO(bool, UseParallelGC, true);
      }
      no_shared_spaces();
    }
  }

#ifndef ZERO
#ifdef _LP64
  // Check that UseCompressedOops can be set with the max heap size allocated
  // by ergonomics.
  if (MaxHeapSize <= max_heap_for_compressed_oops()) {
#if !defined(COMPILER1) || defined(TIERED)
    if (FLAG_IS_DEFAULT(UseCompressedOops) && !UseG1GC) {
      FLAG_SET_ERGO(bool, UseCompressedOops, true);
    }
#endif
#ifdef _WIN64
    if (UseLargePages && UseCompressedOops) {
      // Cannot allocate guard pages for implicit checks in indexed addressing
      // mode, when large pages are specified on windows.
      // This flag could be switched ON if narrow oop base address is set to 0,
      // see code in Universe::initialize_heap().
      Universe::set_narrow_oop_use_implicit_null_checks(false);
    }
#endif //  _WIN64
  } else {
    if (UseCompressedOops && !FLAG_IS_DEFAULT(UseCompressedOops)) {
      warning("Max heap size too large for Compressed Oops");
      FLAG_SET_DEFAULT(UseCompressedOops, false);
    }
  }
  // Also checks that certain machines are slower with compressed oops
  // in vm_version initialization code.
#endif // _LP64
#endif // !ZERO
}

void Arguments::set_parallel_gc_flags() {
  assert(UseParallelGC || UseParallelOldGC, "Error");
  // If parallel old was requested, automatically enable parallel scavenge.
  if (UseParallelOldGC && !UseParallelGC && FLAG_IS_DEFAULT(UseParallelGC)) {
    FLAG_SET_DEFAULT(UseParallelGC, true);
  }

  // If no heap maximum was requested explicitly, use some reasonable fraction
  // of the physical memory, up to a maximum of 1GB.
  if (UseParallelGC) {
    FLAG_SET_ERGO(uintx, ParallelGCThreads,
                  Abstract_VM_Version::parallel_worker_threads());

    // If InitialSurvivorRatio or MinSurvivorRatio were not specified, but the
    // SurvivorRatio has been set, reset their default values to SurvivorRatio +
    // 2.  By doing this we make SurvivorRatio also work for Parallel Scavenger.
    // See CR 6362902 for details.
    if (!FLAG_IS_DEFAULT(SurvivorRatio)) {
      if (FLAG_IS_DEFAULT(InitialSurvivorRatio)) {
         FLAG_SET_DEFAULT(InitialSurvivorRatio, SurvivorRatio + 2);
      }
      if (FLAG_IS_DEFAULT(MinSurvivorRatio)) {
        FLAG_SET_DEFAULT(MinSurvivorRatio, SurvivorRatio + 2);
      }
    }

    if (UseParallelOldGC) {
      // Par compact uses lower default values since they are treated as
      // minimums.  These are different defaults because of the different
      // interpretation and are not ergonomically set.
      if (FLAG_IS_DEFAULT(MarkSweepDeadRatio)) {
        FLAG_SET_DEFAULT(MarkSweepDeadRatio, 1);
      }
      if (FLAG_IS_DEFAULT(PermMarkSweepDeadRatio)) {
        FLAG_SET_DEFAULT(PermMarkSweepDeadRatio, 5);
      }
    }
  }
}

void Arguments::set_g1_gc_flags() {
  assert(UseG1GC, "Error");
#ifdef COMPILER1
  FastTLABRefill = false;
#endif
  FLAG_SET_DEFAULT(ParallelGCThreads,
                     Abstract_VM_Version::parallel_worker_threads());
  if (ParallelGCThreads == 0) {
    FLAG_SET_DEFAULT(ParallelGCThreads,
                     Abstract_VM_Version::parallel_worker_threads());
  }
  no_shared_spaces();

  if (FLAG_IS_DEFAULT(MarkStackSize)) {
    FLAG_SET_DEFAULT(MarkStackSize, 128 * TASKQUEUE_SIZE);
  }
  if (PrintGCDetails && Verbose) {
    tty->print_cr("MarkStackSize: %uk  MarkStackSizeMax: %uk",
      MarkStackSize / K, MarkStackSizeMax / K);
    tty->print_cr("ConcGCThreads: %u", ConcGCThreads);
  }

  if (FLAG_IS_DEFAULT(GCTimeRatio) || GCTimeRatio == 0) {
    // In G1, we want the default GC overhead goal to be higher than
    // say in PS. So we set it here to 10%. Otherwise the heap might
    // be expanded more aggressively than we would like it to. In
    // fact, even 10% seems to not be high enough in some cases
    // (especially small GC stress tests that the main thing they do
    // is allocation). We might consider increase it further.
    FLAG_SET_DEFAULT(GCTimeRatio, 9);
  }
}

void Arguments::set_heap_size() {
  if (!FLAG_IS_DEFAULT(DefaultMaxRAMFraction)) {
    // Deprecated flag
    FLAG_SET_CMDLINE(uintx, MaxRAMFraction, DefaultMaxRAMFraction);
  }

  const julong phys_mem =
    FLAG_IS_DEFAULT(MaxRAM) ? MIN2(os::physical_memory(), (julong)MaxRAM)
                            : (julong)MaxRAM;

  // If the maximum heap size has not been set with -Xmx,
  // then set it as fraction of the size of physical memory,
  // respecting the maximum and minimum sizes of the heap.
  if (FLAG_IS_DEFAULT(MaxHeapSize)) {
    julong reasonable_max = phys_mem / MaxRAMFraction;

    if (phys_mem <= MaxHeapSize * MinRAMFraction) {
      // Small physical memory, so use a minimum fraction of it for the heap
      reasonable_max = phys_mem / MinRAMFraction;
    } else {
      // Not-small physical memory, so require a heap at least
      // as large as MaxHeapSize
      reasonable_max = MAX2(reasonable_max, (julong)MaxHeapSize);
    }
    if (!FLAG_IS_DEFAULT(ErgoHeapSizeLimit) && ErgoHeapSizeLimit != 0) {
      // Limit the heap size to ErgoHeapSizeLimit
      reasonable_max = MIN2(reasonable_max, (julong)ErgoHeapSizeLimit);
    }
    if (UseCompressedOops) {
      // Limit the heap size to the maximum possible when using compressed oops
      julong max_coop_heap = (julong)max_heap_for_compressed_oops();
      if (HeapBaseMinAddress + MaxHeapSize < max_coop_heap) {
        // Heap should be above HeapBaseMinAddress to get zero based compressed oops
        // but it should be not less than default MaxHeapSize.
        max_coop_heap -= HeapBaseMinAddress;
      }
      reasonable_max = MIN2(reasonable_max, max_coop_heap);
    }
    reasonable_max = os::allocatable_physical_memory(reasonable_max);

    if (!FLAG_IS_DEFAULT(InitialHeapSize)) {
      // An initial heap size was specified on the command line,
      // so be sure that the maximum size is consistent.  Done
      // after call to allocatable_physical_memory because that
      // method might reduce the allocation size.
      reasonable_max = MAX2(reasonable_max, (julong)InitialHeapSize);
    }

    if (PrintGCDetails && Verbose) {
      // Cannot use gclog_or_tty yet.
      tty->print_cr("  Maximum heap size " SIZE_FORMAT, reasonable_max);
    }
    FLAG_SET_ERGO(uintx, MaxHeapSize, (uintx)reasonable_max);
  }

  // If the initial_heap_size has not been set with InitialHeapSize
  // or -Xms, then set it as fraction of the size of physical memory,
  // respecting the maximum and minimum sizes of the heap.
  if (FLAG_IS_DEFAULT(InitialHeapSize)) {
    julong reasonable_minimum = (julong)(OldSize + NewSize);

    reasonable_minimum = MIN2(reasonable_minimum, (julong)MaxHeapSize);

    reasonable_minimum = os::allocatable_physical_memory(reasonable_minimum);

    julong reasonable_initial = phys_mem / InitialRAMFraction;

    reasonable_initial = MAX2(reasonable_initial, reasonable_minimum);
    reasonable_initial = MIN2(reasonable_initial, (julong)MaxHeapSize);

    reasonable_initial = os::allocatable_physical_memory(reasonable_initial);

    if (PrintGCDetails && Verbose) {
      // Cannot use gclog_or_tty yet.
      tty->print_cr("  Initial heap size " SIZE_FORMAT, (uintx)reasonable_initial);
      tty->print_cr("  Minimum heap size " SIZE_FORMAT, (uintx)reasonable_minimum);
    }
    FLAG_SET_ERGO(uintx, InitialHeapSize, (uintx)reasonable_initial);
    set_min_heap_size((uintx)reasonable_minimum);
  }
}

// This must be called after ergonomics because we want bytecode rewriting
// if the server compiler is used, or if UseSharedSpaces is disabled.
void Arguments::set_bytecode_flags() {
  // Better not attempt to store into a read-only space.
  if (UseSharedSpaces) {
    FLAG_SET_DEFAULT(RewriteBytecodes, false);
    FLAG_SET_DEFAULT(RewriteFrequentPairs, false);
  }

  if (!RewriteBytecodes) {
    FLAG_SET_DEFAULT(RewriteFrequentPairs, false);
  }
}

// Aggressive optimization flags  -XX:+AggressiveOpts
void Arguments::set_aggressive_opts_flags() {
#ifdef COMPILER2
  if (AggressiveOpts || !FLAG_IS_DEFAULT(AutoBoxCacheMax)) {
    if (FLAG_IS_DEFAULT(EliminateAutoBox)) {
      FLAG_SET_DEFAULT(EliminateAutoBox, true);
    }
    if (FLAG_IS_DEFAULT(AutoBoxCacheMax)) {
      FLAG_SET_DEFAULT(AutoBoxCacheMax, 20000);
    }

    // Feed the cache size setting into the JDK
    char buffer[1024];
    sprintf(buffer, "java.lang.Integer.IntegerCache.high=" INTX_FORMAT, AutoBoxCacheMax);
    add_property(buffer);
  }
  if (AggressiveOpts && FLAG_IS_DEFAULT(DoEscapeAnalysis)) {
    FLAG_SET_DEFAULT(DoEscapeAnalysis, true);
  }
  if (AggressiveOpts && FLAG_IS_DEFAULT(BiasedLockingStartupDelay)) {
    FLAG_SET_DEFAULT(BiasedLockingStartupDelay, 500);
  }
  if (AggressiveOpts && FLAG_IS_DEFAULT(OptimizeStringConcat)) {
    FLAG_SET_DEFAULT(OptimizeStringConcat, true);
  }
  if (AggressiveOpts && FLAG_IS_DEFAULT(OptimizeFill)) {
    FLAG_SET_DEFAULT(OptimizeFill, true);
  }
#endif

  if (AggressiveOpts) {
// Sample flag setting code
//    if (FLAG_IS_DEFAULT(EliminateZeroing)) {
//      FLAG_SET_DEFAULT(EliminateZeroing, true);
//    }
  }
}

//===========================================================================================================
// Parsing of java.compiler property

void Arguments::process_java_compiler_argument(char* arg) {
  // For backwards compatibility, Djava.compiler=NONE or ""
  // causes us to switch to -Xint mode UNLESS -Xdebug
  // is also specified.
  if (strlen(arg) == 0 || strcasecmp(arg, "NONE") == 0) {
    set_java_compiler(true);    // "-Djava.compiler[=...]" most recently seen.
  }
}

void Arguments::process_java_launcher_argument(const char* launcher, void* extra_info) {
  _sun_java_launcher = strdup(launcher);
}

bool Arguments::created_by_java_launcher() {
  assert(_sun_java_launcher != NULL, "property must have value");
  return strcmp(DEFAULT_JAVA_LAUNCHER, _sun_java_launcher) != 0;
}

//===========================================================================================================
// Parsing of main arguments

bool Arguments::verify_interval(uintx val, uintx min,
                                uintx max, const char* name) {
  // Returns true iff value is in the inclusive interval [min..max]
  // false, otherwise.
  if (val >= min && val <= max) {
    return true;
  }
  jio_fprintf(defaultStream::error_stream(),
              "%s of " UINTX_FORMAT " is invalid; must be between " UINTX_FORMAT
              " and " UINTX_FORMAT "\n",
              name, val, min, max);
  return false;
}

bool Arguments::verify_min_value(intx val, intx min, const char* name) {
  // Returns true if given value is greater than specified min threshold
  // false, otherwise.
  if (val >= min ) {
      return true;
  }
  jio_fprintf(defaultStream::error_stream(),
              "%s of " INTX_FORMAT " is invalid; must be greater than " INTX_FORMAT "\n",
              name, val, min);
  return false;
}

bool Arguments::verify_percentage(uintx value, const char* name) {
  if (value <= 100) {
    return true;
  }
  jio_fprintf(defaultStream::error_stream(),
              "%s of " UINTX_FORMAT " is invalid; must be between 0 and 100\n",
              name, value);
  return false;
}

static void force_serial_gc() {
  FLAG_SET_DEFAULT(UseSerialGC, true);
  FLAG_SET_DEFAULT(UseParNewGC, false);
  FLAG_SET_DEFAULT(UseConcMarkSweepGC, false);
  FLAG_SET_DEFAULT(CMSIncrementalMode, false);  // special CMS suboption
  FLAG_SET_DEFAULT(UseParallelGC, false);
  FLAG_SET_DEFAULT(UseParallelOldGC, false);
  FLAG_SET_DEFAULT(UseG1GC, false);
}

static bool verify_serial_gc_flags() {
  return (UseSerialGC &&
        !(UseParNewGC || (UseConcMarkSweepGC || CMSIncrementalMode) || UseG1GC ||
          UseParallelGC || UseParallelOldGC));
}

// Check consistency of GC selection
bool Arguments::check_gc_consistency() {
  bool status = true;
  // Ensure that the user has not selected conflicting sets
  // of collectors. [Note: this check is merely a user convenience;
  // collectors over-ride each other so that only a non-conflicting
  // set is selected; however what the user gets is not what they
  // may have expected from the combination they asked for. It's
  // better to reduce user confusion by not allowing them to
  // select conflicting combinations.
  uint i = 0;
  if (UseSerialGC)                       i++;
  if (UseConcMarkSweepGC || UseParNewGC) i++;
  if (UseParallelGC || UseParallelOldGC) i++;
  if (UseG1GC)                           i++;
  if (i > 1) {
    jio_fprintf(defaultStream::error_stream(),
                "Conflicting collector combinations in option list; "
                "please refer to the release notes for the combinations "
                "allowed\n");
    status = false;
  }

  return status;
}

// Check stack pages settings
bool Arguments::check_stack_pages()
{
  bool status = true;
  status = status && verify_min_value(StackYellowPages, 1, "StackYellowPages");
  status = status && verify_min_value(StackRedPages, 1, "StackRedPages");
  // greater stack shadow pages can't generate instruction to bang stack
  status = status && verify_interval(StackShadowPages, 1, 50, "StackShadowPages");
  return status;
}

// Check the consistency of vm_init_args
bool Arguments::check_vm_args_consistency() {
  // Method for adding checks for flag consistency.
  // The intent is to warn the user of all possible conflicts,
  // before returning an error.
  // Note: Needs platform-dependent factoring.
  bool status = true;

#if ( (defined(COMPILER2) && defined(SPARC)))
  // NOTE: The call to VM_Version_init depends on the fact that VM_Version_init
  // on sparc doesn't require generation of a stub as is the case on, e.g.,
  // x86.  Normally, VM_Version_init must be called from init_globals in
  // init.cpp, which is called by the initial java thread *after* arguments
  // have been parsed.  VM_Version_init gets called twice on sparc.
  extern void VM_Version_init();
  VM_Version_init();
  if (!VM_Version::has_v9()) {
    jio_fprintf(defaultStream::error_stream(),
                "V8 Machine detected, Server requires V9\n");
    status = false;
  }
#endif /* COMPILER2 && SPARC */

  // Allow both -XX:-UseStackBanging and -XX:-UseBoundThreads in non-product
  // builds so the cost of stack banging can be measured.
#if (defined(PRODUCT) && defined(SOLARIS))
  if (!UseBoundThreads && !UseStackBanging) {
    jio_fprintf(defaultStream::error_stream(),
                "-UseStackBanging conflicts with -UseBoundThreads\n");

     status = false;
  }
#endif

  if (TLABRefillWasteFraction == 0) {
    jio_fprintf(defaultStream::error_stream(),
                "TLABRefillWasteFraction should be a denominator, "
                "not " SIZE_FORMAT "\n",
                TLABRefillWasteFraction);
    status = false;
  }

  status = status && verify_percentage(AdaptiveSizePolicyWeight,
                              "AdaptiveSizePolicyWeight");
  status = status && verify_percentage(AdaptivePermSizeWeight, "AdaptivePermSizeWeight");
  status = status && verify_percentage(ThresholdTolerance, "ThresholdTolerance");
  status = status && verify_percentage(MinHeapFreeRatio, "MinHeapFreeRatio");
  status = status && verify_percentage(MaxHeapFreeRatio, "MaxHeapFreeRatio");

  if (MinHeapFreeRatio > MaxHeapFreeRatio) {
    jio_fprintf(defaultStream::error_stream(),
                "MinHeapFreeRatio (" UINTX_FORMAT ") must be less than or "
                "equal to MaxHeapFreeRatio (" UINTX_FORMAT ")\n",
                MinHeapFreeRatio, MaxHeapFreeRatio);
    status = false;
  }
  // Keeping the heap 100% free is hard ;-) so limit it to 99%.
  MinHeapFreeRatio = MIN2(MinHeapFreeRatio, (uintx) 99);

  if (FullGCALot && FLAG_IS_DEFAULT(MarkSweepAlwaysCompactCount)) {
    MarkSweepAlwaysCompactCount = 1;  // Move objects every gc.
  }

  if (UseParallelOldGC && ParallelOldGCSplitALot) {
    // Settings to encourage splitting.
    if (!FLAG_IS_CMDLINE(NewRatio)) {
      FLAG_SET_CMDLINE(intx, NewRatio, 2);
    }
    if (!FLAG_IS_CMDLINE(ScavengeBeforeFullGC)) {
      FLAG_SET_CMDLINE(bool, ScavengeBeforeFullGC, false);
    }
  }

  status = status && verify_percentage(GCHeapFreeLimit, "GCHeapFreeLimit");
  status = status && verify_percentage(GCTimeLimit, "GCTimeLimit");
  if (GCTimeLimit == 100) {
    // Turn off gc-overhead-limit-exceeded checks
    FLAG_SET_DEFAULT(UseGCOverheadLimit, false);
  }

  status = status && verify_percentage(GCHeapFreeLimit, "GCHeapFreeLimit");

  // Check whether user-specified sharing option conflicts with GC or page size.
  // Both sharing and large pages are enabled by default on some platforms;
  // large pages override sharing only if explicitly set on the command line.
  const bool cannot_share = UseConcMarkSweepGC || CMSIncrementalMode ||
          UseG1GC || UseParNewGC || UseParallelGC || UseParallelOldGC ||
          UseLargePages && FLAG_IS_CMDLINE(UseLargePages);
  if (cannot_share) {
    // Either force sharing on by forcing the other options off, or
    // force sharing off.
    if (DumpSharedSpaces || ForceSharedSpaces) {
      jio_fprintf(defaultStream::error_stream(),
                  "Using Serial GC and default page size because of %s\n",
                  ForceSharedSpaces ? "-Xshare:on" : "-Xshare:dump");
      force_serial_gc();
      FLAG_SET_DEFAULT(UseLargePages, false);
    } else {
      if (UseSharedSpaces && Verbose) {
        jio_fprintf(defaultStream::error_stream(),
                    "Turning off use of shared archive because of "
                    "choice of garbage collector or large pages\n");
      }
      no_shared_spaces();
    }
  } else if (UseLargePages && (UseSharedSpaces || DumpSharedSpaces)) {
    FLAG_SET_DEFAULT(UseLargePages, false);
  }

  status = status && check_gc_consistency();
  status = status && check_stack_pages();

  if (_has_alloc_profile) {
    if (UseParallelGC || UseParallelOldGC) {
      jio_fprintf(defaultStream::error_stream(),
                  "error:  invalid argument combination.\n"
                  "Allocation profiling (-Xaprof) cannot be used together with "
                  "Parallel GC (-XX:+UseParallelGC or -XX:+UseParallelOldGC).\n");
      status = false;
    }
    if (UseConcMarkSweepGC) {
      jio_fprintf(defaultStream::error_stream(),
                  "error:  invalid argument combination.\n"
                  "Allocation profiling (-Xaprof) cannot be used together with "
                  "the CMS collector (-XX:+UseConcMarkSweepGC).\n");
      status = false;
    }
  }

  if (CMSIncrementalMode) {
    if (!UseConcMarkSweepGC) {
      jio_fprintf(defaultStream::error_stream(),
                  "error:  invalid argument combination.\n"
                  "The CMS collector (-XX:+UseConcMarkSweepGC) must be "
                  "selected in order\nto use CMSIncrementalMode.\n");
      status = false;
    } else {
      status = status && verify_percentage(CMSIncrementalDutyCycle,
                                  "CMSIncrementalDutyCycle");
      status = status && verify_percentage(CMSIncrementalDutyCycleMin,
                                  "CMSIncrementalDutyCycleMin");
      status = status && verify_percentage(CMSIncrementalSafetyFactor,
                                  "CMSIncrementalSafetyFactor");
      status = status && verify_percentage(CMSIncrementalOffset,
                                  "CMSIncrementalOffset");
      status = status && verify_percentage(CMSExpAvgFactor,
                                  "CMSExpAvgFactor");
      // If it was not set on the command line, set
      // CMSInitiatingOccupancyFraction to 1 so icms can initiate cycles early.
      if (CMSInitiatingOccupancyFraction < 0) {
        FLAG_SET_DEFAULT(CMSInitiatingOccupancyFraction, 1);
      }
    }
  }

  // CMS space iteration, which FLSVerifyAllHeapreferences entails,
  // insists that we hold the requisite locks so that the iteration is
  // MT-safe. For the verification at start-up and shut-down, we don't
  // yet have a good way of acquiring and releasing these locks,
  // which are not visible at the CollectedHeap level. We want to
  // be able to acquire these locks and then do the iteration rather
  // than just disable the lock verification. This will be fixed under
  // bug 4788986.
  if (UseConcMarkSweepGC && FLSVerifyAllHeapReferences) {
    if (VerifyGCStartAt == 0) {
      warning("Heap verification at start-up disabled "
              "(due to current incompatibility with FLSVerifyAllHeapReferences)");
      VerifyGCStartAt = 1;      // Disable verification at start-up
    }
    if (VerifyBeforeExit) {
      warning("Heap verification at shutdown disabled "
              "(due to current incompatibility with FLSVerifyAllHeapReferences)");
      VerifyBeforeExit = false; // Disable verification at shutdown
    }
  }

  // Note: only executed in non-PRODUCT mode
  if (!UseAsyncConcMarkSweepGC &&
      (ExplicitGCInvokesConcurrent ||
       ExplicitGCInvokesConcurrentAndUnloadsClasses)) {
    jio_fprintf(defaultStream::error_stream(),
                "error: +ExplictGCInvokesConcurrent[AndUnloadsClasses] conflicts"
                " with -UseAsyncConcMarkSweepGC");
    status = false;
  }

  if (UseG1GC) {
    status = status && verify_percentage(InitiatingHeapOccupancyPercent,
                                         "InitiatingHeapOccupancyPercent");
  }

  status = status && verify_interval(RefDiscoveryPolicy,
                                     ReferenceProcessor::DiscoveryPolicyMin,
                                     ReferenceProcessor::DiscoveryPolicyMax,
                                     "RefDiscoveryPolicy");

  // Limit the lower bound of this flag to 1 as it is used in a division
  // expression.
  status = status && verify_interval(TLABWasteTargetPercent,
                                     1, 100, "TLABWasteTargetPercent");

  status = status && verify_object_alignment();

  return status;
}

bool Arguments::is_bad_option(const JavaVMOption* option, jboolean ignore,
  const char* option_type) {
  if (ignore) return false;

  const char* spacer = " ";
  if (option_type == NULL) {
    option_type = ++spacer; // Set both to the empty string.
  }

  if (os::obsolete_option(option)) {
    jio_fprintf(defaultStream::error_stream(),
                "Obsolete %s%soption: %s\n", option_type, spacer,
      option->optionString);
    return false;
  } else {
    jio_fprintf(defaultStream::error_stream(),
                "Unrecognized %s%soption: %s\n", option_type, spacer,
      option->optionString);
    return true;
  }
}

static const char* user_assertion_options[] = {
  "-da", "-ea", "-disableassertions", "-enableassertions", 0
};

static const char* system_assertion_options[] = {
  "-dsa", "-esa", "-disablesystemassertions", "-enablesystemassertions", 0
};

// Return true if any of the strings in null-terminated array 'names' matches.
// If tail_allowed is true, then the tail must begin with a colon; otherwise,
// the option must match exactly.
static bool match_option(const JavaVMOption* option, const char** names, const char** tail,
  bool tail_allowed) {
  for (/* empty */; *names != NULL; ++names) {
    if (match_option(option, *names, tail)) {
      if (**tail == '\0' || tail_allowed && **tail == ':') {
        return true;
      }
    }
  }
  return false;
}

bool Arguments::parse_uintx(const char* value,
                            uintx* uintx_arg,
                            uintx min_size) {

  // Check the sign first since atomull() parses only unsigned values.
  bool value_is_positive = !(*value == '-');

  if (value_is_positive) {
    julong n;
    bool good_return = atomull(value, &n);
    if (good_return) {
      bool above_minimum = n >= min_size;
      bool value_is_too_large = n > max_uintx;

      if (above_minimum && !value_is_too_large) {
        *uintx_arg = n;
        return true;
      }
    }
  }
  return false;
}

Arguments::ArgsRange Arguments::parse_memory_size(const char* s,
                                                  julong* long_arg,
                                                  julong min_size) {
  if (!atomull(s, long_arg)) return arg_unreadable;
  return check_memory_size(*long_arg, min_size);
}

// Parse JavaVMInitArgs structure

jint Arguments::parse_vm_init_args(const JavaVMInitArgs* args) {
  // For components of the system classpath.
  SysClassPath scp(Arguments::get_sysclasspath());
  bool scp_assembly_required = false;

  // Save default settings for some mode flags
  Arguments::_AlwaysCompileLoopMethods = AlwaysCompileLoopMethods;
  Arguments::_UseOnStackReplacement    = UseOnStackReplacement;
  Arguments::_ClipInlining             = ClipInlining;
  Arguments::_BackgroundCompilation    = BackgroundCompilation;

  // Parse JAVA_TOOL_OPTIONS environment variable (if present)
  jint result = parse_java_tool_options_environment_variable(&scp, &scp_assembly_required);
  if (result != JNI_OK) {
    return result;
  }

  // Parse JavaVMInitArgs structure passed in
  result = parse_each_vm_init_arg(args, &scp, &scp_assembly_required, COMMAND_LINE);
  if (result != JNI_OK) {
    return result;
  }

  if (AggressiveOpts) {
    // Insert alt-rt.jar between user-specified bootclasspath
    // prefix and the default bootclasspath.  os::set_boot_path()
    // uses meta_index_dir as the default bootclasspath directory.
    const char* altclasses_jar = "alt-rt.jar";
    size_t altclasses_path_len = strlen(get_meta_index_dir()) + 1 +
                                 strlen(altclasses_jar);
    char* altclasses_path = NEW_C_HEAP_ARRAY(char, altclasses_path_len);
    strcpy(altclasses_path, get_meta_index_dir());
    strcat(altclasses_path, altclasses_jar);
    scp.add_suffix_to_prefix(altclasses_path);
    scp_assembly_required = true;
    FREE_C_HEAP_ARRAY(char, altclasses_path);
  }

  // Parse _JAVA_OPTIONS environment variable (if present) (mimics classic VM)
  result = parse_java_options_environment_variable(&scp, &scp_assembly_required);
  if (result != JNI_OK) {
    return result;
  }

  // Do final processing now that all arguments have been parsed
  result = finalize_vm_init_args(&scp, scp_assembly_required);
  if (result != JNI_OK) {
    return result;
  }

  return JNI_OK;
}

jint Arguments::parse_each_vm_init_arg(const JavaVMInitArgs* args,
                                       SysClassPath* scp_p,
                                       bool* scp_assembly_required_p,
                                       FlagValueOrigin origin) {
  // Remaining part of option string
  const char* tail;

  // iterate over arguments
  for (int index = 0; index < args->nOptions; index++) {
    bool is_absolute_path = false;  // for -agentpath vs -agentlib

    const JavaVMOption* option = args->options + index;

    if (!match_option(option, "-Djava.class.path", &tail) &&
        !match_option(option, "-Dsun.java.command", &tail) &&
        !match_option(option, "-Dsun.java.main", &tail) &&
        !match_option(option, "-Dsun.java.launcher", &tail)) {

        // add all jvm options to the jvm_args string. This string
        // is used later to set the java.vm.args PerfData string constant.
        // the -Djava.class.path and the -Dsun.java.command options are
        // omitted from jvm_args string as each have their own PerfData
        // string constant object.
        build_jvm_args(option->optionString);
    }

    // -verbose:[class/gc/jni]
    if (match_option(option, "-verbose", &tail)) {
      if (!strcmp(tail, ":class") || !strcmp(tail, "")) {
        FLAG_SET_CMDLINE(bool, TraceClassLoading, true);
        FLAG_SET_CMDLINE(bool, TraceClassUnloading, true);
      } else if (!strcmp(tail, ":gc")) {
        FLAG_SET_CMDLINE(bool, PrintGC, true);
      } else if (!strcmp(tail, ":jni")) {
        FLAG_SET_CMDLINE(bool, PrintJNIResolving, true);
      }
    // -da / -ea / -disableassertions / -enableassertions
    // These accept an optional class/package name separated by a colon, e.g.,
    // -da:java.lang.Thread.
    } else if (match_option(option, user_assertion_options, &tail, true)) {
      bool enable = option->optionString[1] == 'e';     // char after '-' is 'e'
      if (*tail == '\0') {
        JavaAssertions::setUserClassDefault(enable);
      } else {
        assert(*tail == ':', "bogus match by match_option()");
        JavaAssertions::addOption(tail + 1, enable);
      }
    // -dsa / -esa / -disablesystemassertions / -enablesystemassertions
    } else if (match_option(option, system_assertion_options, &tail, false)) {
      bool enable = option->optionString[1] == 'e';     // char after '-' is 'e'
      JavaAssertions::setSystemClassDefault(enable);
    // -bootclasspath:
    } else if (match_option(option, "-Xbootclasspath:", &tail)) {
      if (is_module_mode()) {
        jio_fprintf(defaultStream::error_stream(),
                    "-Xbootclasspath: option is not supported in module mode\n");
        return JNI_EINVAL;
      }

      scp_p->reset_path(tail);
      *scp_assembly_required_p = true;
    // -bootclasspath/a:
    } else if (match_option(option, "-Xbootclasspath/a:", &tail)) {
      if (is_module_mode()) {
        jio_fprintf(defaultStream::error_stream(),
                    "-Xbootclasspath/a: option is not supported in module mode\n");
        return JNI_EINVAL;
      }

      scp_p->add_suffix(tail);
      *scp_assembly_required_p = true;
    // -bootclasspath/p:
    } else if (match_option(option, "-Xbootclasspath/p:", &tail)) {
      if (is_module_mode()) {
        jio_fprintf(defaultStream::error_stream(),
                    "-Xbootclasspath/p: option is not supported in module mode\n");
        return JNI_EINVAL;
      }

      scp_p->add_prefix(tail);
      *scp_assembly_required_p = true;
    // -Xrun
    } else if (match_option(option, "-Xrun", &tail)) {
      if (tail != NULL) {
        const char* pos = strchr(tail, ':');
        size_t len = (pos == NULL) ? strlen(tail) : pos - tail;
        char* name = (char*)memcpy(NEW_C_HEAP_ARRAY(char, len + 1), tail, len);
        name[len] = '\0';

        char *options = NULL;
        if(pos != NULL) {
          size_t len2 = strlen(pos+1) + 1; // options start after ':'.  Final zero must be copied.
          options = (char*)memcpy(NEW_C_HEAP_ARRAY(char, len2), pos+1, len2);
        }
#ifdef JVMTI_KERNEL
        if ((strcmp(name, "hprof") == 0) || (strcmp(name, "jdwp") == 0)) {
          warning("profiling and debugging agents are not supported with Kernel VM");
        } else
#endif // JVMTI_KERNEL
        add_init_library(name, options);
      }
    // -agentlib and -agentpath
    } else if (match_option(option, "-agentlib:", &tail) ||
          (is_absolute_path = match_option(option, "-agentpath:", &tail))) {
      if(tail != NULL) {
        const char* pos = strchr(tail, '=');
        size_t len = (pos == NULL) ? strlen(tail) : pos - tail;
        char* name = strncpy(NEW_C_HEAP_ARRAY(char, len + 1), tail, len);
        name[len] = '\0';

        char *options = NULL;
        if(pos != NULL) {
          options = strcpy(NEW_C_HEAP_ARRAY(char, strlen(pos + 1) + 1), pos + 1);
        }
#ifdef JVMTI_KERNEL
        if ((strcmp(name, "hprof") == 0) || (strcmp(name, "jdwp") == 0)) {
          warning("profiling and debugging agents are not supported with Kernel VM");
        } else
#endif // JVMTI_KERNEL
        add_init_agent(name, options, is_absolute_path);

      }
    // -javaagent
    } else if (match_option(option, "-javaagent:", &tail)) {
      if(tail != NULL) {
        char *options = strcpy(NEW_C_HEAP_ARRAY(char, strlen(tail) + 1), tail);
        add_init_agent("instrument", options, false);
      }
    // -Xnoclassgc
    } else if (match_option(option, "-Xnoclassgc", &tail)) {
      FLAG_SET_CMDLINE(bool, ClassUnloading, false);
    // -Xincgc: i-CMS
    } else if (match_option(option, "-Xincgc", &tail)) {
      FLAG_SET_CMDLINE(bool, UseConcMarkSweepGC, true);
      FLAG_SET_CMDLINE(bool, CMSIncrementalMode, true);
    // -Xnoincgc: no i-CMS
    } else if (match_option(option, "-Xnoincgc", &tail)) {
      FLAG_SET_CMDLINE(bool, UseConcMarkSweepGC, false);
      FLAG_SET_CMDLINE(bool, CMSIncrementalMode, false);
    // -Xconcgc
    } else if (match_option(option, "-Xconcgc", &tail)) {
      FLAG_SET_CMDLINE(bool, UseConcMarkSweepGC, true);
    // -Xnoconcgc
    } else if (match_option(option, "-Xnoconcgc", &tail)) {
      FLAG_SET_CMDLINE(bool, UseConcMarkSweepGC, false);
    // -Xbatch
    } else if (match_option(option, "-Xbatch", &tail)) {
      FLAG_SET_CMDLINE(bool, BackgroundCompilation, false);
    // -Xmn for compatibility with other JVM vendors
    } else if (match_option(option, "-Xmn", &tail)) {
      julong long_initial_eden_size = 0;
      ArgsRange errcode = parse_memory_size(tail, &long_initial_eden_size, 1);
      if (errcode != arg_in_range) {
        jio_fprintf(defaultStream::error_stream(),
                    "Invalid initial eden size: %s\n", option->optionString);
        describe_range_error(errcode);
        return JNI_EINVAL;
      }
      FLAG_SET_CMDLINE(uintx, MaxNewSize, (uintx)long_initial_eden_size);
      FLAG_SET_CMDLINE(uintx, NewSize, (uintx)long_initial_eden_size);
    // -Xms
    } else if (match_option(option, "-Xms", &tail)) {
      julong long_initial_heap_size = 0;
      ArgsRange errcode = parse_memory_size(tail, &long_initial_heap_size, 1);
      if (errcode != arg_in_range) {
        jio_fprintf(defaultStream::error_stream(),
                    "Invalid initial heap size: %s\n", option->optionString);
        describe_range_error(errcode);
        return JNI_EINVAL;
      }
      FLAG_SET_CMDLINE(uintx, InitialHeapSize, (uintx)long_initial_heap_size);
      // Currently the minimum size and the initial heap sizes are the same.
      set_min_heap_size(InitialHeapSize);
    // -Xmx
    } else if (match_option(option, "-Xmx", &tail)) {
      julong long_max_heap_size = 0;
      ArgsRange errcode = parse_memory_size(tail, &long_max_heap_size, 1);
      if (errcode != arg_in_range) {
        jio_fprintf(defaultStream::error_stream(),
                    "Invalid maximum heap size: %s\n", option->optionString);
        describe_range_error(errcode);
        return JNI_EINVAL;
      }
      FLAG_SET_CMDLINE(uintx, MaxHeapSize, (uintx)long_max_heap_size);
    // Xmaxf
    } else if (match_option(option, "-Xmaxf", &tail)) {
      int maxf = (int)(atof(tail) * 100);
      if (maxf < 0 || maxf > 100) {
        jio_fprintf(defaultStream::error_stream(),
                    "Bad max heap free percentage size: %s\n",
                    option->optionString);
        return JNI_EINVAL;
      } else {
        FLAG_SET_CMDLINE(uintx, MaxHeapFreeRatio, maxf);
      }
    // Xminf
    } else if (match_option(option, "-Xminf", &tail)) {
      int minf = (int)(atof(tail) * 100);
      if (minf < 0 || minf > 100) {
        jio_fprintf(defaultStream::error_stream(),
                    "Bad min heap free percentage size: %s\n",
                    option->optionString);
        return JNI_EINVAL;
      } else {
        FLAG_SET_CMDLINE(uintx, MinHeapFreeRatio, minf);
      }
    // -Xss
    } else if (match_option(option, "-Xss", &tail)) {
      julong long_ThreadStackSize = 0;
      ArgsRange errcode = parse_memory_size(tail, &long_ThreadStackSize, 1000);
      if (errcode != arg_in_range) {
        jio_fprintf(defaultStream::error_stream(),
                    "Invalid thread stack size: %s\n", option->optionString);
        describe_range_error(errcode);
        return JNI_EINVAL;
      }
      // Internally track ThreadStackSize in units of 1024 bytes.
      FLAG_SET_CMDLINE(intx, ThreadStackSize,
                              round_to((int)long_ThreadStackSize, K) / K);
    // -Xoss
    } else if (match_option(option, "-Xoss", &tail)) {
          // HotSpot does not have separate native and Java stacks, ignore silently for compatibility
    // -Xmaxjitcodesize
    } else if (match_option(option, "-Xmaxjitcodesize", &tail) ||
               match_option(option, "-XX:ReservedCodeCacheSize=", &tail)) {
      julong long_ReservedCodeCacheSize = 0;
      ArgsRange errcode = parse_memory_size(tail, &long_ReservedCodeCacheSize,
                                            (size_t)InitialCodeCacheSize);
      if (errcode != arg_in_range) {
        jio_fprintf(defaultStream::error_stream(),
                    "Invalid maximum code cache size: %s. Should be greater than InitialCodeCacheSize=%dK\n",
                    option->optionString, InitialCodeCacheSize/K);
        describe_range_error(errcode);
        return JNI_EINVAL;
      }
      FLAG_SET_CMDLINE(uintx, ReservedCodeCacheSize, (uintx)long_ReservedCodeCacheSize);
    // -green
    } else if (match_option(option, "-green", &tail)) {
      jio_fprintf(defaultStream::error_stream(),
                  "Green threads support not available\n");
          return JNI_EINVAL;
    // -native
    } else if (match_option(option, "-native", &tail)) {
          // HotSpot always uses native threads, ignore silently for compatibility
    // -Xsqnopause
    } else if (match_option(option, "-Xsqnopause", &tail)) {
          // EVM option, ignore silently for compatibility
    // -Xrs
    } else if (match_option(option, "-Xrs", &tail)) {
          // Classic/EVM option, new functionality
      FLAG_SET_CMDLINE(bool, ReduceSignalUsage, true);
    } else if (match_option(option, "-Xusealtsigs", &tail)) {
          // change default internal VM signals used - lower case for back compat
      FLAG_SET_CMDLINE(bool, UseAltSigs, true);
    // -Xoptimize
    } else if (match_option(option, "-Xoptimize", &tail)) {
          // EVM option, ignore silently for compatibility
    // -Xprof
    } else if (match_option(option, "-Xprof", &tail)) {
#ifndef FPROF_KERNEL
      _has_profile = true;
#else // FPROF_KERNEL
      // do we have to exit?
      warning("Kernel VM does not support flat profiling.");
#endif // FPROF_KERNEL
    // -Xaprof
    } else if (match_option(option, "-Xaprof", &tail)) {
      _has_alloc_profile = true;
    // -Xconcurrentio
    } else if (match_option(option, "-Xconcurrentio", &tail)) {
      FLAG_SET_CMDLINE(bool, UseLWPSynchronization, true);
      FLAG_SET_CMDLINE(bool, BackgroundCompilation, false);
      FLAG_SET_CMDLINE(intx, DeferThrSuspendLoopCount, 1);
      FLAG_SET_CMDLINE(bool, UseTLAB, false);
      FLAG_SET_CMDLINE(uintx, NewSizeThreadIncrease, 16 * K);  // 20Kb per thread added to new generation

      // -Xinternalversion
    } else if (match_option(option, "-Xinternalversion", &tail)) {
      jio_fprintf(defaultStream::output_stream(), "%s\n",
                  VM_Version::internal_vm_info_string());
      vm_exit(0);
#ifndef PRODUCT
    // -Xprintflags
    } else if (match_option(option, "-Xprintflags", &tail)) {
      CommandLineFlags::printFlags();
      vm_exit(0);
#endif
    // -D
    } else if (match_option(option, "-D", &tail)) {
      if (!add_property(tail)) {
        return JNI_ENOMEM;
      }
      // Out of the box management support
      if (match_option(option, "-Dcom.sun.management", &tail)) {
        FLAG_SET_CMDLINE(bool, ManagementServer, true);
      }
    // -Xint
    } else if (match_option(option, "-Xint", &tail)) {
          set_mode_flags(_int);
    // -Xmixed
    } else if (match_option(option, "-Xmixed", &tail)) {
          set_mode_flags(_mixed);
    // -Xcomp
    } else if (match_option(option, "-Xcomp", &tail)) {
      // for testing the compiler; turn off all flags that inhibit compilation
          set_mode_flags(_comp);

    // -Xshare:dump
    } else if (match_option(option, "-Xshare:dump", &tail)) {
#ifdef TIERED
      FLAG_SET_CMDLINE(bool, DumpSharedSpaces, true);
      set_mode_flags(_int);     // Prevent compilation, which creates objects
#elif defined(COMPILER2)
      vm_exit_during_initialization(
          "Dumping a shared archive is not supported on the Server JVM.", NULL);
#elif defined(KERNEL)
      vm_exit_during_initialization(
          "Dumping a shared archive is not supported on the Kernel JVM.", NULL);
#else
      FLAG_SET_CMDLINE(bool, DumpSharedSpaces, true);
      set_mode_flags(_int);     // Prevent compilation, which creates objects
#endif
    // -Xshare:on
    } else if (match_option(option, "-Xshare:on", &tail)) {
      FLAG_SET_CMDLINE(bool, UseSharedSpaces, true);
      FLAG_SET_CMDLINE(bool, RequireSharedSpaces, true);
#ifdef TIERED
      FLAG_SET_CMDLINE(bool, ForceSharedSpaces, true);
#endif // TIERED
    // -Xshare:auto
    } else if (match_option(option, "-Xshare:auto", &tail)) {
      FLAG_SET_CMDLINE(bool, UseSharedSpaces, true);
      FLAG_SET_CMDLINE(bool, RequireSharedSpaces, false);
    // -Xshare:off
    } else if (match_option(option, "-Xshare:off", &tail)) {
      FLAG_SET_CMDLINE(bool, UseSharedSpaces, false);
      FLAG_SET_CMDLINE(bool, RequireSharedSpaces, false);

    // -Xverify
    } else if (match_option(option, "-Xverify", &tail)) {
      if (strcmp(tail, ":all") == 0 || strcmp(tail, "") == 0) {
        FLAG_SET_CMDLINE(bool, BytecodeVerificationLocal, true);
        FLAG_SET_CMDLINE(bool, BytecodeVerificationRemote, true);
      } else if (strcmp(tail, ":remote") == 0) {
        FLAG_SET_CMDLINE(bool, BytecodeVerificationLocal, false);
        FLAG_SET_CMDLINE(bool, BytecodeVerificationRemote, true);
      } else if (strcmp(tail, ":none") == 0) {
        FLAG_SET_CMDLINE(bool, BytecodeVerificationLocal, false);
        FLAG_SET_CMDLINE(bool, BytecodeVerificationRemote, false);
      } else if (is_bad_option(option, args->ignoreUnrecognized, "verification")) {
        return JNI_EINVAL;
      }
    // -Xdebug
    } else if (match_option(option, "-Xdebug", &tail)) {
      // note this flag has been used, then ignore
      set_xdebug_mode(true);
    // -Xnoagent
    } else if (match_option(option, "-Xnoagent", &tail)) {
      // For compatibility with classic. HotSpot refuses to load the old style agent.dll.
    } else if (match_option(option, "-Xboundthreads", &tail)) {
      // Bind user level threads to kernel threads (Solaris only)
      FLAG_SET_CMDLINE(bool, UseBoundThreads, true);
    } else if (match_option(option, "-Xloggc:", &tail)) {
      // Redirect GC output to the file. -Xloggc:<filename>
      // ostream_init_log(), when called will use this filename
      // to initialize a fileStream.
      _gc_log_filename = strdup(tail);
      FLAG_SET_CMDLINE(bool, PrintGC, true);
      FLAG_SET_CMDLINE(bool, PrintGCTimeStamps, true);
      FLAG_SET_CMDLINE(bool, TraceClassUnloading, true);

    // JNI hooks
    } else if (match_option(option, "-Xcheck", &tail)) {
      if (!strcmp(tail, ":jni")) {
        CheckJNICalls = true;
      } else if (is_bad_option(option, args->ignoreUnrecognized,
                                     "check")) {
        return JNI_EINVAL;
      }
    } else if (match_option(option, "vfprintf", &tail)) {
      _vfprintf_hook = CAST_TO_FN_PTR(vfprintf_hook_t, option->extraInfo);
    } else if (match_option(option, "exit", &tail)) {
      _exit_hook = CAST_TO_FN_PTR(exit_hook_t, option->extraInfo);
    } else if (match_option(option, "abort", &tail)) {
      _abort_hook = CAST_TO_FN_PTR(abort_hook_t, option->extraInfo);
    // -XX:+AggressiveHeap
    } else if (match_option(option, "-XX:+AggressiveHeap", &tail)) {

      // This option inspects the machine and attempts to set various
      // parameters to be optimal for long-running, memory allocation
      // intensive jobs.  It is intended for machines with large
      // amounts of cpu and memory.

      // initHeapSize is needed since _initial_heap_size is 4 bytes on a 32 bit
      // VM, but we may not be able to represent the total physical memory
      // available (like having 8gb of memory on a box but using a 32bit VM).
      // Thus, we need to make sure we're using a julong for intermediate
      // calculations.
      julong initHeapSize;
      julong total_memory = os::physical_memory();

      if (total_memory < (julong)256*M) {
        jio_fprintf(defaultStream::error_stream(),
                    "You need at least 256mb of memory to use -XX:+AggressiveHeap\n");
        vm_exit(1);
      }

      // The heap size is half of available memory, or (at most)
      // all of possible memory less 160mb (leaving room for the OS
      // when using ISM).  This is the maximum; because adaptive sizing
      // is turned on below, the actual space used may be smaller.

      initHeapSize = MIN2(total_memory / (julong)2,
                          total_memory - (julong)160*M);

      // Make sure that if we have a lot of memory we cap the 32 bit
      // process space.  The 64bit VM version of this function is a nop.
      initHeapSize = os::allocatable_physical_memory(initHeapSize);

      // The perm gen is separate but contiguous with the
      // object heap (and is reserved with it) so subtract it
      // from the heap size.
      if (initHeapSize > MaxPermSize) {
        initHeapSize = initHeapSize - MaxPermSize;
      } else {
        warning("AggressiveHeap and MaxPermSize values may conflict");
      }

      if (FLAG_IS_DEFAULT(MaxHeapSize)) {
         FLAG_SET_CMDLINE(uintx, MaxHeapSize, initHeapSize);
         FLAG_SET_CMDLINE(uintx, InitialHeapSize, initHeapSize);
         // Currently the minimum size and the initial heap sizes are the same.
         set_min_heap_size(initHeapSize);
      }
      if (FLAG_IS_DEFAULT(NewSize)) {
         // Make the young generation 3/8ths of the total heap.
         FLAG_SET_CMDLINE(uintx, NewSize,
                                ((julong)MaxHeapSize / (julong)8) * (julong)3);
         FLAG_SET_CMDLINE(uintx, MaxNewSize, NewSize);
      }

      FLAG_SET_DEFAULT(UseLargePages, true);

      // Increase some data structure sizes for efficiency
      FLAG_SET_CMDLINE(uintx, BaseFootPrintEstimate, MaxHeapSize);
      FLAG_SET_CMDLINE(bool, ResizeTLAB, false);
      FLAG_SET_CMDLINE(uintx, TLABSize, 256*K);

      // See the OldPLABSize comment below, but replace 'after promotion'
      // with 'after copying'.  YoungPLABSize is the size of the survivor
      // space per-gc-thread buffers.  The default is 4kw.
      FLAG_SET_CMDLINE(uintx, YoungPLABSize, 256*K);      // Note: this is in words

      // OldPLABSize is the size of the buffers in the old gen that
      // UseParallelGC uses to promote live data that doesn't fit in the
      // survivor spaces.  At any given time, there's one for each gc thread.
      // The default size is 1kw. These buffers are rarely used, since the
      // survivor spaces are usually big enough.  For specjbb, however, there
      // are occasions when there's lots of live data in the young gen
      // and we end up promoting some of it.  We don't have a definite
      // explanation for why bumping OldPLABSize helps, but the theory
      // is that a bigger PLAB results in retaining something like the
      // original allocation order after promotion, which improves mutator
      // locality.  A minor effect may be that larger PLABs reduce the
      // number of PLAB allocation events during gc.  The value of 8kw
      // was arrived at by experimenting with specjbb.
      FLAG_SET_CMDLINE(uintx, OldPLABSize, 8*K);  // Note: this is in words

      // CompilationPolicyChoice=0 causes the server compiler to adopt
      // a more conservative which-method-do-I-compile policy when one
      // of the counters maintained by the interpreter trips.  The
      // result is reduced startup time and improved specjbb and
      // alacrity performance.  Zero is the default, but we set it
      // explicitly here in case the default changes.
      // See runtime/compilationPolicy.*.
      FLAG_SET_CMDLINE(intx, CompilationPolicyChoice, 0);

      // Enable parallel GC and adaptive generation sizing
      FLAG_SET_CMDLINE(bool, UseParallelGC, true);
      FLAG_SET_DEFAULT(ParallelGCThreads,
                       Abstract_VM_Version::parallel_worker_threads());

      // Encourage steady state memory management
      FLAG_SET_CMDLINE(uintx, ThresholdTolerance, 100);

      // This appears to improve mutator locality
      FLAG_SET_CMDLINE(bool, ScavengeBeforeFullGC, false);

      // Get around early Solaris scheduling bug
      // (affinity vs other jobs on system)
      // but disallow DR and offlining (5008695).
      FLAG_SET_CMDLINE(bool, BindGCTaskThreadsToCPUs, true);

    } else if (match_option(option, "-XX:+NeverTenure", &tail)) {
      // The last option must always win.
      FLAG_SET_CMDLINE(bool, AlwaysTenure, false);
      FLAG_SET_CMDLINE(bool, NeverTenure, true);
    } else if (match_option(option, "-XX:+AlwaysTenure", &tail)) {
      // The last option must always win.
      FLAG_SET_CMDLINE(bool, NeverTenure, false);
      FLAG_SET_CMDLINE(bool, AlwaysTenure, true);
    } else if (match_option(option, "-XX:+CMSPermGenSweepingEnabled", &tail) ||
               match_option(option, "-XX:-CMSPermGenSweepingEnabled", &tail)) {
      jio_fprintf(defaultStream::error_stream(),
        "Please use CMSClassUnloadingEnabled in place of "
        "CMSPermGenSweepingEnabled in the future\n");
    } else if (match_option(option, "-XX:+UseGCTimeLimit", &tail)) {
      FLAG_SET_CMDLINE(bool, UseGCOverheadLimit, true);
      jio_fprintf(defaultStream::error_stream(),
        "Please use -XX:+UseGCOverheadLimit in place of "
        "-XX:+UseGCTimeLimit in the future\n");
    } else if (match_option(option, "-XX:-UseGCTimeLimit", &tail)) {
      FLAG_SET_CMDLINE(bool, UseGCOverheadLimit, false);
      jio_fprintf(defaultStream::error_stream(),
        "Please use -XX:-UseGCOverheadLimit in place of "
        "-XX:-UseGCTimeLimit in the future\n");
    // The TLE options are for compatibility with 1.3 and will be
    // removed without notice in a future release.  These options
    // are not to be documented.
    } else if (match_option(option, "-XX:MaxTLERatio=", &tail)) {
      // No longer used.
    } else if (match_option(option, "-XX:+ResizeTLE", &tail)) {
      FLAG_SET_CMDLINE(bool, ResizeTLAB, true);
    } else if (match_option(option, "-XX:-ResizeTLE", &tail)) {
      FLAG_SET_CMDLINE(bool, ResizeTLAB, false);
    } else if (match_option(option, "-XX:+PrintTLE", &tail)) {
      FLAG_SET_CMDLINE(bool, PrintTLAB, true);
    } else if (match_option(option, "-XX:-PrintTLE", &tail)) {
      FLAG_SET_CMDLINE(bool, PrintTLAB, false);
    } else if (match_option(option, "-XX:TLEFragmentationRatio=", &tail)) {
      // No longer used.
    } else if (match_option(option, "-XX:TLESize=", &tail)) {
      julong long_tlab_size = 0;
      ArgsRange errcode = parse_memory_size(tail, &long_tlab_size, 1);
      if (errcode != arg_in_range) {
        jio_fprintf(defaultStream::error_stream(),
                    "Invalid TLAB size: %s\n", option->optionString);
        describe_range_error(errcode);
        return JNI_EINVAL;
      }
      FLAG_SET_CMDLINE(uintx, TLABSize, long_tlab_size);
    } else if (match_option(option, "-XX:TLEThreadRatio=", &tail)) {
      // No longer used.
    } else if (match_option(option, "-XX:+UseTLE", &tail)) {
      FLAG_SET_CMDLINE(bool, UseTLAB, true);
    } else if (match_option(option, "-XX:-UseTLE", &tail)) {
      FLAG_SET_CMDLINE(bool, UseTLAB, false);
SOLARIS_ONLY(
    } else if (match_option(option, "-XX:+UsePermISM", &tail)) {
      warning("-XX:+UsePermISM is obsolete.");
      FLAG_SET_CMDLINE(bool, UseISM, true);
    } else if (match_option(option, "-XX:-UsePermISM", &tail)) {
      FLAG_SET_CMDLINE(bool, UseISM, false);
)
    } else if (match_option(option, "-XX:+DisplayVMOutputToStderr", &tail)) {
      FLAG_SET_CMDLINE(bool, DisplayVMOutputToStdout, false);
      FLAG_SET_CMDLINE(bool, DisplayVMOutputToStderr, true);
    } else if (match_option(option, "-XX:+DisplayVMOutputToStdout", &tail)) {
      FLAG_SET_CMDLINE(bool, DisplayVMOutputToStderr, false);
      FLAG_SET_CMDLINE(bool, DisplayVMOutputToStdout, true);
    } else if (match_option(option, "-XX:+ExtendedDTraceProbes", &tail)) {
#ifdef SOLARIS
      FLAG_SET_CMDLINE(bool, ExtendedDTraceProbes, true);
      FLAG_SET_CMDLINE(bool, DTraceMethodProbes, true);
      FLAG_SET_CMDLINE(bool, DTraceAllocProbes, true);
      FLAG_SET_CMDLINE(bool, DTraceMonitorProbes, true);
#else // ndef SOLARIS
      jio_fprintf(defaultStream::error_stream(),
                  "ExtendedDTraceProbes flag is only applicable on Solaris\n");
      return JNI_EINVAL;
#endif // ndef SOLARIS
#ifdef ASSERT
    } else if (match_option(option, "-XX:+FullGCALot", &tail)) {
      FLAG_SET_CMDLINE(bool, FullGCALot, true);
      // disable scavenge before parallel mark-compact
      FLAG_SET_CMDLINE(bool, ScavengeBeforeFullGC, false);
#endif
    } else if (match_option(option, "-XX:CMSParPromoteBlocksToClaim=", &tail)) {
      julong cms_blocks_to_claim = (julong)atol(tail);
      FLAG_SET_CMDLINE(uintx, CMSParPromoteBlocksToClaim, cms_blocks_to_claim);
      jio_fprintf(defaultStream::error_stream(),
        "Please use -XX:OldPLABSize in place of "
        "-XX:CMSParPromoteBlocksToClaim in the future\n");
    } else if (match_option(option, "-XX:ParCMSPromoteBlocksToClaim=", &tail)) {
      julong cms_blocks_to_claim = (julong)atol(tail);
      FLAG_SET_CMDLINE(uintx, CMSParPromoteBlocksToClaim, cms_blocks_to_claim);
      jio_fprintf(defaultStream::error_stream(),
        "Please use -XX:OldPLABSize in place of "
        "-XX:ParCMSPromoteBlocksToClaim in the future\n");
    } else if (match_option(option, "-XX:ParallelGCOldGenAllocBufferSize=", &tail)) {
      julong old_plab_size = 0;
      ArgsRange errcode = parse_memory_size(tail, &old_plab_size, 1);
      if (errcode != arg_in_range) {
        jio_fprintf(defaultStream::error_stream(),
                    "Invalid old PLAB size: %s\n", option->optionString);
        describe_range_error(errcode);
        return JNI_EINVAL;
      }
      FLAG_SET_CMDLINE(uintx, OldPLABSize, old_plab_size);
      jio_fprintf(defaultStream::error_stream(),
                  "Please use -XX:OldPLABSize in place of "
                  "-XX:ParallelGCOldGenAllocBufferSize in the future\n");
    } else if (match_option(option, "-XX:ParallelGCToSpaceAllocBufferSize=", &tail)) {
      julong young_plab_size = 0;
      ArgsRange errcode = parse_memory_size(tail, &young_plab_size, 1);
      if (errcode != arg_in_range) {
        jio_fprintf(defaultStream::error_stream(),
                    "Invalid young PLAB size: %s\n", option->optionString);
        describe_range_error(errcode);
        return JNI_EINVAL;
      }
      FLAG_SET_CMDLINE(uintx, YoungPLABSize, young_plab_size);
      jio_fprintf(defaultStream::error_stream(),
                  "Please use -XX:YoungPLABSize in place of "
                  "-XX:ParallelGCToSpaceAllocBufferSize in the future\n");
    } else if (match_option(option, "-XX:CMSMarkStackSize=", &tail) ||
               match_option(option, "-XX:G1MarkStackSize=", &tail)) {
      julong stack_size = 0;
      ArgsRange errcode = parse_memory_size(tail, &stack_size, 1);
      if (errcode != arg_in_range) {
        jio_fprintf(defaultStream::error_stream(),
                    "Invalid mark stack size: %s\n", option->optionString);
        describe_range_error(errcode);
        return JNI_EINVAL;
      }
      FLAG_SET_CMDLINE(uintx, MarkStackSize, stack_size);
    } else if (match_option(option, "-XX:CMSMarkStackSizeMax=", &tail)) {
      julong max_stack_size = 0;
      ArgsRange errcode = parse_memory_size(tail, &max_stack_size, 1);
      if (errcode != arg_in_range) {
        jio_fprintf(defaultStream::error_stream(),
                    "Invalid maximum mark stack size: %s\n",
                    option->optionString);
        describe_range_error(errcode);
        return JNI_EINVAL;
      }
      FLAG_SET_CMDLINE(uintx, MarkStackSizeMax, max_stack_size);
    } else if (match_option(option, "-XX:ParallelMarkingThreads=", &tail) ||
               match_option(option, "-XX:ParallelCMSThreads=", &tail)) {
      uintx conc_threads = 0;
      if (!parse_uintx(tail, &conc_threads, 1)) {
        jio_fprintf(defaultStream::error_stream(),
                    "Invalid concurrent threads: %s\n", option->optionString);
        return JNI_EINVAL;
      }
      FLAG_SET_CMDLINE(uintx, ConcGCThreads, conc_threads);
    } else if (match_option(option, "-XX:", &tail)) { // -XX:xxxx
      // Skip -XX:Flags= since that case has already been handled
      if (strncmp(tail, "Flags=", strlen("Flags=")) != 0) {
        if (!process_argument(tail, args->ignoreUnrecognized, origin)) {
          return JNI_EINVAL;
        }
      }
    // Unknown option
    } else if (is_bad_option(option, args->ignoreUnrecognized)) {
      return JNI_ERR;
    }
  }
  // Change the default value for flags  which have different default values
  // when working with older JDKs.
  if (JDK_Version::current().compare_major(6) <= 0 &&
      FLAG_IS_DEFAULT(UseVMInterruptibleIO)) {
    FLAG_SET_DEFAULT(UseVMInterruptibleIO, true);
  }
#ifdef LINUX
 if (JDK_Version::current().compare_major(6) <= 0 &&
      FLAG_IS_DEFAULT(UseLinuxPosixThreadCPUClocks)) {
    FLAG_SET_DEFAULT(UseLinuxPosixThreadCPUClocks, false);
  }
#endif // LINUX
  return JNI_OK;
}

jint Arguments::finalize_vm_init_args(SysClassPath* scp_p, bool scp_assembly_required) {
  // This must be done after all -D arguments have been processed.
  scp_p->expand_endorsed();

  if (scp_assembly_required || scp_p->get_endorsed() != NULL) {
    // Assemble the bootclasspath elements into the final path.
    Arguments::set_sysclasspath(scp_p->combined_path());
  }

  // This must be done after all arguments have been processed.
  // java_compiler() true means set to "NONE" or empty.
  if (java_compiler() && !xdebug_mode()) {
    // For backwards compatibility, we switch to interpreted mode if
    // -Djava.compiler="NONE" or "" is specified AND "-Xdebug" was
    // not specified.
    set_mode_flags(_int);
  }
  if (CompileThreshold == 0) {
    set_mode_flags(_int);
  }

#ifndef COMPILER2
  // Don't degrade server performance for footprint
  if (FLAG_IS_DEFAULT(UseLargePages) &&
      MaxHeapSize < LargePageHeapSizeThreshold) {
    // No need for large granularity pages w/small heaps.
    // Note that large pages are enabled/disabled for both the
    // Java heap and the code cache.
    FLAG_SET_DEFAULT(UseLargePages, false);
    SOLARIS_ONLY(FLAG_SET_DEFAULT(UseMPSS, false));
    SOLARIS_ONLY(FLAG_SET_DEFAULT(UseISM, false));
  }

  // Tiered compilation is undefined with C1.
  TieredCompilation = false;
#else
  if (!FLAG_IS_DEFAULT(OptoLoopAlignment) && FLAG_IS_DEFAULT(MaxLoopPad)) {
    FLAG_SET_DEFAULT(MaxLoopPad, OptoLoopAlignment-1);
  }
  // Temporary disable bulk zeroing reduction with G1. See CR 6627983.
  if (UseG1GC) {
    FLAG_SET_DEFAULT(ReduceBulkZeroing, false);
  }
#endif

  // If we are running in a headless jre, force java.awt.headless property
  // to be true unless the property has already been set.
  // Also allow the OS environment variable JAVA_AWT_HEADLESS to set headless state.
  if (os::is_headless_jre()) {
    const char* headless = Arguments::get_property("java.awt.headless");
    if (headless == NULL) {
      char envbuffer[128];
      if (!os::getenv("JAVA_AWT_HEADLESS", envbuffer, sizeof(envbuffer))) {
        if (!add_property("java.awt.headless=true")) {
          return JNI_ENOMEM;
        }
      } else {
        char buffer[256];
        strcpy(buffer, "java.awt.headless=");
        strcat(buffer, envbuffer);
        if (!add_property(buffer)) {
          return JNI_ENOMEM;
        }
      }
    }
  }

  if (!check_vm_args_consistency()) {
    return JNI_ERR;
  }

  return JNI_OK;
}

jint Arguments::parse_java_options_environment_variable(SysClassPath* scp_p, bool* scp_assembly_required_p) {
  return parse_options_environment_variable("_JAVA_OPTIONS", scp_p,
                                            scp_assembly_required_p);
}

jint Arguments::parse_java_tool_options_environment_variable(SysClassPath* scp_p, bool* scp_assembly_required_p) {
  return parse_options_environment_variable("JAVA_TOOL_OPTIONS", scp_p,
                                            scp_assembly_required_p);
}

jint Arguments::parse_options_environment_variable(const char* name, SysClassPath* scp_p, bool* scp_assembly_required_p) {
  const int N_MAX_OPTIONS = 64;
  const int OPTION_BUFFER_SIZE = 1024;
  char buffer[OPTION_BUFFER_SIZE];

  // The variable will be ignored if it exceeds the length of the buffer.
  // Don't check this variable if user has special privileges
  // (e.g. unix su command).
  if (os::getenv(name, buffer, sizeof(buffer)) &&
      !os::have_special_privileges()) {
    JavaVMOption options[N_MAX_OPTIONS];      // Construct option array
    jio_fprintf(defaultStream::error_stream(),
                "Picked up %s: %s\n", name, buffer);
    char* rd = buffer;                        // pointer to the input string (rd)
    int i;
    for (i = 0; i < N_MAX_OPTIONS;) {         // repeat for all options in the input string
      while (isspace(*rd)) rd++;              // skip whitespace
      if (*rd == 0) break;                    // we re done when the input string is read completely

      // The output, option string, overwrites the input string.
      // Because of quoting, the pointer to the option string (wrt) may lag the pointer to
      // input string (rd).
      char* wrt = rd;

      options[i++].optionString = wrt;        // Fill in option
      while (*rd != 0 && !isspace(*rd)) {     // unquoted strings terminate with a space or NULL
        if (*rd == '\'' || *rd == '"') {      // handle a quoted string
          int quote = *rd;                    // matching quote to look for
          rd++;                               // don't copy open quote
          while (*rd != quote) {              // include everything (even spaces) up until quote
            if (*rd == 0) {                   // string termination means unmatched string
              jio_fprintf(defaultStream::error_stream(),
                          "Unmatched quote in %s\n", name);
              return JNI_ERR;
            }
            *wrt++ = *rd++;                   // copy to option string
          }
          rd++;                               // don't copy close quote
        } else {
          *wrt++ = *rd++;                     // copy to option string
        }
      }
      // Need to check if we're done before writing a NULL,
      // because the write could be to the byte that rd is pointing to.
      if (*rd++ == 0) {
        *wrt = 0;
        break;
      }
      *wrt = 0;                               // Zero terminate option
    }
    // Construct JavaVMInitArgs structure and parse as if it was part of the command line
    JavaVMInitArgs vm_args;
    vm_args.version = JNI_VERSION_1_2;
    vm_args.options = options;
    vm_args.nOptions = i;
    vm_args.ignoreUnrecognized = IgnoreUnrecognizedVMOptions;

    if (PrintVMOptions) {
      const char* tail;
      for (int i = 0; i < vm_args.nOptions; i++) {
        const JavaVMOption *option = vm_args.options + i;
        if (match_option(option, "-XX:", &tail)) {
          logOption(tail);
        }
      }
    }

    return(parse_each_vm_init_arg(&vm_args, scp_p, scp_assembly_required_p, ENVIRON_VAR));
  }
  return JNI_OK;
}


// Parse entry point called from JNI_CreateJavaVM

jint Arguments::parse(const JavaVMInitArgs* args) {

  // Sharing support
  // Construct the path to the archive
  char jvm_path[JVM_MAXPATHLEN];
  os::jvm_path(jvm_path, sizeof(jvm_path));
#ifdef TIERED
  if (strstr(jvm_path, "client") != NULL) {
    force_client_mode = true;
  }
#endif // TIERED
  char *end = strrchr(jvm_path, *os::file_separator());
  if (end != NULL) *end = '\0';
  char *shared_archive_path = NEW_C_HEAP_ARRAY(char, strlen(jvm_path) +
                                        strlen(os::file_separator()) + 20);
  if (shared_archive_path == NULL) return JNI_ENOMEM;
  strcpy(shared_archive_path, jvm_path);
  strcat(shared_archive_path, os::file_separator());
  strcat(shared_archive_path, "classes");
  DEBUG_ONLY(strcat(shared_archive_path, "_g");)
  strcat(shared_archive_path, ".jsa");
  SharedArchivePath = shared_archive_path;

  // Remaining part of option string
  const char* tail;

  // If flag "-XX:Flags=flags-file" is used it will be the first option to be processed.
  bool settings_file_specified = false;
  const char* flags_file;
  int index;
  for (index = 0; index < args->nOptions; index++) {
    const JavaVMOption *option = args->options + index;
    if (match_option(option, "-XX:Flags=", &tail)) {
      flags_file = tail;
      settings_file_specified = true;
    }
    if (match_option(option, "-XX:+PrintVMOptions", &tail)) {
      PrintVMOptions = true;
    }
    if (match_option(option, "-XX:-PrintVMOptions", &tail)) {
      PrintVMOptions = false;
    }
    if (match_option(option, "-XX:+IgnoreUnrecognizedVMOptions", &tail)) {
      IgnoreUnrecognizedVMOptions = true;
    }
    if (match_option(option, "-XX:-IgnoreUnrecognizedVMOptions", &tail)) {
      IgnoreUnrecognizedVMOptions = false;
    }
    if (match_option(option, "-XX:+PrintFlagsInitial", &tail)) {
      CommandLineFlags::printFlags();
      vm_exit(0);
    }

#ifndef PRODUCT
    if (match_option(option, "-XX:+PrintFlagsWithComments", &tail)) {
      CommandLineFlags::printFlags(true);
      vm_exit(0);
    }
#endif
  }

  if (IgnoreUnrecognizedVMOptions) {
    // uncast const to modify the flag args->ignoreUnrecognized
    *(jboolean*)(&args->ignoreUnrecognized) = true;
  }

  // Parse specified settings file
  if (settings_file_specified) {
    if (!process_settings_file(flags_file, true, args->ignoreUnrecognized)) {
      return JNI_EINVAL;
    }
  }

  // Parse default .hotspotrc settings file
  if (!settings_file_specified) {
    if (!process_settings_file(".hotspotrc", false, args->ignoreUnrecognized)) {
      return JNI_EINVAL;
    }
  }

  if (PrintVMOptions) {
    for (index = 0; index < args->nOptions; index++) {
      const JavaVMOption *option = args->options + index;
      if (match_option(option, "-XX:", &tail)) {
        logOption(tail);
      }
    }
  }

  // Parse JavaVMInitArgs structure passed in, as well as JAVA_TOOL_OPTIONS and _JAVA_OPTIONS
  jint result = parse_vm_init_args(args);
  if (result != JNI_OK) {
    return result;
  }

#ifndef PRODUCT
  if (TraceBytecodesAt != 0) {
    TraceBytecodes = true;
  }
  if (CountCompiledCalls) {
    if (UseCounterDecay) {
      warning("UseCounterDecay disabled because CountCalls is set");
      UseCounterDecay = false;
    }
  }
#endif // PRODUCT

  if (EnableInvokeDynamic && !EnableMethodHandles) {
    if (!FLAG_IS_DEFAULT(EnableMethodHandles)) {
      warning("forcing EnableMethodHandles true because EnableInvokeDynamic is true");
    }
    EnableMethodHandles = true;
  }
  if (EnableMethodHandles && !AnonymousClasses) {
    if (!FLAG_IS_DEFAULT(AnonymousClasses)) {
      warning("forcing AnonymousClasses true because EnableMethodHandles is true");
    }
    AnonymousClasses = true;
  }
  if ((EnableMethodHandles || AnonymousClasses) && ScavengeRootsInCode == 0) {
    if (!FLAG_IS_DEFAULT(ScavengeRootsInCode)) {
      warning("forcing ScavengeRootsInCode non-zero because EnableMethodHandles or AnonymousClasses is true");
    }
    ScavengeRootsInCode = 1;
  }
#ifdef COMPILER2
  if (EnableInvokeDynamic && DoEscapeAnalysis) {
    // TODO: We need to find rules for invokedynamic and EA.  For now,
    // simply disable EA by default.
    if (FLAG_IS_DEFAULT(DoEscapeAnalysis)) {
      DoEscapeAnalysis = false;
    }
  }
#endif

  if (PrintGCDetails) {
    // Turn on -verbose:gc options as well
    PrintGC = true;
  }

  // Set object alignment values.
  set_object_alignment();

#ifdef SERIALGC
  force_serial_gc();
#endif // SERIALGC
#ifdef KERNEL
  no_shared_spaces();
#endif // KERNEL

  // Set flags based on ergonomics.
  set_ergonomics_flags();

  if (UseCompressedOops) {
    check_compressed_oops_compat();
  }

  // Check the GC selections again.
  if (!check_gc_consistency()) {
    return JNI_EINVAL;
  }

  if (TieredCompilation) {
    set_tiered_flags();
  } else {
    // Check if the policy is valid. Policies 0 and 1 are valid for non-tiered setup.
    if (CompilationPolicyChoice >= 2) {
      vm_exit_during_initialization(
        "Incompatible compilation policy selected", NULL);
    }
  }

#ifndef KERNEL
  if (UseConcMarkSweepGC) {
    // Set flags for CMS and ParNew.  Check UseConcMarkSweep first
    // to ensure that when both UseConcMarkSweepGC and UseParNewGC
    // are true, we don't call set_parnew_gc_flags() as well.
    set_cms_and_parnew_gc_flags();
  } else {
    // Set heap size based on available physical memory
    set_heap_size();
    // Set per-collector flags
    if (UseParallelGC || UseParallelOldGC) {
      set_parallel_gc_flags();
    } else if (UseParNewGC) {
      set_parnew_gc_flags();
    } else if (UseG1GC) {
      set_g1_gc_flags();
    }
  }
#endif // KERNEL

#ifdef SERIALGC
  assert(verify_serial_gc_flags(), "SerialGC unset");
#endif // SERIALGC

  // Set bytecode rewriting flags
  set_bytecode_flags();

  // Set flags if Aggressive optimization flags (-XX:+AggressiveOpts) enabled.
  set_aggressive_opts_flags();

#ifdef CC_INTERP
  // Clear flags not supported by the C++ interpreter
  FLAG_SET_DEFAULT(ProfileInterpreter, false);
  FLAG_SET_DEFAULT(UseBiasedLocking, false);
  LP64_ONLY(FLAG_SET_DEFAULT(UseCompressedOops, false));
#endif // CC_INTERP

#ifdef COMPILER2
  if (!UseBiasedLocking || EmitSync != 0) {
    UseOptoBiasInlining = false;
  }
#endif

  if (PrintAssembly && FLAG_IS_DEFAULT(DebugNonSafepoints)) {
    warning("PrintAssembly is enabled; turning on DebugNonSafepoints to gain additional output");
    DebugNonSafepoints = true;
  }

#ifndef PRODUCT
  if (CompileTheWorld) {
    // Force NmethodSweeper to sweep whole CodeCache each time.
    if (FLAG_IS_DEFAULT(NmethodSweepFraction)) {
      NmethodSweepFraction = 1;
    }
  }
#endif

  if (PrintCommandLineFlags) {
    CommandLineFlags::printSetFlags();
  }

  // Apply CPU specific policy for the BiasedLocking
  if (UseBiasedLocking) {
    if (!VM_Version::use_biased_locking() &&
        !(FLAG_IS_CMDLINE(UseBiasedLocking))) {
      UseBiasedLocking = false;
    }
  }

  return JNI_OK;
}

int Arguments::PropertyList_count(SystemProperty* pl) {
  int count = 0;
  while(pl != NULL) {
    count++;
    pl = pl->next();
  }
  return count;
}

const char* Arguments::PropertyList_get_value(SystemProperty *pl, const char* key) {
  assert(key != NULL, "just checking");
  SystemProperty* prop;
  for (prop = pl; prop != NULL; prop = prop->next()) {
    if (strcmp(key, prop->key()) == 0) return prop->value();
  }
  return NULL;
}

const char* Arguments::PropertyList_get_key_at(SystemProperty *pl, int index) {
  int count = 0;
  const char* ret_val = NULL;

  while(pl != NULL) {
    if(count >= index) {
      ret_val = pl->key();
      break;
    }
    count++;
    pl = pl->next();
  }

  return ret_val;
}

char* Arguments::PropertyList_get_value_at(SystemProperty* pl, int index) {
  int count = 0;
  char* ret_val = NULL;

  while(pl != NULL) {
    if(count >= index) {
      ret_val = pl->value();
      break;
    }
    count++;
    pl = pl->next();
  }

  return ret_val;
}

void Arguments::PropertyList_add(SystemProperty** plist, SystemProperty *new_p) {
  SystemProperty* p = *plist;
  if (p == NULL) {
    *plist = new_p;
  } else {
    while (p->next() != NULL) {
      p = p->next();
    }
    p->set_next(new_p);
  }
}

void Arguments::PropertyList_add(SystemProperty** plist, const char* k, char* v) {
  if (plist == NULL)
    return;

  SystemProperty* new_p = new SystemProperty(k, v, true);
  PropertyList_add(plist, new_p);
}

// This add maintains unique property key in the list.
void Arguments::PropertyList_unique_add(SystemProperty** plist, const char* k, char* v, jboolean append) {
  if (plist == NULL)
    return;

  // If property key exist then update with new value.
  SystemProperty* prop;
  for (prop = *plist; prop != NULL; prop = prop->next()) {
    if (strcmp(k, prop->key()) == 0) {
      if (append) {
        prop->append_value(v);
      } else {
        prop->set_value(v);
      }
      return;
    }
  }

  PropertyList_add(plist, k, v);
}

#ifdef KERNEL
char *Arguments::get_kernel_properties() {
  // Find properties starting with kernel and append them to string
  // We need to find out how long they are first because the URL's that they
  // might point to could get long.
  int length = 0;
  SystemProperty* prop;
  for (prop = _system_properties; prop != NULL; prop = prop->next()) {
    if (strncmp(prop->key(), "kernel.", 7 ) == 0) {
      length += (strlen(prop->key()) + strlen(prop->value()) + 5);  // "-D ="
    }
  }
  // Add one for null terminator.
  char *props = AllocateHeap(length + 1, "get_kernel_properties");
  if (length != 0) {
    int pos = 0;
    for (prop = _system_properties; prop != NULL; prop = prop->next()) {
      if (strncmp(prop->key(), "kernel.", 7 ) == 0) {
        jio_snprintf(&props[pos], length-pos,
                     "-D%s=%s ", prop->key(), prop->value());
        pos = strlen(props);
      }
    }
  }
  // null terminate props in case of null
  props[length] = '\0';
  return props;
}
#endif // KERNEL

// Copies src into buf, replacing "%%" with "%" and "%p" with pid
// Returns true if all of the source pointed by src has been copied over to
// the destination buffer pointed by buf. Otherwise, returns false.
// Notes:
// 1. If the length (buflen) of the destination buffer excluding the
// NULL terminator character is not long enough for holding the expanded
// pid characters, it also returns false instead of returning the partially
// expanded one.
// 2. The passed in "buflen" should be large enough to hold the null terminator.
bool Arguments::copy_expand_pid(const char* src, size_t srclen,
                                char* buf, size_t buflen) {
  const char* p = src;
  char* b = buf;
  const char* src_end = &src[srclen];
  char* buf_end = &buf[buflen - 1];

  while (p < src_end && b < buf_end) {
    if (*p == '%') {
      switch (*(++p)) {
      case '%':         // "%%" ==> "%"
        *b++ = *p++;
        break;
      case 'p':  {       //  "%p" ==> current process id
        // buf_end points to the character before the last character so
        // that we could write '\0' to the end of the buffer.
        size_t buf_sz = buf_end - b + 1;
        int ret = jio_snprintf(b, buf_sz, "%d", os::current_process_id());

        // if jio_snprintf fails or the buffer is not long enough to hold
        // the expanded pid, returns false.
        if (ret < 0 || ret >= (int)buf_sz) {
          return false;
        } else {
          b += ret;
          assert(*b == '\0', "fail in copy_expand_pid");
          if (p == src_end && b == buf_end + 1) {
            // reach the end of the buffer.
            return true;
          }
        }
        p++;
        break;
      }
      default :
        *b++ = '%';
      }
    } else {
      *b++ = *p++;
    }
  }
  *b = '\0';
  return (p == src_end); // return false if not all of the source was copied
}<|MERGE_RESOLUTION|>--- conflicted
+++ resolved
@@ -929,19 +929,13 @@
   } else if (strcmp(key, "sun.java.command") == 0) {
     _java_command = value;
 
-<<<<<<< HEAD
     // Record value in Arguments, but let it get passed to Java.
-=======
+  } else if (strcmp(key, "sun.java.main") == 0) {
+    _java_main = value;
+
     // don't add this property to the properties exposed to the java application
     FreeHeap(key);
     return true;
-  } else if (strcmp(key, "sun.java.main") == 0) {
-    _java_main = value;
-
-    // don't add this property to the properties exposed to the java application
-    FreeHeap(key);
-    return true;
->>>>>>> 2dadfd19
   } else if (strcmp(key, "sun.java.launcher.pid") == 0) {
     // launcher.pid property is private and is processed
     // in process_sun_java_launcher_properties();
