/*
 * Copyright (c) 1997, 2011, Oracle and/or its affiliates. All rights reserved.
 * DO NOT ALTER OR REMOVE COPYRIGHT NOTICES OR THIS FILE HEADER.
 *
 * This code is free software; you can redistribute it and/or modify it
 * under the terms of the GNU General Public License version 2 only, as
 * published by the Free Software Foundation.
 *
 * This code is distributed in the hope that it will be useful, but WITHOUT
 * ANY WARRANTY; without even the implied warranty of MERCHANTABILITY or
 * FITNESS FOR A PARTICULAR PURPOSE.  See the GNU General Public License
 * version 2 for more details (a copy is included in the LICENSE file that
 * accompanied this code).
 *
 * You should have received a copy of the GNU General Public License version
 * 2 along with this work; if not, write to the Free Software Foundation,
 * Inc., 51 Franklin St, Fifth Floor, Boston, MA 02110-1301 USA.
 *
 * Please contact Oracle, 500 Oracle Parkway, Redwood Shores, CA 94065 USA
 * or visit www.oracle.com if you need additional information or have any
 * questions.
 *
 */

#include "precompiled.hpp"
#include "classfile/javaAssertions.hpp"
#include "compiler/compilerOracle.hpp"
#include "memory/allocation.inline.hpp"
#include "memory/cardTableRS.hpp"
#include "memory/referenceProcessor.hpp"
#include "memory/universe.inline.hpp"
#include "oops/oop.inline.hpp"
#include "prims/jvmtiExport.hpp"
#include "runtime/arguments.hpp"
#include "runtime/globals_extension.hpp"
#include "runtime/java.hpp"
#include "services/management.hpp"
#include "utilities/defaultStream.hpp"
#include "utilities/taskqueue.hpp"
#ifdef TARGET_ARCH_x86
# include "vm_version_x86.hpp"
#endif
#ifdef TARGET_ARCH_sparc
# include "vm_version_sparc.hpp"
#endif
#ifdef TARGET_ARCH_zero
# include "vm_version_zero.hpp"
#endif
#ifdef TARGET_OS_FAMILY_linux
# include "os_linux.inline.hpp"
#endif
#ifdef TARGET_OS_FAMILY_solaris
# include "os_solaris.inline.hpp"
#endif
#ifdef TARGET_OS_FAMILY_windows
# include "os_windows.inline.hpp"
#endif
#ifndef SERIALGC
#include "gc_implementation/concurrentMarkSweep/compactibleFreeListSpace.hpp"
#endif

#define DEFAULT_VENDOR_URL_BUG "http://java.sun.com/webapps/bugreport/crash.jsp"
#define DEFAULT_JAVA_LAUNCHER  "generic"

char**  Arguments::_jvm_flags_array             = NULL;
int     Arguments::_num_jvm_flags               = 0;
char**  Arguments::_jvm_args_array              = NULL;
int     Arguments::_num_jvm_args                = 0;
char*  Arguments::_java_command                 = NULL;
char*  Arguments::_java_main                    = NULL;
SystemProperty* Arguments::_system_properties   = NULL;
const char*  Arguments::_gc_log_filename        = NULL;
bool   Arguments::_has_profile                  = false;
bool   Arguments::_has_alloc_profile            = false;
uintx  Arguments::_min_heap_size                = 0;
Arguments::Mode Arguments::_mode                = _mixed;
bool   Arguments::_java_compiler                = false;
bool   Arguments::_xdebug_mode                  = false;
const char*  Arguments::_java_vendor_url_bug    = DEFAULT_VENDOR_URL_BUG;
const char*  Arguments::_sun_java_launcher      = DEFAULT_JAVA_LAUNCHER;
int    Arguments::_sun_java_launcher_pid        = -1;
<<<<<<< HEAD
const char*  Arguments::_sun_java_launcher_module      = NULL;
const char*  Arguments::_sun_java_launcher_module_boot = NULL;
=======
bool   Arguments::_created_by_gamma_launcher    = false;
>>>>>>> be1c9bd8

// These parameters are reset in method parse_vm_init_args(JavaVMInitArgs*)
bool   Arguments::_AlwaysCompileLoopMethods     = AlwaysCompileLoopMethods;
bool   Arguments::_UseOnStackReplacement        = UseOnStackReplacement;
bool   Arguments::_BackgroundCompilation        = BackgroundCompilation;
bool   Arguments::_ClipInlining                 = ClipInlining;

char*  Arguments::SharedArchivePath             = NULL;

AgentLibraryList Arguments::_libraryList;
AgentLibraryList Arguments::_agentList;

abort_hook_t     Arguments::_abort_hook         = NULL;
exit_hook_t      Arguments::_exit_hook          = NULL;
vfprintf_hook_t  Arguments::_vfprintf_hook      = NULL;


SystemProperty *Arguments::_java_ext_dirs = NULL;
SystemProperty *Arguments::_java_endorsed_dirs = NULL;
SystemProperty *Arguments::_sun_boot_library_path = NULL;
SystemProperty *Arguments::_java_library_path = NULL;
SystemProperty *Arguments::_java_home = NULL;
SystemProperty *Arguments::_java_class_path = NULL;
SystemProperty *Arguments::_sun_boot_class_path = NULL;

char* Arguments::_meta_index_path = NULL;
char* Arguments::_meta_index_dir = NULL;

static bool force_client_mode = false;

// Check if head of 'option' matches 'name', and sets 'tail' remaining part of option string

static bool match_option(const JavaVMOption *option, const char* name,
                         const char** tail) {
  int len = (int)strlen(name);
  if (strncmp(option->optionString, name, len) == 0) {
    *tail = option->optionString + len;
    return true;
  } else {
    return false;
  }
}

static void logOption(const char* opt) {
  if (PrintVMOptions) {
    jio_fprintf(defaultStream::output_stream(), "VM option '%s'\n", opt);
  }
}

// Process java launcher properties.
void Arguments::process_sun_java_launcher_properties(JavaVMInitArgs* args) {
  // See if sun.java.launcher or sun.java.launcher.pid is defined.
  // Must do this before setting up other system properties,
  // as some of them may depend on launcher type.
  for (int index = 0; index < args->nOptions; index++) {
    const JavaVMOption* option = args->options + index;
    const char* tail;

    if (match_option(option, "-Dsun.java.launcher=", &tail)) {
      process_java_launcher_argument(tail, option->extraInfo);
      continue;
    }
    if (match_option(option, "-Dsun.java.launcher.pid=", &tail)) {
      _sun_java_launcher_pid = atoi(tail);
      continue;
    }
    if (match_option(option, "-Dsun.java.launcher.module.boot=", &tail)) {
      _sun_java_launcher_module_boot = strdup(tail);
      continue;
    }
    if (match_option(option, "-Dsun.java.launcher.module=", &tail)) {
      _sun_java_launcher_module = strdup(tail);
      continue;
    }
  }
}

// Initialize system properties key and value.
void Arguments::init_system_properties() {

  PropertyList_add(&_system_properties, new SystemProperty("java.vm.specification.name",
                                                                 "Java Virtual Machine Specification",  false));
  PropertyList_add(&_system_properties, new SystemProperty("java.vm.version", VM_Version::vm_release(),  false));
  PropertyList_add(&_system_properties, new SystemProperty("java.vm.name", VM_Version::vm_name(),  false));
  PropertyList_add(&_system_properties, new SystemProperty("java.vm.info", VM_Version::vm_info_string(),  true));

  // following are JVMTI agent writeable properties.
  // Properties values are set to NULL and they are
  // os specific they are initialized in os::init_system_properties_values().
  _java_ext_dirs = new SystemProperty("java.ext.dirs", NULL,  true);
  _java_endorsed_dirs = new SystemProperty("java.endorsed.dirs", NULL,  true);
  _sun_boot_library_path = new SystemProperty("sun.boot.library.path", NULL,  true);
  _java_library_path = new SystemProperty("java.library.path", NULL,  true);
  _java_home =  new SystemProperty("java.home", NULL,  true);
  _sun_boot_class_path = new SystemProperty("sun.boot.class.path", NULL,  true);

  _java_class_path = new SystemProperty("java.class.path", "",  true);

  // Add to System Property list.
  PropertyList_add(&_system_properties, _java_ext_dirs);
  PropertyList_add(&_system_properties, _java_endorsed_dirs);
  PropertyList_add(&_system_properties, _sun_boot_library_path);
  PropertyList_add(&_system_properties, _java_library_path);
  PropertyList_add(&_system_properties, _java_home);
  PropertyList_add(&_system_properties, _java_class_path);
  PropertyList_add(&_system_properties, _sun_boot_class_path);

  // Set OS specific system properties values
  os::init_system_properties_values();
}


  // Update/Initialize System properties after JDK version number is known
void Arguments::init_version_specific_system_properties() {
  enum { bufsz = 16 };
  char buffer[bufsz];
  const char* spec_vendor = "Sun Microsystems Inc.";
  uint32_t spec_version = 0;

  if (JDK_Version::is_gte_jdk17x_version()) {
    spec_vendor = "Oracle Corporation";
    spec_version = JDK_Version::current().major_version();
  }
  jio_snprintf(buffer, bufsz, "1." UINT32_FORMAT, spec_version);

  PropertyList_add(&_system_properties,
      new SystemProperty("java.vm.specification.vendor",  spec_vendor, false));
  PropertyList_add(&_system_properties,
      new SystemProperty("java.vm.specification.version", buffer, false));
  PropertyList_add(&_system_properties,
      new SystemProperty("java.vm.vendor", VM_Version::vm_vendor(),  false));
}

/**
 * Provide a slightly more user-friendly way of eliminating -XX flags.
 * When a flag is eliminated, it can be added to this list in order to
 * continue accepting this flag on the command-line, while issuing a warning
 * and ignoring the value.  Once the JDK version reaches the 'accept_until'
 * limit, we flatly refuse to admit the existence of the flag.  This allows
 * a flag to die correctly over JDK releases using HSX.
 */
typedef struct {
  const char* name;
  JDK_Version obsoleted_in; // when the flag went away
  JDK_Version accept_until; // which version to start denying the existence
} ObsoleteFlag;

static ObsoleteFlag obsolete_jvm_flags[] = {
  { "UseTrainGC",                    JDK_Version::jdk(5), JDK_Version::jdk(7) },
  { "UseSpecialLargeObjectHandling", JDK_Version::jdk(5), JDK_Version::jdk(7) },
  { "UseOversizedCarHandling",       JDK_Version::jdk(5), JDK_Version::jdk(7) },
  { "TraceCarAllocation",            JDK_Version::jdk(5), JDK_Version::jdk(7) },
  { "PrintTrainGCProcessingStats",   JDK_Version::jdk(5), JDK_Version::jdk(7) },
  { "LogOfCarSpaceSize",             JDK_Version::jdk(5), JDK_Version::jdk(7) },
  { "OversizedCarThreshold",         JDK_Version::jdk(5), JDK_Version::jdk(7) },
  { "MinTickInterval",               JDK_Version::jdk(5), JDK_Version::jdk(7) },
  { "DefaultTickInterval",           JDK_Version::jdk(5), JDK_Version::jdk(7) },
  { "MaxTickInterval",               JDK_Version::jdk(5), JDK_Version::jdk(7) },
  { "DelayTickAdjustment",           JDK_Version::jdk(5), JDK_Version::jdk(7) },
  { "ProcessingToTenuringRatio",     JDK_Version::jdk(5), JDK_Version::jdk(7) },
  { "MinTrainLength",                JDK_Version::jdk(5), JDK_Version::jdk(7) },
  { "AppendRatio",         JDK_Version::jdk_update(6,10), JDK_Version::jdk(7) },
  { "DefaultMaxRAM",       JDK_Version::jdk_update(6,18), JDK_Version::jdk(7) },
  { "DefaultInitialRAMFraction",
                           JDK_Version::jdk_update(6,18), JDK_Version::jdk(7) },
  { "UseDepthFirstScavengeOrder",
                           JDK_Version::jdk_update(6,22), JDK_Version::jdk(7) },
  { "HandlePromotionFailure",
                           JDK_Version::jdk_update(6,24), JDK_Version::jdk(8) },
  { "MaxLiveObjectEvacuationRatio",
                           JDK_Version::jdk_update(6,24), JDK_Version::jdk(8) },
  { "ForceSharedSpaces",   JDK_Version::jdk_update(6,25), JDK_Version::jdk(8) },
  { NULL, JDK_Version(0), JDK_Version(0) }
};

// Returns true if the flag is obsolete and fits into the range specified
// for being ignored.  In the case that the flag is ignored, the 'version'
// value is filled in with the version number when the flag became
// obsolete so that that value can be displayed to the user.
bool Arguments::is_newly_obsolete(const char *s, JDK_Version* version) {
  int i = 0;
  assert(version != NULL, "Must provide a version buffer");
  while (obsolete_jvm_flags[i].name != NULL) {
    const ObsoleteFlag& flag_status = obsolete_jvm_flags[i];
    // <flag>=xxx form
    // [-|+]<flag> form
    if ((strncmp(flag_status.name, s, strlen(flag_status.name)) == 0) ||
        ((s[0] == '+' || s[0] == '-') &&
        (strncmp(flag_status.name, &s[1], strlen(flag_status.name)) == 0))) {
      if (JDK_Version::current().compare(flag_status.accept_until) == -1) {
          *version = flag_status.obsoleted_in;
          return true;
      }
    }
    i++;
  }
  return false;
}

// Constructs the system class path (aka boot class path) from the following
// components, in order:
//
//     prefix           // from -Xbootclasspath/p:...
//     endorsed         // the expansion of -Djava.endorsed.dirs=...
//     base             // from os::get_system_properties() or -Xbootclasspath=
//     suffix           // from -Xbootclasspath/a:...
//
// java.endorsed.dirs is a list of directories; any jar or zip files in the
// directories are added to the sysclasspath just before the base.
//
// This could be AllStatic, but it isn't needed after argument processing is
// complete.
class SysClassPath: public StackObj {
public:
  SysClassPath(const char* base);
  ~SysClassPath();

  inline void set_base(const char* base);
  inline void add_prefix(const char* prefix);
  inline void add_suffix_to_prefix(const char* suffix);
  inline void add_suffix(const char* suffix);
  inline void reset_path(const char* base);

  // Expand the jar/zip files in each directory listed by the java.endorsed.dirs
  // property.  Must be called after all command-line arguments have been
  // processed (in particular, -Djava.endorsed.dirs=...) and before calling
  // combined_path().
  void expand_endorsed();

  inline const char* get_base()     const { return _items[_scp_base]; }
  inline const char* get_prefix()   const { return _items[_scp_prefix]; }
  inline const char* get_suffix()   const { return _items[_scp_suffix]; }
  inline const char* get_endorsed() const { return _items[_scp_endorsed]; }

  // Combine all the components into a single c-heap-allocated string; caller
  // must free the string if/when no longer needed.
  char* combined_path();

private:
  // Utility routines.
  static char* add_to_path(const char* path, const char* str, bool prepend);
  static char* add_jars_to_path(char* path, const char* directory);

  inline void reset_item_at(int index);

  // Array indices for the items that make up the sysclasspath.  All except the
  // base are allocated in the C heap and freed by this class.
  enum {
    _scp_prefix,        // from -Xbootclasspath/p:...
    _scp_endorsed,      // the expansion of -Djava.endorsed.dirs=...
    _scp_base,          // the default sysclasspath
    _scp_suffix,        // from -Xbootclasspath/a:...
    _scp_nitems         // the number of items, must be last.
  };

  const char* _items[_scp_nitems];
  DEBUG_ONLY(bool _expansion_done;)
};

SysClassPath::SysClassPath(const char* base) {
  memset(_items, 0, sizeof(_items));
  _items[_scp_base] = base;
  DEBUG_ONLY(_expansion_done = false;)
}

SysClassPath::~SysClassPath() {
  // Free everything except the base.
  for (int i = 0; i < _scp_nitems; ++i) {
    if (i != _scp_base) reset_item_at(i);
  }
  DEBUG_ONLY(_expansion_done = false;)
}

inline void SysClassPath::set_base(const char* base) {
  _items[_scp_base] = base;
}

inline void SysClassPath::add_prefix(const char* prefix) {
  _items[_scp_prefix] = add_to_path(_items[_scp_prefix], prefix, true);
}

inline void SysClassPath::add_suffix_to_prefix(const char* suffix) {
  _items[_scp_prefix] = add_to_path(_items[_scp_prefix], suffix, false);
}

inline void SysClassPath::add_suffix(const char* suffix) {
  _items[_scp_suffix] = add_to_path(_items[_scp_suffix], suffix, false);
}

inline void SysClassPath::reset_item_at(int index) {
  assert(index < _scp_nitems && index != _scp_base, "just checking");
  if (_items[index] != NULL) {
    FREE_C_HEAP_ARRAY(char, _items[index]);
    _items[index] = NULL;
  }
}

inline void SysClassPath::reset_path(const char* base) {
  // Clear the prefix and suffix.
  reset_item_at(_scp_prefix);
  reset_item_at(_scp_suffix);
  set_base(base);
}

//------------------------------------------------------------------------------

void SysClassPath::expand_endorsed() {
  assert(_items[_scp_endorsed] == NULL, "can only be called once.");

  const char* path = Arguments::get_property("java.endorsed.dirs");
  if (path == NULL) {
    path = Arguments::get_endorsed_dir();
    assert(path != NULL, "no default for java.endorsed.dirs");
  }

  char* expanded_path = NULL;
  const char separator = *os::path_separator();
  const char* const end = path + strlen(path);
  while (path < end) {
    const char* tmp_end = strchr(path, separator);
    if (tmp_end == NULL) {
      expanded_path = add_jars_to_path(expanded_path, path);
      path = end;
    } else {
      char* dirpath = NEW_C_HEAP_ARRAY(char, tmp_end - path + 1);
      memcpy(dirpath, path, tmp_end - path);
      dirpath[tmp_end - path] = '\0';
      expanded_path = add_jars_to_path(expanded_path, dirpath);
      FREE_C_HEAP_ARRAY(char, dirpath);
      path = tmp_end + 1;
    }
  }
  _items[_scp_endorsed] = expanded_path;
  DEBUG_ONLY(_expansion_done = true;)
}

// Combine the bootclasspath elements, some of which may be null, into a single
// c-heap-allocated string.
char* SysClassPath::combined_path() {
  assert(_items[_scp_base] != NULL, "empty default sysclasspath");
  assert(_expansion_done, "must call expand_endorsed() first.");

  size_t lengths[_scp_nitems];
  size_t total_len = 0;

  const char separator = *os::path_separator();

  // Get the lengths.
  int i;
  for (i = 0; i < _scp_nitems; ++i) {
    if (_items[i] != NULL) {
      lengths[i] = strlen(_items[i]);
      // Include space for the separator char (or a NULL for the last item).
      total_len += lengths[i] + 1;
    }
  }
  assert(total_len > 0, "empty sysclasspath not allowed");

  // Copy the _items to a single string.
  char* cp = NEW_C_HEAP_ARRAY(char, total_len);
  char* cp_tmp = cp;
  for (i = 0; i < _scp_nitems; ++i) {
    if (_items[i] != NULL) {
      memcpy(cp_tmp, _items[i], lengths[i]);
      cp_tmp += lengths[i];
      *cp_tmp++ = separator;
    }
  }
  *--cp_tmp = '\0';     // Replace the extra separator.
  return cp;
}

// Note:  path must be c-heap-allocated (or NULL); it is freed if non-null.
char*
SysClassPath::add_to_path(const char* path, const char* str, bool prepend) {
  char *cp;

  assert(str != NULL, "just checking");
  if (path == NULL) {
    size_t len = strlen(str) + 1;
    cp = NEW_C_HEAP_ARRAY(char, len);
    memcpy(cp, str, len);                       // copy the trailing null
  } else {
    const char separator = *os::path_separator();
    size_t old_len = strlen(path);
    size_t str_len = strlen(str);
    size_t len = old_len + str_len + 2;

    if (prepend) {
      cp = NEW_C_HEAP_ARRAY(char, len);
      char* cp_tmp = cp;
      memcpy(cp_tmp, str, str_len);
      cp_tmp += str_len;
      *cp_tmp = separator;
      memcpy(++cp_tmp, path, old_len + 1);      // copy the trailing null
      FREE_C_HEAP_ARRAY(char, path);
    } else {
      cp = REALLOC_C_HEAP_ARRAY(char, path, len);
      char* cp_tmp = cp + old_len;
      *cp_tmp = separator;
      memcpy(++cp_tmp, str, str_len + 1);       // copy the trailing null
    }
  }
  return cp;
}

// Scan the directory and append any jar or zip files found to path.
// Note:  path must be c-heap-allocated (or NULL); it is freed if non-null.
char* SysClassPath::add_jars_to_path(char* path, const char* directory) {
  DIR* dir = os::opendir(directory);
  if (dir == NULL) return path;

  char dir_sep[2] = { '\0', '\0' };
  size_t directory_len = strlen(directory);
  const char fileSep = *os::file_separator();
  if (directory[directory_len - 1] != fileSep) dir_sep[0] = fileSep;

  /* Scan the directory for jars/zips, appending them to path. */
  struct dirent *entry;
  char *dbuf = NEW_C_HEAP_ARRAY(char, os::readdir_buf_size(directory));
  while ((entry = os::readdir(dir, (dirent *) dbuf)) != NULL) {
    const char* name = entry->d_name;
    const char* ext = name + strlen(name) - 4;
    bool isJarOrZip = ext > name &&
      (os::file_name_strcmp(ext, ".jar") == 0 ||
       os::file_name_strcmp(ext, ".zip") == 0);
    if (isJarOrZip) {
      char* jarpath = NEW_C_HEAP_ARRAY(char, directory_len + 2 + strlen(name));
      sprintf(jarpath, "%s%s%s", directory, dir_sep, name);
      path = add_to_path(path, jarpath, false);
      FREE_C_HEAP_ARRAY(char, jarpath);
    }
  }
  FREE_C_HEAP_ARRAY(char, dbuf);
  os::closedir(dir);
  return path;
}

// Parses a memory size specification string.
static bool atomull(const char *s, julong* result) {
  julong n = 0;
  int args_read = sscanf(s, os::julong_format_specifier(), &n);
  if (args_read != 1) {
    return false;
  }
  while (*s != '\0' && isdigit(*s)) {
    s++;
  }
  // 4705540: illegal if more characters are found after the first non-digit
  if (strlen(s) > 1) {
    return false;
  }
  switch (*s) {
    case 'T': case 't':
      *result = n * G * K;
      // Check for overflow.
      if (*result/((julong)G * K) != n) return false;
      return true;
    case 'G': case 'g':
      *result = n * G;
      if (*result/G != n) return false;
      return true;
    case 'M': case 'm':
      *result = n * M;
      if (*result/M != n) return false;
      return true;
    case 'K': case 'k':
      *result = n * K;
      if (*result/K != n) return false;
      return true;
    case '\0':
      *result = n;
      return true;
    default:
      return false;
  }
}

Arguments::ArgsRange Arguments::check_memory_size(julong size, julong min_size) {
  if (size < min_size) return arg_too_small;
  // Check that size will fit in a size_t (only relevant on 32-bit)
  if (size > max_uintx) return arg_too_big;
  return arg_in_range;
}

// Describe an argument out of range error
void Arguments::describe_range_error(ArgsRange errcode) {
  switch(errcode) {
  case arg_too_big:
    jio_fprintf(defaultStream::error_stream(),
                "The specified size exceeds the maximum "
                "representable size.\n");
    break;
  case arg_too_small:
  case arg_unreadable:
  case arg_in_range:
    // do nothing for now
    break;
  default:
    ShouldNotReachHere();
  }
}

static bool set_bool_flag(char* name, bool value, FlagValueOrigin origin) {
  return CommandLineFlags::boolAtPut(name, &value, origin);
}

static bool set_fp_numeric_flag(char* name, char* value, FlagValueOrigin origin) {
  double v;
  if (sscanf(value, "%lf", &v) != 1) {
    return false;
  }

  if (CommandLineFlags::doubleAtPut(name, &v, origin)) {
    return true;
  }
  return false;
}

static bool set_numeric_flag(char* name, char* value, FlagValueOrigin origin) {
  julong v;
  intx intx_v;
  bool is_neg = false;
  // Check the sign first since atomull() parses only unsigned values.
  if (*value == '-') {
    if (!CommandLineFlags::intxAt(name, &intx_v)) {
      return false;
    }
    value++;
    is_neg = true;
  }
  if (!atomull(value, &v)) {
    return false;
  }
  intx_v = (intx) v;
  if (is_neg) {
    intx_v = -intx_v;
  }
  if (CommandLineFlags::intxAtPut(name, &intx_v, origin)) {
    return true;
  }
  uintx uintx_v = (uintx) v;
  if (!is_neg && CommandLineFlags::uintxAtPut(name, &uintx_v, origin)) {
    return true;
  }
  uint64_t uint64_t_v = (uint64_t) v;
  if (!is_neg && CommandLineFlags::uint64_tAtPut(name, &uint64_t_v, origin)) {
    return true;
  }
  return false;
}

static bool set_string_flag(char* name, const char* value, FlagValueOrigin origin) {
  if (!CommandLineFlags::ccstrAtPut(name, &value, origin))  return false;
  // Contract:  CommandLineFlags always returns a pointer that needs freeing.
  FREE_C_HEAP_ARRAY(char, value);
  return true;
}

static bool append_to_string_flag(char* name, const char* new_value, FlagValueOrigin origin) {
  const char* old_value = "";
  if (!CommandLineFlags::ccstrAt(name, &old_value))  return false;
  size_t old_len = old_value != NULL ? strlen(old_value) : 0;
  size_t new_len = strlen(new_value);
  const char* value;
  char* free_this_too = NULL;
  if (old_len == 0) {
    value = new_value;
  } else if (new_len == 0) {
    value = old_value;
  } else {
    char* buf = NEW_C_HEAP_ARRAY(char, old_len + 1 + new_len + 1);
    // each new setting adds another LINE to the switch:
    sprintf(buf, "%s\n%s", old_value, new_value);
    value = buf;
    free_this_too = buf;
  }
  (void) CommandLineFlags::ccstrAtPut(name, &value, origin);
  // CommandLineFlags always returns a pointer that needs freeing.
  FREE_C_HEAP_ARRAY(char, value);
  if (free_this_too != NULL) {
    // CommandLineFlags made its own copy, so I must delete my own temp. buffer.
    FREE_C_HEAP_ARRAY(char, free_this_too);
  }
  return true;
}

bool Arguments::parse_argument(const char* arg, FlagValueOrigin origin) {

  // range of acceptable characters spelled out for portability reasons
#define NAME_RANGE  "[abcdefghijklmnopqrstuvwxyzABCDEFGHIJKLMNOPQRSTUVWXYZ0123456789_]"
#define BUFLEN 255
  char name[BUFLEN+1];
  char dummy;

  if (sscanf(arg, "-%" XSTR(BUFLEN) NAME_RANGE "%c", name, &dummy) == 1) {
    return set_bool_flag(name, false, origin);
  }
  if (sscanf(arg, "+%" XSTR(BUFLEN) NAME_RANGE "%c", name, &dummy) == 1) {
    return set_bool_flag(name, true, origin);
  }

  char punct;
  if (sscanf(arg, "%" XSTR(BUFLEN) NAME_RANGE "%c", name, &punct) == 2 && punct == '=') {
    const char* value = strchr(arg, '=') + 1;
    Flag* flag = Flag::find_flag(name, strlen(name));
    if (flag != NULL && flag->is_ccstr()) {
      if (flag->ccstr_accumulates()) {
        return append_to_string_flag(name, value, origin);
      } else {
        if (value[0] == '\0') {
          value = NULL;
        }
        return set_string_flag(name, value, origin);
      }
    }
  }

  if (sscanf(arg, "%" XSTR(BUFLEN) NAME_RANGE ":%c", name, &punct) == 2 && punct == '=') {
    const char* value = strchr(arg, '=') + 1;
    // -XX:Foo:=xxx will reset the string flag to the given value.
    if (value[0] == '\0') {
      value = NULL;
    }
    return set_string_flag(name, value, origin);
  }

#define SIGNED_FP_NUMBER_RANGE "[-0123456789.]"
#define SIGNED_NUMBER_RANGE    "[-0123456789]"
#define        NUMBER_RANGE    "[0123456789]"
  char value[BUFLEN + 1];
  char value2[BUFLEN + 1];
  if (sscanf(arg, "%" XSTR(BUFLEN) NAME_RANGE "=" "%" XSTR(BUFLEN) SIGNED_NUMBER_RANGE "." "%" XSTR(BUFLEN) NUMBER_RANGE "%c", name, value, value2, &dummy) == 3) {
    // Looks like a floating-point number -- try again with more lenient format string
    if (sscanf(arg, "%" XSTR(BUFLEN) NAME_RANGE "=" "%" XSTR(BUFLEN) SIGNED_FP_NUMBER_RANGE "%c", name, value, &dummy) == 2) {
      return set_fp_numeric_flag(name, value, origin);
    }
  }

#define VALUE_RANGE "[-kmgtKMGT0123456789]"
  if (sscanf(arg, "%" XSTR(BUFLEN) NAME_RANGE "=" "%" XSTR(BUFLEN) VALUE_RANGE "%c", name, value, &dummy) == 2) {
    return set_numeric_flag(name, value, origin);
  }

  return false;
}

void Arguments::add_string(char*** bldarray, int* count, const char* arg) {
  assert(bldarray != NULL, "illegal argument");

  if (arg == NULL) {
    return;
  }

  int index = *count;

  // expand the array and add arg to the last element
  (*count)++;
  if (*bldarray == NULL) {
    *bldarray = NEW_C_HEAP_ARRAY(char*, *count);
  } else {
    *bldarray = REALLOC_C_HEAP_ARRAY(char*, *bldarray, *count);
  }
  (*bldarray)[index] = strdup(arg);
}

void Arguments::build_jvm_args(const char* arg) {
  add_string(&_jvm_args_array, &_num_jvm_args, arg);
}

void Arguments::build_jvm_flags(const char* arg) {
  add_string(&_jvm_flags_array, &_num_jvm_flags, arg);
}

// utility function to return a string that concatenates all
// strings in a given char** array
const char* Arguments::build_resource_string(char** args, int count) {
  if (args == NULL || count == 0) {
    return NULL;
  }
  size_t length = strlen(args[0]) + 1; // add 1 for the null terminator
  for (int i = 1; i < count; i++) {
    length += strlen(args[i]) + 1; // add 1 for a space
  }
  char* s = NEW_RESOURCE_ARRAY(char, length);
  strcpy(s, args[0]);
  for (int j = 1; j < count; j++) {
    strcat(s, " ");
    strcat(s, args[j]);
  }
  return (const char*) s;
}

void Arguments::print_on(outputStream* st) {
  st->print_cr("VM Arguments:");
  if (num_jvm_flags() > 0) {
    st->print("jvm_flags: "); print_jvm_flags_on(st);
  }
  if (num_jvm_args() > 0) {
    st->print("jvm_args: "); print_jvm_args_on(st);
  }
  st->print_cr("java_command: %s", java_command() ? java_command() : "<unknown>");
  st->print_cr("Launcher Type: %s", _sun_java_launcher);
}

void Arguments::print_jvm_flags_on(outputStream* st) {
  if (_num_jvm_flags > 0) {
    for (int i=0; i < _num_jvm_flags; i++) {
      st->print("%s ", _jvm_flags_array[i]);
    }
    st->print_cr("");
  }
}

void Arguments::print_jvm_args_on(outputStream* st) {
  if (_num_jvm_args > 0) {
    for (int i=0; i < _num_jvm_args; i++) {
      st->print("%s ", _jvm_args_array[i]);
    }
    st->print_cr("");
  }
}

bool Arguments::process_argument(const char* arg,
    jboolean ignore_unrecognized, FlagValueOrigin origin) {

  JDK_Version since = JDK_Version();

  if (parse_argument(arg, origin)) {
    // do nothing
  } else if (is_newly_obsolete(arg, &since)) {
    enum { bufsize = 256 };
    char buffer[bufsize];
    since.to_string(buffer, bufsize);
    jio_fprintf(defaultStream::error_stream(),
      "Warning: The flag %s has been EOL'd as of %s and will"
      " be ignored\n", arg, buffer);
  } else {
    if (!ignore_unrecognized) {
      jio_fprintf(defaultStream::error_stream(),
                  "Unrecognized VM option '%s'\n", arg);
      // allow for commandline "commenting out" options like -XX:#+Verbose
      if (strlen(arg) == 0 || arg[0] != '#') {
        return false;
      }
    }
  }
  return true;
}

bool Arguments::process_settings_file(const char* file_name, bool should_exist, jboolean ignore_unrecognized) {
  FILE* stream = fopen(file_name, "rb");
  if (stream == NULL) {
    if (should_exist) {
      jio_fprintf(defaultStream::error_stream(),
                  "Could not open settings file %s\n", file_name);
      return false;
    } else {
      return true;
    }
  }

  char token[1024];
  int  pos = 0;

  bool in_white_space = true;
  bool in_comment     = false;
  bool in_quote       = false;
  char quote_c        = 0;
  bool result         = true;

  int c = getc(stream);
  while(c != EOF) {
    if (in_white_space) {
      if (in_comment) {
        if (c == '\n') in_comment = false;
      } else {
        if (c == '#') in_comment = true;
        else if (!isspace(c)) {
          in_white_space = false;
          token[pos++] = c;
        }
      }
    } else {
      if (c == '\n' || (!in_quote && isspace(c))) {
        // token ends at newline, or at unquoted whitespace
        // this allows a way to include spaces in string-valued options
        token[pos] = '\0';
        logOption(token);
        result &= process_argument(token, ignore_unrecognized, CONFIG_FILE);
        build_jvm_flags(token);
        pos = 0;
        in_white_space = true;
        in_quote = false;
      } else if (!in_quote && (c == '\'' || c == '"')) {
        in_quote = true;
        quote_c = c;
      } else if (in_quote && (c == quote_c)) {
        in_quote = false;
      } else {
        token[pos++] = c;
      }
    }
    c = getc(stream);
  }
  if (pos > 0) {
    token[pos] = '\0';
    result &= process_argument(token, ignore_unrecognized, CONFIG_FILE);
    build_jvm_flags(token);
  }
  fclose(stream);
  return result;
}

//=============================================================================================================
// Parsing of properties (-D)

const char* Arguments::get_property(const char* key) {
  return PropertyList_get_value(system_properties(), key);
}

bool Arguments::add_property(const char* prop) {
  const char* eq = strchr(prop, '=');
  char* key;
  // ns must be static--its address may be stored in a SystemProperty object.
  const static char ns[1] = {0};
  char* value = (char *)ns;

  size_t key_len = (eq == NULL) ? strlen(prop) : (eq - prop);
  key = AllocateHeap(key_len + 1, "add_property");
  strncpy(key, prop, key_len);
  key[key_len] = '\0';

  if (eq != NULL) {
    size_t value_len = strlen(prop) - key_len - 1;
    value = AllocateHeap(value_len + 1, "add_property");
    strncpy(value, &prop[key_len + 1], value_len + 1);
  }

  if (strcmp(key, "java.compiler") == 0) {
    process_java_compiler_argument(value);
    FreeHeap(key);
    if (eq != NULL) {
      FreeHeap(value);
    }
    return true;
  } else if (strcmp(key, "sun.java.command") == 0) {
    _java_command = value;

    // Record value in Arguments, but let it get passed to Java.
  } else if (strcmp(key, "sun.java.main") == 0) {
    _java_main = value;

    // don't add this property to the properties exposed to the java application
    FreeHeap(key);
    return true;
  } else if (strcmp(key, "sun.java.launcher.pid") == 0) {
    // launcher.pid property is private and is processed
    // in process_sun_java_launcher_properties();
    // the sun.java.launcher property is passed on to the java application
    FreeHeap(key);
    if (eq != NULL) {
      FreeHeap(value);
    }
    return true;
  } else if (strcmp(key, "sun.java.launcher.module.boot") == 0) {
    // Another private property
    FreeHeap(key);
    if (eq != NULL) {
      FreeHeap(value);
    }
    return true;
  } else if (strcmp(key, "java.vendor.url.bug") == 0) {
    // save it in _java_vendor_url_bug, so JVM fatal error handler can access
    // its value without going through the property list or making a Java call.
    _java_vendor_url_bug = value;
  } else if (strcmp(key, "sun.boot.library.path") == 0) {
    PropertyList_unique_add(&_system_properties, key, value, true);
    return true;
  }
  // Create new property and add at the end of the list
  PropertyList_unique_add(&_system_properties, key, value);
  return true;
}

//===========================================================================================================
// Setting int/mixed/comp mode flags

void Arguments::set_mode_flags(Mode mode) {
  // Set up default values for all flags.
  // If you add a flag to any of the branches below,
  // add a default value for it here.
  set_java_compiler(false);
  _mode                      = mode;

  // Ensure Agent_OnLoad has the correct initial values.
  // This may not be the final mode; mode may change later in onload phase.
  PropertyList_unique_add(&_system_properties, "java.vm.info",
                          (char*)Abstract_VM_Version::vm_info_string(), false);

  UseInterpreter             = true;
  UseCompiler                = true;
  UseLoopCounter             = true;

  // Default values may be platform/compiler dependent -
  // use the saved values
  ClipInlining               = Arguments::_ClipInlining;
  AlwaysCompileLoopMethods   = Arguments::_AlwaysCompileLoopMethods;
  UseOnStackReplacement      = Arguments::_UseOnStackReplacement;
  BackgroundCompilation      = Arguments::_BackgroundCompilation;

  // Change from defaults based on mode
  switch (mode) {
  default:
    ShouldNotReachHere();
    break;
  case _int:
    UseCompiler              = false;
    UseLoopCounter           = false;
    AlwaysCompileLoopMethods = false;
    UseOnStackReplacement    = false;
    break;
  case _mixed:
    // same as default
    break;
  case _comp:
    UseInterpreter           = false;
    BackgroundCompilation    = false;
    ClipInlining             = false;
    break;
  }
}

// Conflict: required to use shared spaces (-Xshare:on), but
// incompatible command line options were chosen.

static void no_shared_spaces() {
  if (RequireSharedSpaces) {
    jio_fprintf(defaultStream::error_stream(),
      "Class data sharing is inconsistent with other specified options.\n");
    vm_exit_during_initialization("Unable to use shared archive.", NULL);
  } else {
    FLAG_SET_DEFAULT(UseSharedSpaces, false);
  }
}

void Arguments::set_tiered_flags() {
  // With tiered, set default policy to AdvancedThresholdPolicy, which is 3.
  if (FLAG_IS_DEFAULT(CompilationPolicyChoice)) {
    FLAG_SET_DEFAULT(CompilationPolicyChoice, 3);
  }
  if (CompilationPolicyChoice < 2) {
    vm_exit_during_initialization(
      "Incompatible compilation policy selected", NULL);
  }
  // Increase the code cache size - tiered compiles a lot more.
  if (FLAG_IS_DEFAULT(ReservedCodeCacheSize)) {
    FLAG_SET_DEFAULT(ReservedCodeCacheSize, ReservedCodeCacheSize * 2);
  }
}

#ifndef KERNEL
// If the user has chosen ParallelGCThreads > 0, we set UseParNewGC
// if it's not explictly set or unset. If the user has chosen
// UseParNewGC and not explicitly set ParallelGCThreads we
// set it, unless this is a single cpu machine.
void Arguments::set_parnew_gc_flags() {
  assert(!UseSerialGC && !UseParallelOldGC && !UseParallelGC && !UseG1GC,
         "control point invariant");
  assert(UseParNewGC, "Error");

  // Turn off AdaptiveSizePolicy by default for parnew until it is
  // complete.
  if (FLAG_IS_DEFAULT(UseAdaptiveSizePolicy)) {
    FLAG_SET_DEFAULT(UseAdaptiveSizePolicy, false);
  }

  if (ParallelGCThreads == 0) {
    FLAG_SET_DEFAULT(ParallelGCThreads,
                     Abstract_VM_Version::parallel_worker_threads());
    if (ParallelGCThreads == 1) {
      FLAG_SET_DEFAULT(UseParNewGC, false);
      FLAG_SET_DEFAULT(ParallelGCThreads, 0);
    }
  }
  if (UseParNewGC) {
    // CDS doesn't work with ParNew yet
    no_shared_spaces();

    // By default YoungPLABSize and OldPLABSize are set to 4096 and 1024 respectively,
    // these settings are default for Parallel Scavenger. For ParNew+Tenured configuration
    // we set them to 1024 and 1024.
    // See CR 6362902.
    if (FLAG_IS_DEFAULT(YoungPLABSize)) {
      FLAG_SET_DEFAULT(YoungPLABSize, (intx)1024);
    }
    if (FLAG_IS_DEFAULT(OldPLABSize)) {
      FLAG_SET_DEFAULT(OldPLABSize, (intx)1024);
    }

    // AlwaysTenure flag should make ParNew promote all at first collection.
    // See CR 6362902.
    if (AlwaysTenure) {
      FLAG_SET_CMDLINE(intx, MaxTenuringThreshold, 0);
    }
    // When using compressed oops, we use local overflow stacks,
    // rather than using a global overflow list chained through
    // the klass word of the object's pre-image.
    if (UseCompressedOops && !ParGCUseLocalOverflow) {
      if (!FLAG_IS_DEFAULT(ParGCUseLocalOverflow)) {
        warning("Forcing +ParGCUseLocalOverflow: needed if using compressed references");
      }
      FLAG_SET_DEFAULT(ParGCUseLocalOverflow, true);
    }
    assert(ParGCUseLocalOverflow || !UseCompressedOops, "Error");
  }
}

// Adjust some sizes to suit CMS and/or ParNew needs; these work well on
// sparc/solaris for certain applications, but would gain from
// further optimization and tuning efforts, and would almost
// certainly gain from analysis of platform and environment.
void Arguments::set_cms_and_parnew_gc_flags() {
  assert(!UseSerialGC && !UseParallelOldGC && !UseParallelGC, "Error");
  assert(UseConcMarkSweepGC, "CMS is expected to be on here");

  // If we are using CMS, we prefer to UseParNewGC,
  // unless explicitly forbidden.
  if (FLAG_IS_DEFAULT(UseParNewGC)) {
    FLAG_SET_ERGO(bool, UseParNewGC, true);
  }

  // Turn off AdaptiveSizePolicy by default for cms until it is
  // complete.
  if (FLAG_IS_DEFAULT(UseAdaptiveSizePolicy)) {
    FLAG_SET_DEFAULT(UseAdaptiveSizePolicy, false);
  }

  // In either case, adjust ParallelGCThreads and/or UseParNewGC
  // as needed.
  if (UseParNewGC) {
    set_parnew_gc_flags();
  }

  // MaxHeapSize is aligned down in collectorPolicy
  size_t max_heap = align_size_down(MaxHeapSize,
                                    CardTableRS::ct_max_alignment_constraint());

  // Now make adjustments for CMS
  intx   tenuring_default = (intx)6;
  size_t young_gen_per_worker = CMSYoungGenPerWorker;

  // Preferred young gen size for "short" pauses:
  // upper bound depends on # of threads and NewRatio.
  const uintx parallel_gc_threads =
    (ParallelGCThreads == 0 ? 1 : ParallelGCThreads);
  const size_t preferred_max_new_size_unaligned =
    MIN2(max_heap/(NewRatio+1), ScaleForWordSize(young_gen_per_worker * parallel_gc_threads));
  size_t preferred_max_new_size =
    align_size_up(preferred_max_new_size_unaligned, os::vm_page_size());

  // Unless explicitly requested otherwise, size young gen
  // for "short" pauses ~ CMSYoungGenPerWorker*ParallelGCThreads

  // If either MaxNewSize or NewRatio is set on the command line,
  // assume the user is trying to set the size of the young gen.
  if (FLAG_IS_DEFAULT(MaxNewSize) && FLAG_IS_DEFAULT(NewRatio)) {

    // Set MaxNewSize to our calculated preferred_max_new_size unless
    // NewSize was set on the command line and it is larger than
    // preferred_max_new_size.
    if (!FLAG_IS_DEFAULT(NewSize)) {   // NewSize explicitly set at command-line
      FLAG_SET_ERGO(uintx, MaxNewSize, MAX2(NewSize, preferred_max_new_size));
    } else {
      FLAG_SET_ERGO(uintx, MaxNewSize, preferred_max_new_size);
    }
    if (PrintGCDetails && Verbose) {
      // Too early to use gclog_or_tty
      tty->print_cr("CMS ergo set MaxNewSize: " SIZE_FORMAT, MaxNewSize);
    }

    // Code along this path potentially sets NewSize and OldSize

    assert(max_heap >= InitialHeapSize, "Error");
    assert(max_heap >= NewSize, "Error");

    if (PrintGCDetails && Verbose) {
      // Too early to use gclog_or_tty
      tty->print_cr("CMS set min_heap_size: " SIZE_FORMAT
           " initial_heap_size:  " SIZE_FORMAT
           " max_heap: " SIZE_FORMAT,
           min_heap_size(), InitialHeapSize, max_heap);
    }
    size_t min_new = preferred_max_new_size;
    if (FLAG_IS_CMDLINE(NewSize)) {
      min_new = NewSize;
    }
    if (max_heap > min_new && min_heap_size() > min_new) {
      // Unless explicitly requested otherwise, make young gen
      // at least min_new, and at most preferred_max_new_size.
      if (FLAG_IS_DEFAULT(NewSize)) {
        FLAG_SET_ERGO(uintx, NewSize, MAX2(NewSize, min_new));
        FLAG_SET_ERGO(uintx, NewSize, MIN2(preferred_max_new_size, NewSize));
        if (PrintGCDetails && Verbose) {
          // Too early to use gclog_or_tty
          tty->print_cr("CMS ergo set NewSize: " SIZE_FORMAT, NewSize);
        }
      }
      // Unless explicitly requested otherwise, size old gen
      // so it's NewRatio x of NewSize.
      if (FLAG_IS_DEFAULT(OldSize)) {
        if (max_heap > NewSize) {
          FLAG_SET_ERGO(uintx, OldSize, MIN2(NewRatio*NewSize, max_heap - NewSize));
          if (PrintGCDetails && Verbose) {
            // Too early to use gclog_or_tty
            tty->print_cr("CMS ergo set OldSize: " SIZE_FORMAT, OldSize);
          }
        }
      }
    }
  }
  // Unless explicitly requested otherwise, definitely
  // promote all objects surviving "tenuring_default" scavenges.
  if (FLAG_IS_DEFAULT(MaxTenuringThreshold) &&
      FLAG_IS_DEFAULT(SurvivorRatio)) {
    FLAG_SET_ERGO(intx, MaxTenuringThreshold, tenuring_default);
  }
  // If we decided above (or user explicitly requested)
  // `promote all' (via MaxTenuringThreshold := 0),
  // prefer minuscule survivor spaces so as not to waste
  // space for (non-existent) survivors
  if (FLAG_IS_DEFAULT(SurvivorRatio) && MaxTenuringThreshold == 0) {
    FLAG_SET_ERGO(intx, SurvivorRatio, MAX2((intx)1024, SurvivorRatio));
  }
  // If OldPLABSize is set and CMSParPromoteBlocksToClaim is not,
  // set CMSParPromoteBlocksToClaim equal to OldPLABSize.
  // This is done in order to make ParNew+CMS configuration to work
  // with YoungPLABSize and OldPLABSize options.
  // See CR 6362902.
  if (!FLAG_IS_DEFAULT(OldPLABSize)) {
    if (FLAG_IS_DEFAULT(CMSParPromoteBlocksToClaim)) {
      // OldPLABSize is not the default value but CMSParPromoteBlocksToClaim
      // is.  In this situtation let CMSParPromoteBlocksToClaim follow
      // the value (either from the command line or ergonomics) of
      // OldPLABSize.  Following OldPLABSize is an ergonomics decision.
      FLAG_SET_ERGO(uintx, CMSParPromoteBlocksToClaim, OldPLABSize);
    } else {
      // OldPLABSize and CMSParPromoteBlocksToClaim are both set.
      // CMSParPromoteBlocksToClaim is a collector-specific flag, so
      // we'll let it to take precedence.
      jio_fprintf(defaultStream::error_stream(),
                  "Both OldPLABSize and CMSParPromoteBlocksToClaim"
                  " options are specified for the CMS collector."
                  " CMSParPromoteBlocksToClaim will take precedence.\n");
    }
  }
  if (!FLAG_IS_DEFAULT(ResizeOldPLAB) && !ResizeOldPLAB) {
    // OldPLAB sizing manually turned off: Use a larger default setting,
    // unless it was manually specified. This is because a too-low value
    // will slow down scavenges.
    if (FLAG_IS_DEFAULT(CMSParPromoteBlocksToClaim)) {
      FLAG_SET_ERGO(uintx, CMSParPromoteBlocksToClaim, 50); // default value before 6631166
    }
  }
  // Overwrite OldPLABSize which is the variable we will internally use everywhere.
  FLAG_SET_ERGO(uintx, OldPLABSize, CMSParPromoteBlocksToClaim);
  // If either of the static initialization defaults have changed, note this
  // modification.
  if (!FLAG_IS_DEFAULT(CMSParPromoteBlocksToClaim) || !FLAG_IS_DEFAULT(OldPLABWeight)) {
    CFLS_LAB::modify_initialization(OldPLABSize, OldPLABWeight);
  }
  if (PrintGCDetails && Verbose) {
    tty->print_cr("MarkStackSize: %uk  MarkStackSizeMax: %uk",
      MarkStackSize / K, MarkStackSizeMax / K);
    tty->print_cr("ConcGCThreads: %u", ConcGCThreads);
  }
}
#endif // KERNEL

void set_object_alignment() {
  // Object alignment.
  assert(is_power_of_2(ObjectAlignmentInBytes), "ObjectAlignmentInBytes must be power of 2");
  MinObjAlignmentInBytes     = ObjectAlignmentInBytes;
  assert(MinObjAlignmentInBytes >= HeapWordsPerLong * HeapWordSize, "ObjectAlignmentInBytes value is too small");
  MinObjAlignment            = MinObjAlignmentInBytes / HeapWordSize;
  assert(MinObjAlignmentInBytes == MinObjAlignment * HeapWordSize, "ObjectAlignmentInBytes value is incorrect");
  MinObjAlignmentInBytesMask = MinObjAlignmentInBytes - 1;

  LogMinObjAlignmentInBytes  = exact_log2(ObjectAlignmentInBytes);
  LogMinObjAlignment         = LogMinObjAlignmentInBytes - LogHeapWordSize;

  // Oop encoding heap max
  OopEncodingHeapMax = (uint64_t(max_juint) + 1) << LogMinObjAlignmentInBytes;

#ifndef KERNEL
  // Set CMS global values
  CompactibleFreeListSpace::set_cms_values();
#endif // KERNEL
}

bool verify_object_alignment() {
  // Object alignment.
  if (!is_power_of_2(ObjectAlignmentInBytes)) {
    jio_fprintf(defaultStream::error_stream(),
                "error: ObjectAlignmentInBytes=%d must be power of 2\n",
                (int)ObjectAlignmentInBytes);
    return false;
  }
  if ((int)ObjectAlignmentInBytes < BytesPerLong) {
    jio_fprintf(defaultStream::error_stream(),
                "error: ObjectAlignmentInBytes=%d must be greater or equal %d\n",
                (int)ObjectAlignmentInBytes, BytesPerLong);
    return false;
  }
  // It does not make sense to have big object alignment
  // since a space lost due to alignment will be greater
  // then a saved space from compressed oops.
  if ((int)ObjectAlignmentInBytes > 256) {
    jio_fprintf(defaultStream::error_stream(),
                "error: ObjectAlignmentInBytes=%d must not be greater then 256\n",
                (int)ObjectAlignmentInBytes);
    return false;
  }
  // In case page size is very small.
  if ((int)ObjectAlignmentInBytes >= os::vm_page_size()) {
    jio_fprintf(defaultStream::error_stream(),
                "error: ObjectAlignmentInBytes=%d must be less then page size %d\n",
                (int)ObjectAlignmentInBytes, os::vm_page_size());
    return false;
  }
  return true;
}

inline uintx max_heap_for_compressed_oops() {
  // Avoid sign flip.
  if (OopEncodingHeapMax < MaxPermSize + os::vm_page_size()) {
    return 0;
  }
  LP64_ONLY(return OopEncodingHeapMax - MaxPermSize - os::vm_page_size());
  NOT_LP64(ShouldNotReachHere(); return 0);
}

bool Arguments::should_auto_select_low_pause_collector() {
  if (UseAutoGCSelectPolicy &&
      !FLAG_IS_DEFAULT(MaxGCPauseMillis) &&
      (MaxGCPauseMillis <= AutoGCSelectPauseMillis)) {
    if (PrintGCDetails) {
      // Cannot use gclog_or_tty yet.
      tty->print_cr("Automatic selection of the low pause collector"
       " based on pause goal of %d (ms)", MaxGCPauseMillis);
    }
    return true;
  }
  return false;
}

void Arguments::set_ergonomics_flags() {
  // Parallel GC is not compatible with sharing. If one specifies
  // that they want sharing explicitly, do not set ergonomics flags.
  if (DumpSharedSpaces || RequireSharedSpaces) {
    return;
  }

  if (os::is_server_class_machine() && !force_client_mode ) {
    // If no other collector is requested explicitly,
    // let the VM select the collector based on
    // machine class and automatic selection policy.
    if (!UseSerialGC &&
        !UseConcMarkSweepGC &&
        !UseG1GC &&
        !UseParNewGC &&
        !DumpSharedSpaces &&
        FLAG_IS_DEFAULT(UseParallelGC)) {
      if (should_auto_select_low_pause_collector()) {
        FLAG_SET_ERGO(bool, UseConcMarkSweepGC, true);
      } else {
        FLAG_SET_ERGO(bool, UseParallelGC, true);
      }
      no_shared_spaces();
    }
  }

#ifndef ZERO
#ifdef _LP64
  // Check that UseCompressedOops can be set with the max heap size allocated
  // by ergonomics.
  if (MaxHeapSize <= max_heap_for_compressed_oops()) {
#if !defined(COMPILER1) || defined(TIERED)
    if (FLAG_IS_DEFAULT(UseCompressedOops)) {
      FLAG_SET_ERGO(bool, UseCompressedOops, true);
    }
#endif
#ifdef _WIN64
    if (UseLargePages && UseCompressedOops) {
      // Cannot allocate guard pages for implicit checks in indexed addressing
      // mode, when large pages are specified on windows.
      // This flag could be switched ON if narrow oop base address is set to 0,
      // see code in Universe::initialize_heap().
      Universe::set_narrow_oop_use_implicit_null_checks(false);
    }
#endif //  _WIN64
  } else {
    if (UseCompressedOops && !FLAG_IS_DEFAULT(UseCompressedOops)) {
      warning("Max heap size too large for Compressed Oops");
      FLAG_SET_DEFAULT(UseCompressedOops, false);
    }
  }
  // Also checks that certain machines are slower with compressed oops
  // in vm_version initialization code.
#endif // _LP64
#endif // !ZERO
}

void Arguments::set_parallel_gc_flags() {
  assert(UseParallelGC || UseParallelOldGC, "Error");
  // If parallel old was requested, automatically enable parallel scavenge.
  if (UseParallelOldGC && !UseParallelGC && FLAG_IS_DEFAULT(UseParallelGC)) {
    FLAG_SET_DEFAULT(UseParallelGC, true);
  }

  // If no heap maximum was requested explicitly, use some reasonable fraction
  // of the physical memory, up to a maximum of 1GB.
  if (UseParallelGC) {
    FLAG_SET_ERGO(uintx, ParallelGCThreads,
                  Abstract_VM_Version::parallel_worker_threads());

    // If InitialSurvivorRatio or MinSurvivorRatio were not specified, but the
    // SurvivorRatio has been set, reset their default values to SurvivorRatio +
    // 2.  By doing this we make SurvivorRatio also work for Parallel Scavenger.
    // See CR 6362902 for details.
    if (!FLAG_IS_DEFAULT(SurvivorRatio)) {
      if (FLAG_IS_DEFAULT(InitialSurvivorRatio)) {
         FLAG_SET_DEFAULT(InitialSurvivorRatio, SurvivorRatio + 2);
      }
      if (FLAG_IS_DEFAULT(MinSurvivorRatio)) {
        FLAG_SET_DEFAULT(MinSurvivorRatio, SurvivorRatio + 2);
      }
    }

    if (UseParallelOldGC) {
      // Par compact uses lower default values since they are treated as
      // minimums.  These are different defaults because of the different
      // interpretation and are not ergonomically set.
      if (FLAG_IS_DEFAULT(MarkSweepDeadRatio)) {
        FLAG_SET_DEFAULT(MarkSweepDeadRatio, 1);
      }
      if (FLAG_IS_DEFAULT(PermMarkSweepDeadRatio)) {
        FLAG_SET_DEFAULT(PermMarkSweepDeadRatio, 5);
      }
    }
  }
}

void Arguments::set_g1_gc_flags() {
  assert(UseG1GC, "Error");
#ifdef COMPILER1
  FastTLABRefill = false;
#endif
  FLAG_SET_DEFAULT(ParallelGCThreads,
                     Abstract_VM_Version::parallel_worker_threads());
  if (ParallelGCThreads == 0) {
    FLAG_SET_DEFAULT(ParallelGCThreads,
                     Abstract_VM_Version::parallel_worker_threads());
  }
  no_shared_spaces();

  if (FLAG_IS_DEFAULT(MarkStackSize)) {
    FLAG_SET_DEFAULT(MarkStackSize, 128 * TASKQUEUE_SIZE);
  }
  if (PrintGCDetails && Verbose) {
    tty->print_cr("MarkStackSize: %uk  MarkStackSizeMax: %uk",
      MarkStackSize / K, MarkStackSizeMax / K);
    tty->print_cr("ConcGCThreads: %u", ConcGCThreads);
  }

  if (FLAG_IS_DEFAULT(GCTimeRatio) || GCTimeRatio == 0) {
    // In G1, we want the default GC overhead goal to be higher than
    // say in PS. So we set it here to 10%. Otherwise the heap might
    // be expanded more aggressively than we would like it to. In
    // fact, even 10% seems to not be high enough in some cases
    // (especially small GC stress tests that the main thing they do
    // is allocation). We might consider increase it further.
    FLAG_SET_DEFAULT(GCTimeRatio, 9);
  }
}

void Arguments::set_heap_size() {
  if (!FLAG_IS_DEFAULT(DefaultMaxRAMFraction)) {
    // Deprecated flag
    FLAG_SET_CMDLINE(uintx, MaxRAMFraction, DefaultMaxRAMFraction);
  }

  const julong phys_mem =
    FLAG_IS_DEFAULT(MaxRAM) ? MIN2(os::physical_memory(), (julong)MaxRAM)
                            : (julong)MaxRAM;

  // If the maximum heap size has not been set with -Xmx,
  // then set it as fraction of the size of physical memory,
  // respecting the maximum and minimum sizes of the heap.
  if (FLAG_IS_DEFAULT(MaxHeapSize)) {
    julong reasonable_max = phys_mem / MaxRAMFraction;

    if (phys_mem <= MaxHeapSize * MinRAMFraction) {
      // Small physical memory, so use a minimum fraction of it for the heap
      reasonable_max = phys_mem / MinRAMFraction;
    } else {
      // Not-small physical memory, so require a heap at least
      // as large as MaxHeapSize
      reasonable_max = MAX2(reasonable_max, (julong)MaxHeapSize);
    }
    if (!FLAG_IS_DEFAULT(ErgoHeapSizeLimit) && ErgoHeapSizeLimit != 0) {
      // Limit the heap size to ErgoHeapSizeLimit
      reasonable_max = MIN2(reasonable_max, (julong)ErgoHeapSizeLimit);
    }
    if (UseCompressedOops) {
      // Limit the heap size to the maximum possible when using compressed oops
      julong max_coop_heap = (julong)max_heap_for_compressed_oops();
      if (HeapBaseMinAddress + MaxHeapSize < max_coop_heap) {
        // Heap should be above HeapBaseMinAddress to get zero based compressed oops
        // but it should be not less than default MaxHeapSize.
        max_coop_heap -= HeapBaseMinAddress;
      }
      reasonable_max = MIN2(reasonable_max, max_coop_heap);
    }
    reasonable_max = os::allocatable_physical_memory(reasonable_max);

    if (!FLAG_IS_DEFAULT(InitialHeapSize)) {
      // An initial heap size was specified on the command line,
      // so be sure that the maximum size is consistent.  Done
      // after call to allocatable_physical_memory because that
      // method might reduce the allocation size.
      reasonable_max = MAX2(reasonable_max, (julong)InitialHeapSize);
    }

    if (PrintGCDetails && Verbose) {
      // Cannot use gclog_or_tty yet.
      tty->print_cr("  Maximum heap size " SIZE_FORMAT, reasonable_max);
    }
    FLAG_SET_ERGO(uintx, MaxHeapSize, (uintx)reasonable_max);
  }

  // If the initial_heap_size has not been set with InitialHeapSize
  // or -Xms, then set it as fraction of the size of physical memory,
  // respecting the maximum and minimum sizes of the heap.
  if (FLAG_IS_DEFAULT(InitialHeapSize)) {
    julong reasonable_minimum = (julong)(OldSize + NewSize);

    reasonable_minimum = MIN2(reasonable_minimum, (julong)MaxHeapSize);

    reasonable_minimum = os::allocatable_physical_memory(reasonable_minimum);

    julong reasonable_initial = phys_mem / InitialRAMFraction;

    reasonable_initial = MAX2(reasonable_initial, reasonable_minimum);
    reasonable_initial = MIN2(reasonable_initial, (julong)MaxHeapSize);

    reasonable_initial = os::allocatable_physical_memory(reasonable_initial);

    if (PrintGCDetails && Verbose) {
      // Cannot use gclog_or_tty yet.
      tty->print_cr("  Initial heap size " SIZE_FORMAT, (uintx)reasonable_initial);
      tty->print_cr("  Minimum heap size " SIZE_FORMAT, (uintx)reasonable_minimum);
    }
    FLAG_SET_ERGO(uintx, InitialHeapSize, (uintx)reasonable_initial);
    set_min_heap_size((uintx)reasonable_minimum);
  }
}

// This must be called after ergonomics because we want bytecode rewriting
// if the server compiler is used, or if UseSharedSpaces is disabled.
void Arguments::set_bytecode_flags() {
  // Better not attempt to store into a read-only space.
  if (UseSharedSpaces) {
    FLAG_SET_DEFAULT(RewriteBytecodes, false);
    FLAG_SET_DEFAULT(RewriteFrequentPairs, false);
  }

  if (!RewriteBytecodes) {
    FLAG_SET_DEFAULT(RewriteFrequentPairs, false);
  }
}

// Aggressive optimization flags  -XX:+AggressiveOpts
void Arguments::set_aggressive_opts_flags() {
#ifdef COMPILER2
  if (AggressiveOpts || !FLAG_IS_DEFAULT(AutoBoxCacheMax)) {
    if (FLAG_IS_DEFAULT(EliminateAutoBox)) {
      FLAG_SET_DEFAULT(EliminateAutoBox, true);
    }
    if (FLAG_IS_DEFAULT(AutoBoxCacheMax)) {
      FLAG_SET_DEFAULT(AutoBoxCacheMax, 20000);
    }

    // Feed the cache size setting into the JDK
    char buffer[1024];
    sprintf(buffer, "java.lang.Integer.IntegerCache.high=" INTX_FORMAT, AutoBoxCacheMax);
    add_property(buffer);
  }
  if (AggressiveOpts && FLAG_IS_DEFAULT(DoEscapeAnalysis)) {
    FLAG_SET_DEFAULT(DoEscapeAnalysis, true);
  }
  if (AggressiveOpts && FLAG_IS_DEFAULT(BiasedLockingStartupDelay)) {
    FLAG_SET_DEFAULT(BiasedLockingStartupDelay, 500);
  }
  if (AggressiveOpts && FLAG_IS_DEFAULT(OptimizeStringConcat)) {
    FLAG_SET_DEFAULT(OptimizeStringConcat, true);
  }
  if (AggressiveOpts && FLAG_IS_DEFAULT(OptimizeFill)) {
    FLAG_SET_DEFAULT(OptimizeFill, true);
  }
#endif

  if (AggressiveOpts) {
// Sample flag setting code
//    if (FLAG_IS_DEFAULT(EliminateZeroing)) {
//      FLAG_SET_DEFAULT(EliminateZeroing, true);
//    }
  }
}

//===========================================================================================================
// Parsing of java.compiler property

void Arguments::process_java_compiler_argument(char* arg) {
  // For backwards compatibility, Djava.compiler=NONE or ""
  // causes us to switch to -Xint mode UNLESS -Xdebug
  // is also specified.
  if (strlen(arg) == 0 || strcasecmp(arg, "NONE") == 0) {
    set_java_compiler(true);    // "-Djava.compiler[=...]" most recently seen.
  }
}

void Arguments::process_java_launcher_argument(const char* launcher, void* extra_info) {
  _sun_java_launcher = strdup(launcher);
  if (strcmp("gamma", _sun_java_launcher) == 0) {
    _created_by_gamma_launcher = true;
  }
}

bool Arguments::created_by_java_launcher() {
  assert(_sun_java_launcher != NULL, "property must have value");
  return strcmp(DEFAULT_JAVA_LAUNCHER, _sun_java_launcher) != 0;
}

bool Arguments::created_by_gamma_launcher() {
  return _created_by_gamma_launcher;
}

//===========================================================================================================
// Parsing of main arguments

bool Arguments::verify_interval(uintx val, uintx min,
                                uintx max, const char* name) {
  // Returns true iff value is in the inclusive interval [min..max]
  // false, otherwise.
  if (val >= min && val <= max) {
    return true;
  }
  jio_fprintf(defaultStream::error_stream(),
              "%s of " UINTX_FORMAT " is invalid; must be between " UINTX_FORMAT
              " and " UINTX_FORMAT "\n",
              name, val, min, max);
  return false;
}

bool Arguments::verify_min_value(intx val, intx min, const char* name) {
  // Returns true if given value is at least specified min threshold
  // false, otherwise.
  if (val >= min ) {
      return true;
  }
  jio_fprintf(defaultStream::error_stream(),
              "%s of " INTX_FORMAT " is invalid; must be at least " INTX_FORMAT "\n",
              name, val, min);
  return false;
}

bool Arguments::verify_percentage(uintx value, const char* name) {
  if (value <= 100) {
    return true;
  }
  jio_fprintf(defaultStream::error_stream(),
              "%s of " UINTX_FORMAT " is invalid; must be between 0 and 100\n",
              name, value);
  return false;
}

static void force_serial_gc() {
  FLAG_SET_DEFAULT(UseSerialGC, true);
  FLAG_SET_DEFAULT(UseParNewGC, false);
  FLAG_SET_DEFAULT(UseConcMarkSweepGC, false);
  FLAG_SET_DEFAULT(CMSIncrementalMode, false);  // special CMS suboption
  FLAG_SET_DEFAULT(UseParallelGC, false);
  FLAG_SET_DEFAULT(UseParallelOldGC, false);
  FLAG_SET_DEFAULT(UseG1GC, false);
}

static bool verify_serial_gc_flags() {
  return (UseSerialGC &&
        !(UseParNewGC || (UseConcMarkSweepGC || CMSIncrementalMode) || UseG1GC ||
          UseParallelGC || UseParallelOldGC));
}

// Check consistency of GC selection
bool Arguments::check_gc_consistency() {
  bool status = true;
  // Ensure that the user has not selected conflicting sets
  // of collectors. [Note: this check is merely a user convenience;
  // collectors over-ride each other so that only a non-conflicting
  // set is selected; however what the user gets is not what they
  // may have expected from the combination they asked for. It's
  // better to reduce user confusion by not allowing them to
  // select conflicting combinations.
  uint i = 0;
  if (UseSerialGC)                       i++;
  if (UseConcMarkSweepGC || UseParNewGC) i++;
  if (UseParallelGC || UseParallelOldGC) i++;
  if (UseG1GC)                           i++;
  if (i > 1) {
    jio_fprintf(defaultStream::error_stream(),
                "Conflicting collector combinations in option list; "
                "please refer to the release notes for the combinations "
                "allowed\n");
    status = false;
  }

  return status;
}

// Check stack pages settings
bool Arguments::check_stack_pages()
{
  bool status = true;
  status = status && verify_min_value(StackYellowPages, 1, "StackYellowPages");
  status = status && verify_min_value(StackRedPages, 1, "StackRedPages");
  // greater stack shadow pages can't generate instruction to bang stack
  status = status && verify_interval(StackShadowPages, 1, 50, "StackShadowPages");
  return status;
}

// Check the consistency of vm_init_args
bool Arguments::check_vm_args_consistency() {
  // Method for adding checks for flag consistency.
  // The intent is to warn the user of all possible conflicts,
  // before returning an error.
  // Note: Needs platform-dependent factoring.
  bool status = true;

#if ( (defined(COMPILER2) && defined(SPARC)))
  // NOTE: The call to VM_Version_init depends on the fact that VM_Version_init
  // on sparc doesn't require generation of a stub as is the case on, e.g.,
  // x86.  Normally, VM_Version_init must be called from init_globals in
  // init.cpp, which is called by the initial java thread *after* arguments
  // have been parsed.  VM_Version_init gets called twice on sparc.
  extern void VM_Version_init();
  VM_Version_init();
  if (!VM_Version::has_v9()) {
    jio_fprintf(defaultStream::error_stream(),
                "V8 Machine detected, Server requires V9\n");
    status = false;
  }
#endif /* COMPILER2 && SPARC */

  // Allow both -XX:-UseStackBanging and -XX:-UseBoundThreads in non-product
  // builds so the cost of stack banging can be measured.
#if (defined(PRODUCT) && defined(SOLARIS))
  if (!UseBoundThreads && !UseStackBanging) {
    jio_fprintf(defaultStream::error_stream(),
                "-UseStackBanging conflicts with -UseBoundThreads\n");

     status = false;
  }
#endif

  if (TLABRefillWasteFraction == 0) {
    jio_fprintf(defaultStream::error_stream(),
                "TLABRefillWasteFraction should be a denominator, "
                "not " SIZE_FORMAT "\n",
                TLABRefillWasteFraction);
    status = false;
  }

  status = status && verify_percentage(AdaptiveSizePolicyWeight,
                              "AdaptiveSizePolicyWeight");
  status = status && verify_percentage(AdaptivePermSizeWeight, "AdaptivePermSizeWeight");
  status = status && verify_percentage(ThresholdTolerance, "ThresholdTolerance");
  status = status && verify_percentage(MinHeapFreeRatio, "MinHeapFreeRatio");
  status = status && verify_percentage(MaxHeapFreeRatio, "MaxHeapFreeRatio");

  if (MinHeapFreeRatio > MaxHeapFreeRatio) {
    jio_fprintf(defaultStream::error_stream(),
                "MinHeapFreeRatio (" UINTX_FORMAT ") must be less than or "
                "equal to MaxHeapFreeRatio (" UINTX_FORMAT ")\n",
                MinHeapFreeRatio, MaxHeapFreeRatio);
    status = false;
  }
  // Keeping the heap 100% free is hard ;-) so limit it to 99%.
  MinHeapFreeRatio = MIN2(MinHeapFreeRatio, (uintx) 99);

  if (FullGCALot && FLAG_IS_DEFAULT(MarkSweepAlwaysCompactCount)) {
    MarkSweepAlwaysCompactCount = 1;  // Move objects every gc.
  }

  if (UseParallelOldGC && ParallelOldGCSplitALot) {
    // Settings to encourage splitting.
    if (!FLAG_IS_CMDLINE(NewRatio)) {
      FLAG_SET_CMDLINE(intx, NewRatio, 2);
    }
    if (!FLAG_IS_CMDLINE(ScavengeBeforeFullGC)) {
      FLAG_SET_CMDLINE(bool, ScavengeBeforeFullGC, false);
    }
  }

  status = status && verify_percentage(GCHeapFreeLimit, "GCHeapFreeLimit");
  status = status && verify_percentage(GCTimeLimit, "GCTimeLimit");
  if (GCTimeLimit == 100) {
    // Turn off gc-overhead-limit-exceeded checks
    FLAG_SET_DEFAULT(UseGCOverheadLimit, false);
  }

  status = status && verify_percentage(GCHeapFreeLimit, "GCHeapFreeLimit");

  status = status && check_gc_consistency();
  status = status && check_stack_pages();

  if (_has_alloc_profile) {
    if (UseParallelGC || UseParallelOldGC) {
      jio_fprintf(defaultStream::error_stream(),
                  "error:  invalid argument combination.\n"
                  "Allocation profiling (-Xaprof) cannot be used together with "
                  "Parallel GC (-XX:+UseParallelGC or -XX:+UseParallelOldGC).\n");
      status = false;
    }
    if (UseConcMarkSweepGC) {
      jio_fprintf(defaultStream::error_stream(),
                  "error:  invalid argument combination.\n"
                  "Allocation profiling (-Xaprof) cannot be used together with "
                  "the CMS collector (-XX:+UseConcMarkSweepGC).\n");
      status = false;
    }
  }

  if (CMSIncrementalMode) {
    if (!UseConcMarkSweepGC) {
      jio_fprintf(defaultStream::error_stream(),
                  "error:  invalid argument combination.\n"
                  "The CMS collector (-XX:+UseConcMarkSweepGC) must be "
                  "selected in order\nto use CMSIncrementalMode.\n");
      status = false;
    } else {
      status = status && verify_percentage(CMSIncrementalDutyCycle,
                                  "CMSIncrementalDutyCycle");
      status = status && verify_percentage(CMSIncrementalDutyCycleMin,
                                  "CMSIncrementalDutyCycleMin");
      status = status && verify_percentage(CMSIncrementalSafetyFactor,
                                  "CMSIncrementalSafetyFactor");
      status = status && verify_percentage(CMSIncrementalOffset,
                                  "CMSIncrementalOffset");
      status = status && verify_percentage(CMSExpAvgFactor,
                                  "CMSExpAvgFactor");
      // If it was not set on the command line, set
      // CMSInitiatingOccupancyFraction to 1 so icms can initiate cycles early.
      if (CMSInitiatingOccupancyFraction < 0) {
        FLAG_SET_DEFAULT(CMSInitiatingOccupancyFraction, 1);
      }
    }
  }

  // CMS space iteration, which FLSVerifyAllHeapreferences entails,
  // insists that we hold the requisite locks so that the iteration is
  // MT-safe. For the verification at start-up and shut-down, we don't
  // yet have a good way of acquiring and releasing these locks,
  // which are not visible at the CollectedHeap level. We want to
  // be able to acquire these locks and then do the iteration rather
  // than just disable the lock verification. This will be fixed under
  // bug 4788986.
  if (UseConcMarkSweepGC && FLSVerifyAllHeapReferences) {
    if (VerifyGCStartAt == 0) {
      warning("Heap verification at start-up disabled "
              "(due to current incompatibility with FLSVerifyAllHeapReferences)");
      VerifyGCStartAt = 1;      // Disable verification at start-up
    }
    if (VerifyBeforeExit) {
      warning("Heap verification at shutdown disabled "
              "(due to current incompatibility with FLSVerifyAllHeapReferences)");
      VerifyBeforeExit = false; // Disable verification at shutdown
    }
  }

  // Note: only executed in non-PRODUCT mode
  if (!UseAsyncConcMarkSweepGC &&
      (ExplicitGCInvokesConcurrent ||
       ExplicitGCInvokesConcurrentAndUnloadsClasses)) {
    jio_fprintf(defaultStream::error_stream(),
                "error: +ExplictGCInvokesConcurrent[AndUnloadsClasses] conflicts"
                " with -UseAsyncConcMarkSweepGC");
    status = false;
  }

  status = status && verify_min_value(ParGCArrayScanChunk, 1, "ParGCArrayScanChunk");

#ifndef SERIALGC
  if (UseG1GC) {
    status = status && verify_percentage(InitiatingHeapOccupancyPercent,
                                         "InitiatingHeapOccupancyPercent");
    status = status && verify_min_value(G1RefProcDrainInterval, 1,
                                        "G1RefProcDrainInterval");
    status = status && verify_min_value((intx)G1ConcMarkStepDurationMillis, 1,
                                        "G1ConcMarkStepDurationMillis");
  }
#endif

  status = status && verify_interval(RefDiscoveryPolicy,
                                     ReferenceProcessor::DiscoveryPolicyMin,
                                     ReferenceProcessor::DiscoveryPolicyMax,
                                     "RefDiscoveryPolicy");

  // Limit the lower bound of this flag to 1 as it is used in a division
  // expression.
  status = status && verify_interval(TLABWasteTargetPercent,
                                     1, 100, "TLABWasteTargetPercent");

  status = status && verify_object_alignment();

  return status;
}

bool Arguments::is_bad_option(const JavaVMOption* option, jboolean ignore,
  const char* option_type) {
  if (ignore) return false;

  const char* spacer = " ";
  if (option_type == NULL) {
    option_type = ++spacer; // Set both to the empty string.
  }

  if (os::obsolete_option(option)) {
    jio_fprintf(defaultStream::error_stream(),
                "Obsolete %s%soption: %s\n", option_type, spacer,
      option->optionString);
    return false;
  } else {
    jio_fprintf(defaultStream::error_stream(),
                "Unrecognized %s%soption: %s\n", option_type, spacer,
      option->optionString);
    return true;
  }
}

static const char* user_assertion_options[] = {
  "-da", "-ea", "-disableassertions", "-enableassertions", 0
};

static const char* system_assertion_options[] = {
  "-dsa", "-esa", "-disablesystemassertions", "-enablesystemassertions", 0
};

// Return true if any of the strings in null-terminated array 'names' matches.
// If tail_allowed is true, then the tail must begin with a colon; otherwise,
// the option must match exactly.
static bool match_option(const JavaVMOption* option, const char** names, const char** tail,
  bool tail_allowed) {
  for (/* empty */; *names != NULL; ++names) {
    if (match_option(option, *names, tail)) {
      if (**tail == '\0' || tail_allowed && **tail == ':') {
        return true;
      }
    }
  }
  return false;
}

bool Arguments::parse_uintx(const char* value,
                            uintx* uintx_arg,
                            uintx min_size) {

  // Check the sign first since atomull() parses only unsigned values.
  bool value_is_positive = !(*value == '-');

  if (value_is_positive) {
    julong n;
    bool good_return = atomull(value, &n);
    if (good_return) {
      bool above_minimum = n >= min_size;
      bool value_is_too_large = n > max_uintx;

      if (above_minimum && !value_is_too_large) {
        *uintx_arg = n;
        return true;
      }
    }
  }
  return false;
}

Arguments::ArgsRange Arguments::parse_memory_size(const char* s,
                                                  julong* long_arg,
                                                  julong min_size) {
  if (!atomull(s, long_arg)) return arg_unreadable;
  return check_memory_size(*long_arg, min_size);
}

// Parse JavaVMInitArgs structure

jint Arguments::parse_vm_init_args(const JavaVMInitArgs* args) {
  // For components of the system classpath.
  SysClassPath scp(Arguments::get_sysclasspath());
  bool scp_assembly_required = false;

  // Save default settings for some mode flags
  Arguments::_AlwaysCompileLoopMethods = AlwaysCompileLoopMethods;
  Arguments::_UseOnStackReplacement    = UseOnStackReplacement;
  Arguments::_ClipInlining             = ClipInlining;
  Arguments::_BackgroundCompilation    = BackgroundCompilation;

  // Parse JAVA_TOOL_OPTIONS environment variable (if present)
  jint result = parse_java_tool_options_environment_variable(&scp, &scp_assembly_required);
  if (result != JNI_OK) {
    return result;
  }

  // Parse JavaVMInitArgs structure passed in
  result = parse_each_vm_init_arg(args, &scp, &scp_assembly_required, COMMAND_LINE);
  if (result != JNI_OK) {
    return result;
  }

  if (AggressiveOpts) {
    // Insert alt-rt.jar between user-specified bootclasspath
    // prefix and the default bootclasspath.  os::set_boot_path()
    // uses meta_index_dir as the default bootclasspath directory.
    const char* altclasses_jar = "alt-rt.jar";
    size_t altclasses_path_len = strlen(get_meta_index_dir()) + 1 +
                                 strlen(altclasses_jar);
    char* altclasses_path = NEW_C_HEAP_ARRAY(char, altclasses_path_len);
    strcpy(altclasses_path, get_meta_index_dir());
    strcat(altclasses_path, altclasses_jar);
    scp.add_suffix_to_prefix(altclasses_path);
    scp_assembly_required = true;
    FREE_C_HEAP_ARRAY(char, altclasses_path);
  }

  // Parse _JAVA_OPTIONS environment variable (if present) (mimics classic VM)
  result = parse_java_options_environment_variable(&scp, &scp_assembly_required);
  if (result != JNI_OK) {
    return result;
  }

  // Do final processing now that all arguments have been parsed
  result = finalize_vm_init_args(&scp, scp_assembly_required);
  if (result != JNI_OK) {
    return result;
  }

  return JNI_OK;
}

jint Arguments::parse_each_vm_init_arg(const JavaVMInitArgs* args,
                                       SysClassPath* scp_p,
                                       bool* scp_assembly_required_p,
                                       FlagValueOrigin origin) {
  // Remaining part of option string
  const char* tail;

  // iterate over arguments
  for (int index = 0; index < args->nOptions; index++) {
    bool is_absolute_path = false;  // for -agentpath vs -agentlib

    const JavaVMOption* option = args->options + index;

    if (!match_option(option, "-Djava.class.path", &tail) &&
        !match_option(option, "-Dsun.java.command", &tail) &&
        !match_option(option, "-Dsun.java.main", &tail) &&
        !match_option(option, "-Dsun.java.launcher", &tail)) {

        // add all jvm options to the jvm_args string. This string
        // is used later to set the java.vm.args PerfData string constant.
        // the -Djava.class.path and the -Dsun.java.command options are
        // omitted from jvm_args string as each have their own PerfData
        // string constant object.
        build_jvm_args(option->optionString);
    }

    // -verbose:[class/gc/jni]
    if (match_option(option, "-verbose", &tail)) {
      if (!strcmp(tail, ":class") || !strcmp(tail, "")) {
        FLAG_SET_CMDLINE(bool, TraceClassLoading, true);
        FLAG_SET_CMDLINE(bool, TraceClassUnloading, true);
      } else if (!strcmp(tail, ":gc")) {
        FLAG_SET_CMDLINE(bool, PrintGC, true);
      } else if (!strcmp(tail, ":jni")) {
        FLAG_SET_CMDLINE(bool, PrintJNIResolving, true);
      }
    // -da / -ea / -disableassertions / -enableassertions
    // These accept an optional class/package name separated by a colon, e.g.,
    // -da:java.lang.Thread.
    } else if (match_option(option, user_assertion_options, &tail, true)) {
      bool enable = option->optionString[1] == 'e';     // char after '-' is 'e'
      if (*tail == '\0') {
        JavaAssertions::setUserClassDefault(enable);
      } else {
        assert(*tail == ':', "bogus match by match_option()");
        JavaAssertions::addOption(tail + 1, enable);
      }
    // -dsa / -esa / -disablesystemassertions / -enablesystemassertions
    } else if (match_option(option, system_assertion_options, &tail, false)) {
      bool enable = option->optionString[1] == 'e';     // char after '-' is 'e'
      JavaAssertions::setSystemClassDefault(enable);
    // -bootclasspath:
    } else if (match_option(option, "-Xbootclasspath:", &tail)) {
      if (is_module_mode()) {
        jio_fprintf(defaultStream::error_stream(),
                    "-Xbootclasspath: option is not supported in module mode\n");
        return JNI_EINVAL;
      }

      scp_p->reset_path(tail);
      *scp_assembly_required_p = true;
    // -bootclasspath/a:
    } else if (match_option(option, "-Xbootclasspath/a:", &tail)) {
      if (is_module_mode()) {
        jio_fprintf(defaultStream::error_stream(),
                    "-Xbootclasspath/a: option is not supported in module mode\n");
        return JNI_EINVAL;
      }

      scp_p->add_suffix(tail);
      *scp_assembly_required_p = true;
    // -bootclasspath/p:
    } else if (match_option(option, "-Xbootclasspath/p:", &tail)) {
      if (is_module_mode()) {
        jio_fprintf(defaultStream::error_stream(),
                    "-Xbootclasspath/p: option is not supported in module mode\n");
        return JNI_EINVAL;
      }

      scp_p->add_prefix(tail);
      *scp_assembly_required_p = true;
    // -Xrun
    } else if (match_option(option, "-Xrun", &tail)) {
      if (tail != NULL) {
        const char* pos = strchr(tail, ':');
        size_t len = (pos == NULL) ? strlen(tail) : pos - tail;
        char* name = (char*)memcpy(NEW_C_HEAP_ARRAY(char, len + 1), tail, len);
        name[len] = '\0';

        char *options = NULL;
        if(pos != NULL) {
          size_t len2 = strlen(pos+1) + 1; // options start after ':'.  Final zero must be copied.
          options = (char*)memcpy(NEW_C_HEAP_ARRAY(char, len2), pos+1, len2);
        }
#ifdef JVMTI_KERNEL
        if ((strcmp(name, "hprof") == 0) || (strcmp(name, "jdwp") == 0)) {
          warning("profiling and debugging agents are not supported with Kernel VM");
        } else
#endif // JVMTI_KERNEL
        add_init_library(name, options);
      }
    // -agentlib and -agentpath
    } else if (match_option(option, "-agentlib:", &tail) ||
          (is_absolute_path = match_option(option, "-agentpath:", &tail))) {
      if(tail != NULL) {
        const char* pos = strchr(tail, '=');
        size_t len = (pos == NULL) ? strlen(tail) : pos - tail;
        char* name = strncpy(NEW_C_HEAP_ARRAY(char, len + 1), tail, len);
        name[len] = '\0';

        char *options = NULL;
        if(pos != NULL) {
          options = strcpy(NEW_C_HEAP_ARRAY(char, strlen(pos + 1) + 1), pos + 1);
        }
#ifdef JVMTI_KERNEL
        if ((strcmp(name, "hprof") == 0) || (strcmp(name, "jdwp") == 0)) {
          warning("profiling and debugging agents are not supported with Kernel VM");
        } else
#endif // JVMTI_KERNEL
        add_init_agent(name, options, is_absolute_path);

      }
    // -javaagent
    } else if (match_option(option, "-javaagent:", &tail)) {
      if(tail != NULL) {
        char *options = strcpy(NEW_C_HEAP_ARRAY(char, strlen(tail) + 1), tail);
        add_init_agent("instrument", options, false);
      }
    // -Xnoclassgc
    } else if (match_option(option, "-Xnoclassgc", &tail)) {
      FLAG_SET_CMDLINE(bool, ClassUnloading, false);
    // -Xincgc: i-CMS
    } else if (match_option(option, "-Xincgc", &tail)) {
      FLAG_SET_CMDLINE(bool, UseConcMarkSweepGC, true);
      FLAG_SET_CMDLINE(bool, CMSIncrementalMode, true);
    // -Xnoincgc: no i-CMS
    } else if (match_option(option, "-Xnoincgc", &tail)) {
      FLAG_SET_CMDLINE(bool, UseConcMarkSweepGC, false);
      FLAG_SET_CMDLINE(bool, CMSIncrementalMode, false);
    // -Xconcgc
    } else if (match_option(option, "-Xconcgc", &tail)) {
      FLAG_SET_CMDLINE(bool, UseConcMarkSweepGC, true);
    // -Xnoconcgc
    } else if (match_option(option, "-Xnoconcgc", &tail)) {
      FLAG_SET_CMDLINE(bool, UseConcMarkSweepGC, false);
    // -Xbatch
    } else if (match_option(option, "-Xbatch", &tail)) {
      FLAG_SET_CMDLINE(bool, BackgroundCompilation, false);
    // -Xmn for compatibility with other JVM vendors
    } else if (match_option(option, "-Xmn", &tail)) {
      julong long_initial_eden_size = 0;
      ArgsRange errcode = parse_memory_size(tail, &long_initial_eden_size, 1);
      if (errcode != arg_in_range) {
        jio_fprintf(defaultStream::error_stream(),
                    "Invalid initial eden size: %s\n", option->optionString);
        describe_range_error(errcode);
        return JNI_EINVAL;
      }
      FLAG_SET_CMDLINE(uintx, MaxNewSize, (uintx)long_initial_eden_size);
      FLAG_SET_CMDLINE(uintx, NewSize, (uintx)long_initial_eden_size);
    // -Xms
    } else if (match_option(option, "-Xms", &tail)) {
      julong long_initial_heap_size = 0;
      ArgsRange errcode = parse_memory_size(tail, &long_initial_heap_size, 1);
      if (errcode != arg_in_range) {
        jio_fprintf(defaultStream::error_stream(),
                    "Invalid initial heap size: %s\n", option->optionString);
        describe_range_error(errcode);
        return JNI_EINVAL;
      }
      FLAG_SET_CMDLINE(uintx, InitialHeapSize, (uintx)long_initial_heap_size);
      // Currently the minimum size and the initial heap sizes are the same.
      set_min_heap_size(InitialHeapSize);
    // -Xmx
    } else if (match_option(option, "-Xmx", &tail)) {
      julong long_max_heap_size = 0;
      ArgsRange errcode = parse_memory_size(tail, &long_max_heap_size, 1);
      if (errcode != arg_in_range) {
        jio_fprintf(defaultStream::error_stream(),
                    "Invalid maximum heap size: %s\n", option->optionString);
        describe_range_error(errcode);
        return JNI_EINVAL;
      }
      FLAG_SET_CMDLINE(uintx, MaxHeapSize, (uintx)long_max_heap_size);
    // Xmaxf
    } else if (match_option(option, "-Xmaxf", &tail)) {
      int maxf = (int)(atof(tail) * 100);
      if (maxf < 0 || maxf > 100) {
        jio_fprintf(defaultStream::error_stream(),
                    "Bad max heap free percentage size: %s\n",
                    option->optionString);
        return JNI_EINVAL;
      } else {
        FLAG_SET_CMDLINE(uintx, MaxHeapFreeRatio, maxf);
      }
    // Xminf
    } else if (match_option(option, "-Xminf", &tail)) {
      int minf = (int)(atof(tail) * 100);
      if (minf < 0 || minf > 100) {
        jio_fprintf(defaultStream::error_stream(),
                    "Bad min heap free percentage size: %s\n",
                    option->optionString);
        return JNI_EINVAL;
      } else {
        FLAG_SET_CMDLINE(uintx, MinHeapFreeRatio, minf);
      }
    // -Xss
    } else if (match_option(option, "-Xss", &tail)) {
      julong long_ThreadStackSize = 0;
      ArgsRange errcode = parse_memory_size(tail, &long_ThreadStackSize, 1000);
      if (errcode != arg_in_range) {
        jio_fprintf(defaultStream::error_stream(),
                    "Invalid thread stack size: %s\n", option->optionString);
        describe_range_error(errcode);
        return JNI_EINVAL;
      }
      // Internally track ThreadStackSize in units of 1024 bytes.
      FLAG_SET_CMDLINE(intx, ThreadStackSize,
                              round_to((int)long_ThreadStackSize, K) / K);
    // -Xoss
    } else if (match_option(option, "-Xoss", &tail)) {
          // HotSpot does not have separate native and Java stacks, ignore silently for compatibility
    // -Xmaxjitcodesize
    } else if (match_option(option, "-Xmaxjitcodesize", &tail) ||
               match_option(option, "-XX:ReservedCodeCacheSize=", &tail)) {
      julong long_ReservedCodeCacheSize = 0;
      ArgsRange errcode = parse_memory_size(tail, &long_ReservedCodeCacheSize,
                                            (size_t)InitialCodeCacheSize);
      if (errcode != arg_in_range) {
        jio_fprintf(defaultStream::error_stream(),
                    "Invalid maximum code cache size: %s. Should be greater than InitialCodeCacheSize=%dK\n",
                    option->optionString, InitialCodeCacheSize/K);
        describe_range_error(errcode);
        return JNI_EINVAL;
      }
      FLAG_SET_CMDLINE(uintx, ReservedCodeCacheSize, (uintx)long_ReservedCodeCacheSize);
    // -green
    } else if (match_option(option, "-green", &tail)) {
      jio_fprintf(defaultStream::error_stream(),
                  "Green threads support not available\n");
          return JNI_EINVAL;
    // -native
    } else if (match_option(option, "-native", &tail)) {
          // HotSpot always uses native threads, ignore silently for compatibility
    // -Xsqnopause
    } else if (match_option(option, "-Xsqnopause", &tail)) {
          // EVM option, ignore silently for compatibility
    // -Xrs
    } else if (match_option(option, "-Xrs", &tail)) {
          // Classic/EVM option, new functionality
      FLAG_SET_CMDLINE(bool, ReduceSignalUsage, true);
    } else if (match_option(option, "-Xusealtsigs", &tail)) {
          // change default internal VM signals used - lower case for back compat
      FLAG_SET_CMDLINE(bool, UseAltSigs, true);
    // -Xoptimize
    } else if (match_option(option, "-Xoptimize", &tail)) {
          // EVM option, ignore silently for compatibility
    // -Xprof
    } else if (match_option(option, "-Xprof", &tail)) {
#ifndef FPROF_KERNEL
      _has_profile = true;
#else // FPROF_KERNEL
      // do we have to exit?
      warning("Kernel VM does not support flat profiling.");
#endif // FPROF_KERNEL
    // -Xaprof
    } else if (match_option(option, "-Xaprof", &tail)) {
      _has_alloc_profile = true;
    // -Xconcurrentio
    } else if (match_option(option, "-Xconcurrentio", &tail)) {
      FLAG_SET_CMDLINE(bool, UseLWPSynchronization, true);
      FLAG_SET_CMDLINE(bool, BackgroundCompilation, false);
      FLAG_SET_CMDLINE(intx, DeferThrSuspendLoopCount, 1);
      FLAG_SET_CMDLINE(bool, UseTLAB, false);
      FLAG_SET_CMDLINE(uintx, NewSizeThreadIncrease, 16 * K);  // 20Kb per thread added to new generation

      // -Xinternalversion
    } else if (match_option(option, "-Xinternalversion", &tail)) {
      jio_fprintf(defaultStream::output_stream(), "%s\n",
                  VM_Version::internal_vm_info_string());
      vm_exit(0);
#ifndef PRODUCT
    // -Xprintflags
    } else if (match_option(option, "-Xprintflags", &tail)) {
      CommandLineFlags::printFlags();
      vm_exit(0);
#endif
    // -D
    } else if (match_option(option, "-D", &tail)) {
      if (!add_property(tail)) {
        return JNI_ENOMEM;
      }
      // Out of the box management support
      if (match_option(option, "-Dcom.sun.management", &tail)) {
        FLAG_SET_CMDLINE(bool, ManagementServer, true);
      }
    // -Xint
    } else if (match_option(option, "-Xint", &tail)) {
          set_mode_flags(_int);
    // -Xmixed
    } else if (match_option(option, "-Xmixed", &tail)) {
          set_mode_flags(_mixed);
    // -Xcomp
    } else if (match_option(option, "-Xcomp", &tail)) {
      // for testing the compiler; turn off all flags that inhibit compilation
          set_mode_flags(_comp);

    // -Xshare:dump
    } else if (match_option(option, "-Xshare:dump", &tail)) {
#ifdef TIERED
      FLAG_SET_CMDLINE(bool, DumpSharedSpaces, true);
      set_mode_flags(_int);     // Prevent compilation, which creates objects
#elif defined(COMPILER2)
      vm_exit_during_initialization(
          "Dumping a shared archive is not supported on the Server JVM.", NULL);
#elif defined(KERNEL)
      vm_exit_during_initialization(
          "Dumping a shared archive is not supported on the Kernel JVM.", NULL);
#else
      FLAG_SET_CMDLINE(bool, DumpSharedSpaces, true);
      set_mode_flags(_int);     // Prevent compilation, which creates objects
#endif
    // -Xshare:on
    } else if (match_option(option, "-Xshare:on", &tail)) {
      FLAG_SET_CMDLINE(bool, UseSharedSpaces, true);
      FLAG_SET_CMDLINE(bool, RequireSharedSpaces, true);
    // -Xshare:auto
    } else if (match_option(option, "-Xshare:auto", &tail)) {
      FLAG_SET_CMDLINE(bool, UseSharedSpaces, true);
      FLAG_SET_CMDLINE(bool, RequireSharedSpaces, false);
    // -Xshare:off
    } else if (match_option(option, "-Xshare:off", &tail)) {
      FLAG_SET_CMDLINE(bool, UseSharedSpaces, false);
      FLAG_SET_CMDLINE(bool, RequireSharedSpaces, false);

    // -Xverify
    } else if (match_option(option, "-Xverify", &tail)) {
      if (strcmp(tail, ":all") == 0 || strcmp(tail, "") == 0) {
        FLAG_SET_CMDLINE(bool, BytecodeVerificationLocal, true);
        FLAG_SET_CMDLINE(bool, BytecodeVerificationRemote, true);
      } else if (strcmp(tail, ":remote") == 0) {
        FLAG_SET_CMDLINE(bool, BytecodeVerificationLocal, false);
        FLAG_SET_CMDLINE(bool, BytecodeVerificationRemote, true);
      } else if (strcmp(tail, ":none") == 0) {
        FLAG_SET_CMDLINE(bool, BytecodeVerificationLocal, false);
        FLAG_SET_CMDLINE(bool, BytecodeVerificationRemote, false);
      } else if (is_bad_option(option, args->ignoreUnrecognized, "verification")) {
        return JNI_EINVAL;
      }
    // -Xdebug
    } else if (match_option(option, "-Xdebug", &tail)) {
      // note this flag has been used, then ignore
      set_xdebug_mode(true);
    // -Xnoagent
    } else if (match_option(option, "-Xnoagent", &tail)) {
      // For compatibility with classic. HotSpot refuses to load the old style agent.dll.
    } else if (match_option(option, "-Xboundthreads", &tail)) {
      // Bind user level threads to kernel threads (Solaris only)
      FLAG_SET_CMDLINE(bool, UseBoundThreads, true);
    } else if (match_option(option, "-Xloggc:", &tail)) {
      // Redirect GC output to the file. -Xloggc:<filename>
      // ostream_init_log(), when called will use this filename
      // to initialize a fileStream.
      _gc_log_filename = strdup(tail);
      FLAG_SET_CMDLINE(bool, PrintGC, true);
      FLAG_SET_CMDLINE(bool, PrintGCTimeStamps, true);
      FLAG_SET_CMDLINE(bool, TraceClassUnloading, true);

    // JNI hooks
    } else if (match_option(option, "-Xcheck", &tail)) {
      if (!strcmp(tail, ":jni")) {
        CheckJNICalls = true;
      } else if (is_bad_option(option, args->ignoreUnrecognized,
                                     "check")) {
        return JNI_EINVAL;
      }
    } else if (match_option(option, "vfprintf", &tail)) {
      _vfprintf_hook = CAST_TO_FN_PTR(vfprintf_hook_t, option->extraInfo);
    } else if (match_option(option, "exit", &tail)) {
      _exit_hook = CAST_TO_FN_PTR(exit_hook_t, option->extraInfo);
    } else if (match_option(option, "abort", &tail)) {
      _abort_hook = CAST_TO_FN_PTR(abort_hook_t, option->extraInfo);
    // -XX:+AggressiveHeap
    } else if (match_option(option, "-XX:+AggressiveHeap", &tail)) {

      // This option inspects the machine and attempts to set various
      // parameters to be optimal for long-running, memory allocation
      // intensive jobs.  It is intended for machines with large
      // amounts of cpu and memory.

      // initHeapSize is needed since _initial_heap_size is 4 bytes on a 32 bit
      // VM, but we may not be able to represent the total physical memory
      // available (like having 8gb of memory on a box but using a 32bit VM).
      // Thus, we need to make sure we're using a julong for intermediate
      // calculations.
      julong initHeapSize;
      julong total_memory = os::physical_memory();

      if (total_memory < (julong)256*M) {
        jio_fprintf(defaultStream::error_stream(),
                    "You need at least 256mb of memory to use -XX:+AggressiveHeap\n");
        vm_exit(1);
      }

      // The heap size is half of available memory, or (at most)
      // all of possible memory less 160mb (leaving room for the OS
      // when using ISM).  This is the maximum; because adaptive sizing
      // is turned on below, the actual space used may be smaller.

      initHeapSize = MIN2(total_memory / (julong)2,
                          total_memory - (julong)160*M);

      // Make sure that if we have a lot of memory we cap the 32 bit
      // process space.  The 64bit VM version of this function is a nop.
      initHeapSize = os::allocatable_physical_memory(initHeapSize);

      // The perm gen is separate but contiguous with the
      // object heap (and is reserved with it) so subtract it
      // from the heap size.
      if (initHeapSize > MaxPermSize) {
        initHeapSize = initHeapSize - MaxPermSize;
      } else {
        warning("AggressiveHeap and MaxPermSize values may conflict");
      }

      if (FLAG_IS_DEFAULT(MaxHeapSize)) {
         FLAG_SET_CMDLINE(uintx, MaxHeapSize, initHeapSize);
         FLAG_SET_CMDLINE(uintx, InitialHeapSize, initHeapSize);
         // Currently the minimum size and the initial heap sizes are the same.
         set_min_heap_size(initHeapSize);
      }
      if (FLAG_IS_DEFAULT(NewSize)) {
         // Make the young generation 3/8ths of the total heap.
         FLAG_SET_CMDLINE(uintx, NewSize,
                                ((julong)MaxHeapSize / (julong)8) * (julong)3);
         FLAG_SET_CMDLINE(uintx, MaxNewSize, NewSize);
      }

      FLAG_SET_DEFAULT(UseLargePages, true);

      // Increase some data structure sizes for efficiency
      FLAG_SET_CMDLINE(uintx, BaseFootPrintEstimate, MaxHeapSize);
      FLAG_SET_CMDLINE(bool, ResizeTLAB, false);
      FLAG_SET_CMDLINE(uintx, TLABSize, 256*K);

      // See the OldPLABSize comment below, but replace 'after promotion'
      // with 'after copying'.  YoungPLABSize is the size of the survivor
      // space per-gc-thread buffers.  The default is 4kw.
      FLAG_SET_CMDLINE(uintx, YoungPLABSize, 256*K);      // Note: this is in words

      // OldPLABSize is the size of the buffers in the old gen that
      // UseParallelGC uses to promote live data that doesn't fit in the
      // survivor spaces.  At any given time, there's one for each gc thread.
      // The default size is 1kw. These buffers are rarely used, since the
      // survivor spaces are usually big enough.  For specjbb, however, there
      // are occasions when there's lots of live data in the young gen
      // and we end up promoting some of it.  We don't have a definite
      // explanation for why bumping OldPLABSize helps, but the theory
      // is that a bigger PLAB results in retaining something like the
      // original allocation order after promotion, which improves mutator
      // locality.  A minor effect may be that larger PLABs reduce the
      // number of PLAB allocation events during gc.  The value of 8kw
      // was arrived at by experimenting with specjbb.
      FLAG_SET_CMDLINE(uintx, OldPLABSize, 8*K);  // Note: this is in words

      // CompilationPolicyChoice=0 causes the server compiler to adopt
      // a more conservative which-method-do-I-compile policy when one
      // of the counters maintained by the interpreter trips.  The
      // result is reduced startup time and improved specjbb and
      // alacrity performance.  Zero is the default, but we set it
      // explicitly here in case the default changes.
      // See runtime/compilationPolicy.*.
      FLAG_SET_CMDLINE(intx, CompilationPolicyChoice, 0);

      // Enable parallel GC and adaptive generation sizing
      FLAG_SET_CMDLINE(bool, UseParallelGC, true);
      FLAG_SET_DEFAULT(ParallelGCThreads,
                       Abstract_VM_Version::parallel_worker_threads());

      // Encourage steady state memory management
      FLAG_SET_CMDLINE(uintx, ThresholdTolerance, 100);

      // This appears to improve mutator locality
      FLAG_SET_CMDLINE(bool, ScavengeBeforeFullGC, false);

      // Get around early Solaris scheduling bug
      // (affinity vs other jobs on system)
      // but disallow DR and offlining (5008695).
      FLAG_SET_CMDLINE(bool, BindGCTaskThreadsToCPUs, true);

    } else if (match_option(option, "-XX:+NeverTenure", &tail)) {
      // The last option must always win.
      FLAG_SET_CMDLINE(bool, AlwaysTenure, false);
      FLAG_SET_CMDLINE(bool, NeverTenure, true);
    } else if (match_option(option, "-XX:+AlwaysTenure", &tail)) {
      // The last option must always win.
      FLAG_SET_CMDLINE(bool, NeverTenure, false);
      FLAG_SET_CMDLINE(bool, AlwaysTenure, true);
    } else if (match_option(option, "-XX:+CMSPermGenSweepingEnabled", &tail) ||
               match_option(option, "-XX:-CMSPermGenSweepingEnabled", &tail)) {
      jio_fprintf(defaultStream::error_stream(),
        "Please use CMSClassUnloadingEnabled in place of "
        "CMSPermGenSweepingEnabled in the future\n");
    } else if (match_option(option, "-XX:+UseGCTimeLimit", &tail)) {
      FLAG_SET_CMDLINE(bool, UseGCOverheadLimit, true);
      jio_fprintf(defaultStream::error_stream(),
        "Please use -XX:+UseGCOverheadLimit in place of "
        "-XX:+UseGCTimeLimit in the future\n");
    } else if (match_option(option, "-XX:-UseGCTimeLimit", &tail)) {
      FLAG_SET_CMDLINE(bool, UseGCOverheadLimit, false);
      jio_fprintf(defaultStream::error_stream(),
        "Please use -XX:-UseGCOverheadLimit in place of "
        "-XX:-UseGCTimeLimit in the future\n");
    // The TLE options are for compatibility with 1.3 and will be
    // removed without notice in a future release.  These options
    // are not to be documented.
    } else if (match_option(option, "-XX:MaxTLERatio=", &tail)) {
      // No longer used.
    } else if (match_option(option, "-XX:+ResizeTLE", &tail)) {
      FLAG_SET_CMDLINE(bool, ResizeTLAB, true);
    } else if (match_option(option, "-XX:-ResizeTLE", &tail)) {
      FLAG_SET_CMDLINE(bool, ResizeTLAB, false);
    } else if (match_option(option, "-XX:+PrintTLE", &tail)) {
      FLAG_SET_CMDLINE(bool, PrintTLAB, true);
    } else if (match_option(option, "-XX:-PrintTLE", &tail)) {
      FLAG_SET_CMDLINE(bool, PrintTLAB, false);
    } else if (match_option(option, "-XX:TLEFragmentationRatio=", &tail)) {
      // No longer used.
    } else if (match_option(option, "-XX:TLESize=", &tail)) {
      julong long_tlab_size = 0;
      ArgsRange errcode = parse_memory_size(tail, &long_tlab_size, 1);
      if (errcode != arg_in_range) {
        jio_fprintf(defaultStream::error_stream(),
                    "Invalid TLAB size: %s\n", option->optionString);
        describe_range_error(errcode);
        return JNI_EINVAL;
      }
      FLAG_SET_CMDLINE(uintx, TLABSize, long_tlab_size);
    } else if (match_option(option, "-XX:TLEThreadRatio=", &tail)) {
      // No longer used.
    } else if (match_option(option, "-XX:+UseTLE", &tail)) {
      FLAG_SET_CMDLINE(bool, UseTLAB, true);
    } else if (match_option(option, "-XX:-UseTLE", &tail)) {
      FLAG_SET_CMDLINE(bool, UseTLAB, false);
SOLARIS_ONLY(
    } else if (match_option(option, "-XX:+UsePermISM", &tail)) {
      warning("-XX:+UsePermISM is obsolete.");
      FLAG_SET_CMDLINE(bool, UseISM, true);
    } else if (match_option(option, "-XX:-UsePermISM", &tail)) {
      FLAG_SET_CMDLINE(bool, UseISM, false);
)
    } else if (match_option(option, "-XX:+DisplayVMOutputToStderr", &tail)) {
      FLAG_SET_CMDLINE(bool, DisplayVMOutputToStdout, false);
      FLAG_SET_CMDLINE(bool, DisplayVMOutputToStderr, true);
    } else if (match_option(option, "-XX:+DisplayVMOutputToStdout", &tail)) {
      FLAG_SET_CMDLINE(bool, DisplayVMOutputToStderr, false);
      FLAG_SET_CMDLINE(bool, DisplayVMOutputToStdout, true);
    } else if (match_option(option, "-XX:+ExtendedDTraceProbes", &tail)) {
#ifdef SOLARIS
      FLAG_SET_CMDLINE(bool, ExtendedDTraceProbes, true);
      FLAG_SET_CMDLINE(bool, DTraceMethodProbes, true);
      FLAG_SET_CMDLINE(bool, DTraceAllocProbes, true);
      FLAG_SET_CMDLINE(bool, DTraceMonitorProbes, true);
#else // ndef SOLARIS
      jio_fprintf(defaultStream::error_stream(),
                  "ExtendedDTraceProbes flag is only applicable on Solaris\n");
      return JNI_EINVAL;
#endif // ndef SOLARIS
#ifdef ASSERT
    } else if (match_option(option, "-XX:+FullGCALot", &tail)) {
      FLAG_SET_CMDLINE(bool, FullGCALot, true);
      // disable scavenge before parallel mark-compact
      FLAG_SET_CMDLINE(bool, ScavengeBeforeFullGC, false);
#endif
    } else if (match_option(option, "-XX:CMSParPromoteBlocksToClaim=", &tail)) {
      julong cms_blocks_to_claim = (julong)atol(tail);
      FLAG_SET_CMDLINE(uintx, CMSParPromoteBlocksToClaim, cms_blocks_to_claim);
      jio_fprintf(defaultStream::error_stream(),
        "Please use -XX:OldPLABSize in place of "
        "-XX:CMSParPromoteBlocksToClaim in the future\n");
    } else if (match_option(option, "-XX:ParCMSPromoteBlocksToClaim=", &tail)) {
      julong cms_blocks_to_claim = (julong)atol(tail);
      FLAG_SET_CMDLINE(uintx, CMSParPromoteBlocksToClaim, cms_blocks_to_claim);
      jio_fprintf(defaultStream::error_stream(),
        "Please use -XX:OldPLABSize in place of "
        "-XX:ParCMSPromoteBlocksToClaim in the future\n");
    } else if (match_option(option, "-XX:ParallelGCOldGenAllocBufferSize=", &tail)) {
      julong old_plab_size = 0;
      ArgsRange errcode = parse_memory_size(tail, &old_plab_size, 1);
      if (errcode != arg_in_range) {
        jio_fprintf(defaultStream::error_stream(),
                    "Invalid old PLAB size: %s\n", option->optionString);
        describe_range_error(errcode);
        return JNI_EINVAL;
      }
      FLAG_SET_CMDLINE(uintx, OldPLABSize, old_plab_size);
      jio_fprintf(defaultStream::error_stream(),
                  "Please use -XX:OldPLABSize in place of "
                  "-XX:ParallelGCOldGenAllocBufferSize in the future\n");
    } else if (match_option(option, "-XX:ParallelGCToSpaceAllocBufferSize=", &tail)) {
      julong young_plab_size = 0;
      ArgsRange errcode = parse_memory_size(tail, &young_plab_size, 1);
      if (errcode != arg_in_range) {
        jio_fprintf(defaultStream::error_stream(),
                    "Invalid young PLAB size: %s\n", option->optionString);
        describe_range_error(errcode);
        return JNI_EINVAL;
      }
      FLAG_SET_CMDLINE(uintx, YoungPLABSize, young_plab_size);
      jio_fprintf(defaultStream::error_stream(),
                  "Please use -XX:YoungPLABSize in place of "
                  "-XX:ParallelGCToSpaceAllocBufferSize in the future\n");
    } else if (match_option(option, "-XX:CMSMarkStackSize=", &tail) ||
               match_option(option, "-XX:G1MarkStackSize=", &tail)) {
      julong stack_size = 0;
      ArgsRange errcode = parse_memory_size(tail, &stack_size, 1);
      if (errcode != arg_in_range) {
        jio_fprintf(defaultStream::error_stream(),
                    "Invalid mark stack size: %s\n", option->optionString);
        describe_range_error(errcode);
        return JNI_EINVAL;
      }
      FLAG_SET_CMDLINE(uintx, MarkStackSize, stack_size);
    } else if (match_option(option, "-XX:CMSMarkStackSizeMax=", &tail)) {
      julong max_stack_size = 0;
      ArgsRange errcode = parse_memory_size(tail, &max_stack_size, 1);
      if (errcode != arg_in_range) {
        jio_fprintf(defaultStream::error_stream(),
                    "Invalid maximum mark stack size: %s\n",
                    option->optionString);
        describe_range_error(errcode);
        return JNI_EINVAL;
      }
      FLAG_SET_CMDLINE(uintx, MarkStackSizeMax, max_stack_size);
    } else if (match_option(option, "-XX:ParallelMarkingThreads=", &tail) ||
               match_option(option, "-XX:ParallelCMSThreads=", &tail)) {
      uintx conc_threads = 0;
      if (!parse_uintx(tail, &conc_threads, 1)) {
        jio_fprintf(defaultStream::error_stream(),
                    "Invalid concurrent threads: %s\n", option->optionString);
        return JNI_EINVAL;
      }
      FLAG_SET_CMDLINE(uintx, ConcGCThreads, conc_threads);
    } else if (match_option(option, "-XX:", &tail)) { // -XX:xxxx
      // Skip -XX:Flags= since that case has already been handled
      if (strncmp(tail, "Flags=", strlen("Flags=")) != 0) {
        if (!process_argument(tail, args->ignoreUnrecognized, origin)) {
          return JNI_EINVAL;
        }
      }
    // Unknown option
    } else if (is_bad_option(option, args->ignoreUnrecognized)) {
      return JNI_ERR;
    }
  }
  // Change the default value for flags  which have different default values
  // when working with older JDKs.
  if (JDK_Version::current().compare_major(6) <= 0 &&
      FLAG_IS_DEFAULT(UseVMInterruptibleIO)) {
    FLAG_SET_DEFAULT(UseVMInterruptibleIO, true);
  }
#ifdef LINUX
 if (JDK_Version::current().compare_major(6) <= 0 &&
      FLAG_IS_DEFAULT(UseLinuxPosixThreadCPUClocks)) {
    FLAG_SET_DEFAULT(UseLinuxPosixThreadCPUClocks, false);
  }
#endif // LINUX
  return JNI_OK;
}

jint Arguments::finalize_vm_init_args(SysClassPath* scp_p, bool scp_assembly_required) {
  // This must be done after all -D arguments have been processed.
  scp_p->expand_endorsed();

  if (scp_assembly_required || scp_p->get_endorsed() != NULL) {
    // Assemble the bootclasspath elements into the final path.
    Arguments::set_sysclasspath(scp_p->combined_path());
  }

  // This must be done after all arguments have been processed.
  // java_compiler() true means set to "NONE" or empty.
  if (java_compiler() && !xdebug_mode()) {
    // For backwards compatibility, we switch to interpreted mode if
    // -Djava.compiler="NONE" or "" is specified AND "-Xdebug" was
    // not specified.
    set_mode_flags(_int);
  }
  if (CompileThreshold == 0) {
    set_mode_flags(_int);
  }

#ifndef COMPILER2
  // Don't degrade server performance for footprint
  if (FLAG_IS_DEFAULT(UseLargePages) &&
      MaxHeapSize < LargePageHeapSizeThreshold) {
    // No need for large granularity pages w/small heaps.
    // Note that large pages are enabled/disabled for both the
    // Java heap and the code cache.
    FLAG_SET_DEFAULT(UseLargePages, false);
    SOLARIS_ONLY(FLAG_SET_DEFAULT(UseMPSS, false));
    SOLARIS_ONLY(FLAG_SET_DEFAULT(UseISM, false));
  }

  // Tiered compilation is undefined with C1.
  TieredCompilation = false;
#else
  if (!FLAG_IS_DEFAULT(OptoLoopAlignment) && FLAG_IS_DEFAULT(MaxLoopPad)) {
    FLAG_SET_DEFAULT(MaxLoopPad, OptoLoopAlignment-1);
  }
#endif

  // If we are running in a headless jre, force java.awt.headless property
  // to be true unless the property has already been set.
  // Also allow the OS environment variable JAVA_AWT_HEADLESS to set headless state.
  if (os::is_headless_jre()) {
    const char* headless = Arguments::get_property("java.awt.headless");
    if (headless == NULL) {
      char envbuffer[128];
      if (!os::getenv("JAVA_AWT_HEADLESS", envbuffer, sizeof(envbuffer))) {
        if (!add_property("java.awt.headless=true")) {
          return JNI_ENOMEM;
        }
      } else {
        char buffer[256];
        strcpy(buffer, "java.awt.headless=");
        strcat(buffer, envbuffer);
        if (!add_property(buffer)) {
          return JNI_ENOMEM;
        }
      }
    }
  }

  if (!check_vm_args_consistency()) {
    return JNI_ERR;
  }

  return JNI_OK;
}

jint Arguments::parse_java_options_environment_variable(SysClassPath* scp_p, bool* scp_assembly_required_p) {
  return parse_options_environment_variable("_JAVA_OPTIONS", scp_p,
                                            scp_assembly_required_p);
}

jint Arguments::parse_java_tool_options_environment_variable(SysClassPath* scp_p, bool* scp_assembly_required_p) {
  return parse_options_environment_variable("JAVA_TOOL_OPTIONS", scp_p,
                                            scp_assembly_required_p);
}

jint Arguments::parse_options_environment_variable(const char* name, SysClassPath* scp_p, bool* scp_assembly_required_p) {
  const int N_MAX_OPTIONS = 64;
  const int OPTION_BUFFER_SIZE = 1024;
  char buffer[OPTION_BUFFER_SIZE];

  // The variable will be ignored if it exceeds the length of the buffer.
  // Don't check this variable if user has special privileges
  // (e.g. unix su command).
  if (os::getenv(name, buffer, sizeof(buffer)) &&
      !os::have_special_privileges()) {
    JavaVMOption options[N_MAX_OPTIONS];      // Construct option array
    jio_fprintf(defaultStream::error_stream(),
                "Picked up %s: %s\n", name, buffer);
    char* rd = buffer;                        // pointer to the input string (rd)
    int i;
    for (i = 0; i < N_MAX_OPTIONS;) {         // repeat for all options in the input string
      while (isspace(*rd)) rd++;              // skip whitespace
      if (*rd == 0) break;                    // we re done when the input string is read completely

      // The output, option string, overwrites the input string.
      // Because of quoting, the pointer to the option string (wrt) may lag the pointer to
      // input string (rd).
      char* wrt = rd;

      options[i++].optionString = wrt;        // Fill in option
      while (*rd != 0 && !isspace(*rd)) {     // unquoted strings terminate with a space or NULL
        if (*rd == '\'' || *rd == '"') {      // handle a quoted string
          int quote = *rd;                    // matching quote to look for
          rd++;                               // don't copy open quote
          while (*rd != quote) {              // include everything (even spaces) up until quote
            if (*rd == 0) {                   // string termination means unmatched string
              jio_fprintf(defaultStream::error_stream(),
                          "Unmatched quote in %s\n", name);
              return JNI_ERR;
            }
            *wrt++ = *rd++;                   // copy to option string
          }
          rd++;                               // don't copy close quote
        } else {
          *wrt++ = *rd++;                     // copy to option string
        }
      }
      // Need to check if we're done before writing a NULL,
      // because the write could be to the byte that rd is pointing to.
      if (*rd++ == 0) {
        *wrt = 0;
        break;
      }
      *wrt = 0;                               // Zero terminate option
    }
    // Construct JavaVMInitArgs structure and parse as if it was part of the command line
    JavaVMInitArgs vm_args;
    vm_args.version = JNI_VERSION_1_2;
    vm_args.options = options;
    vm_args.nOptions = i;
    vm_args.ignoreUnrecognized = IgnoreUnrecognizedVMOptions;

    if (PrintVMOptions) {
      const char* tail;
      for (int i = 0; i < vm_args.nOptions; i++) {
        const JavaVMOption *option = vm_args.options + i;
        if (match_option(option, "-XX:", &tail)) {
          logOption(tail);
        }
      }
    }

    return(parse_each_vm_init_arg(&vm_args, scp_p, scp_assembly_required_p, ENVIRON_VAR));
  }
  return JNI_OK;
}

void Arguments::set_shared_spaces_flags() {
  const bool must_share = DumpSharedSpaces || RequireSharedSpaces;
  const bool might_share = must_share || UseSharedSpaces;

  // The string table is part of the shared archive so the size must match.
  if (!FLAG_IS_DEFAULT(StringTableSize)) {
    // Disable sharing.
    if (must_share) {
      warning("disabling shared archive %s because of non-default "
              "StringTableSize", DumpSharedSpaces ? "creation" : "use");
    }
    if (might_share) {
      FLAG_SET_DEFAULT(DumpSharedSpaces, false);
      FLAG_SET_DEFAULT(RequireSharedSpaces, false);
      FLAG_SET_DEFAULT(UseSharedSpaces, false);
    }
    return;
  }

  // Check whether class data sharing settings conflict with GC, compressed oops
  // or page size, and fix them up.  Explicit sharing options override other
  // settings.
  const bool cannot_share = UseConcMarkSweepGC || CMSIncrementalMode ||
    UseG1GC || UseParNewGC || UseParallelGC || UseParallelOldGC ||
    UseCompressedOops || UseLargePages && FLAG_IS_CMDLINE(UseLargePages);
  if (cannot_share) {
    if (must_share) {
        warning("selecting serial gc and disabling large pages %s"
                "because of %s", "" LP64_ONLY("and compressed oops "),
                DumpSharedSpaces ? "-Xshare:dump" : "-Xshare:on");
        force_serial_gc();
        FLAG_SET_CMDLINE(bool, UseLargePages, false);
        LP64_ONLY(FLAG_SET_CMDLINE(bool, UseCompressedOops, false));
    } else {
      if (UseSharedSpaces && Verbose) {
        warning("turning off use of shared archive because of "
                "choice of garbage collector or large pages");
      }
      no_shared_spaces();
    }
  } else if (UseLargePages && might_share) {
    // Disable large pages to allow shared spaces.  This is sub-optimal, since
    // there may not even be a shared archive to use.
    FLAG_SET_DEFAULT(UseLargePages, false);
  }
}

// Parse entry point called from JNI_CreateJavaVM

jint Arguments::parse(const JavaVMInitArgs* args) {

  // Sharing support
  // Construct the path to the archive
  char jvm_path[JVM_MAXPATHLEN];
  os::jvm_path(jvm_path, sizeof(jvm_path));
#ifdef TIERED
  if (strstr(jvm_path, "client") != NULL) {
    force_client_mode = true;
  }
#endif // TIERED
  char *end = strrchr(jvm_path, *os::file_separator());
  if (end != NULL) *end = '\0';
  char *shared_archive_path = NEW_C_HEAP_ARRAY(char, strlen(jvm_path) +
                                        strlen(os::file_separator()) + 20);
  if (shared_archive_path == NULL) return JNI_ENOMEM;
  strcpy(shared_archive_path, jvm_path);
  strcat(shared_archive_path, os::file_separator());
  strcat(shared_archive_path, "classes");
  DEBUG_ONLY(strcat(shared_archive_path, "_g");)
  strcat(shared_archive_path, ".jsa");
  SharedArchivePath = shared_archive_path;

  // Remaining part of option string
  const char* tail;

  // If flag "-XX:Flags=flags-file" is used it will be the first option to be processed.
  bool settings_file_specified = false;
  const char* flags_file;
  int index;
  for (index = 0; index < args->nOptions; index++) {
    const JavaVMOption *option = args->options + index;
    if (match_option(option, "-XX:Flags=", &tail)) {
      flags_file = tail;
      settings_file_specified = true;
    }
    if (match_option(option, "-XX:+PrintVMOptions", &tail)) {
      PrintVMOptions = true;
    }
    if (match_option(option, "-XX:-PrintVMOptions", &tail)) {
      PrintVMOptions = false;
    }
    if (match_option(option, "-XX:+IgnoreUnrecognizedVMOptions", &tail)) {
      IgnoreUnrecognizedVMOptions = true;
    }
    if (match_option(option, "-XX:-IgnoreUnrecognizedVMOptions", &tail)) {
      IgnoreUnrecognizedVMOptions = false;
    }
    if (match_option(option, "-XX:+PrintFlagsInitial", &tail)) {
      CommandLineFlags::printFlags();
      vm_exit(0);
    }

#ifndef PRODUCT
    if (match_option(option, "-XX:+PrintFlagsWithComments", &tail)) {
      CommandLineFlags::printFlags(true);
      vm_exit(0);
    }
#endif
  }

  if (IgnoreUnrecognizedVMOptions) {
    // uncast const to modify the flag args->ignoreUnrecognized
    *(jboolean*)(&args->ignoreUnrecognized) = true;
  }

  // Parse specified settings file
  if (settings_file_specified) {
    if (!process_settings_file(flags_file, true, args->ignoreUnrecognized)) {
      return JNI_EINVAL;
    }
  }

  // Parse default .hotspotrc settings file
  if (!settings_file_specified) {
    if (!process_settings_file(".hotspotrc", false, args->ignoreUnrecognized)) {
      return JNI_EINVAL;
    }
  }

  if (PrintVMOptions) {
    for (index = 0; index < args->nOptions; index++) {
      const JavaVMOption *option = args->options + index;
      if (match_option(option, "-XX:", &tail)) {
        logOption(tail);
      }
    }
  }

  // Parse JavaVMInitArgs structure passed in, as well as JAVA_TOOL_OPTIONS and _JAVA_OPTIONS
  jint result = parse_vm_init_args(args);
  if (result != JNI_OK) {
    return result;
  }

#ifndef PRODUCT
  if (TraceBytecodesAt != 0) {
    TraceBytecodes = true;
  }
  if (CountCompiledCalls) {
    if (UseCounterDecay) {
      warning("UseCounterDecay disabled because CountCalls is set");
      UseCounterDecay = false;
    }
  }
#endif // PRODUCT

  // Transitional
  if (EnableMethodHandles || AnonymousClasses) {
    if (!EnableInvokeDynamic && !FLAG_IS_DEFAULT(EnableInvokeDynamic)) {
      warning("EnableMethodHandles and AnonymousClasses are obsolete.  Keeping EnableInvokeDynamic disabled.");
    } else {
      EnableInvokeDynamic = true;
    }
  }

  // JSR 292 is not supported before 1.7
  if (!JDK_Version::is_gte_jdk17x_version()) {
    if (EnableInvokeDynamic) {
      if (!FLAG_IS_DEFAULT(EnableInvokeDynamic)) {
        warning("JSR 292 is not supported before 1.7.  Disabling support.");
      }
      EnableInvokeDynamic = false;
    }
  }

  if (EnableInvokeDynamic && ScavengeRootsInCode == 0) {
    if (!FLAG_IS_DEFAULT(ScavengeRootsInCode)) {
      warning("forcing ScavengeRootsInCode non-zero because EnableInvokeDynamic is true");
    }
    ScavengeRootsInCode = 1;
  }
  if (!JavaObjectsInPerm && ScavengeRootsInCode == 0) {
    if (!FLAG_IS_DEFAULT(ScavengeRootsInCode)) {
      warning("forcing ScavengeRootsInCode non-zero because JavaObjectsInPerm is false");
    }
    ScavengeRootsInCode = 1;
  }

  if (PrintGCDetails) {
    // Turn on -verbose:gc options as well
    PrintGC = true;
  }

  // Set object alignment values.
  set_object_alignment();

#ifdef SERIALGC
  force_serial_gc();
#endif // SERIALGC
#ifdef KERNEL
  no_shared_spaces();
#endif // KERNEL

  // Set flags based on ergonomics.
  set_ergonomics_flags();

  set_shared_spaces_flags();

  // Check the GC selections again.
  if (!check_gc_consistency()) {
    return JNI_EINVAL;
  }

  if (TieredCompilation) {
    set_tiered_flags();
  } else {
    // Check if the policy is valid. Policies 0 and 1 are valid for non-tiered setup.
    if (CompilationPolicyChoice >= 2) {
      vm_exit_during_initialization(
        "Incompatible compilation policy selected", NULL);
    }
  }

#ifndef KERNEL
  // Set heap size based on available physical memory
  set_heap_size();
  // Set per-collector flags
  if (UseParallelGC || UseParallelOldGC) {
    set_parallel_gc_flags();
  } else if (UseConcMarkSweepGC) { // should be done before ParNew check below
    set_cms_and_parnew_gc_flags();
  } else if (UseParNewGC) {  // skipped if CMS is set above
    set_parnew_gc_flags();
  } else if (UseG1GC) {
    set_g1_gc_flags();
  }
#endif // KERNEL

#ifdef SERIALGC
  assert(verify_serial_gc_flags(), "SerialGC unset");
#endif // SERIALGC

  // Set bytecode rewriting flags
  set_bytecode_flags();

  // Set flags if Aggressive optimization flags (-XX:+AggressiveOpts) enabled.
  set_aggressive_opts_flags();

  // Turn off biased locking for locking debug mode flags,
  // which are subtlely different from each other but neither works with
  // biased locking.
  if (UseHeavyMonitors
#ifdef COMPILER1
      || !UseFastLocking
#endif // COMPILER1
    ) {
    if (!FLAG_IS_DEFAULT(UseBiasedLocking) && UseBiasedLocking) {
      // flag set to true on command line; warn the user that they
      // can't enable biased locking here
      warning("Biased Locking is not supported with locking debug flags"
              "; ignoring UseBiasedLocking flag." );
    }
    UseBiasedLocking = false;
  }

#ifdef CC_INTERP
  // Clear flags not supported by the C++ interpreter
  FLAG_SET_DEFAULT(ProfileInterpreter, false);
  FLAG_SET_DEFAULT(UseBiasedLocking, false);
  LP64_ONLY(FLAG_SET_DEFAULT(UseCompressedOops, false));
#endif // CC_INTERP

#ifdef COMPILER2
  if (!UseBiasedLocking || EmitSync != 0) {
    UseOptoBiasInlining = false;
  }
#endif

  if (PrintAssembly && FLAG_IS_DEFAULT(DebugNonSafepoints)) {
    warning("PrintAssembly is enabled; turning on DebugNonSafepoints to gain additional output");
    DebugNonSafepoints = true;
  }

#ifndef PRODUCT
  if (CompileTheWorld) {
    // Force NmethodSweeper to sweep whole CodeCache each time.
    if (FLAG_IS_DEFAULT(NmethodSweepFraction)) {
      NmethodSweepFraction = 1;
    }
  }
#endif

  if (PrintCommandLineFlags) {
    CommandLineFlags::printSetFlags();
  }

  // Apply CPU specific policy for the BiasedLocking
  if (UseBiasedLocking) {
    if (!VM_Version::use_biased_locking() &&
        !(FLAG_IS_CMDLINE(UseBiasedLocking))) {
      UseBiasedLocking = false;
    }
  }

  // set PauseAtExit if the gamma launcher was used and a debugger is attached
  // but only if not already set on the commandline
  if (Arguments::created_by_gamma_launcher() && os::is_debugger_attached()) {
    bool set = false;
    CommandLineFlags::wasSetOnCmdline("PauseAtExit", &set);
    if (!set) {
      FLAG_SET_DEFAULT(PauseAtExit, true);
    }
  }

  return JNI_OK;
}

int Arguments::PropertyList_count(SystemProperty* pl) {
  int count = 0;
  while(pl != NULL) {
    count++;
    pl = pl->next();
  }
  return count;
}

const char* Arguments::PropertyList_get_value(SystemProperty *pl, const char* key) {
  assert(key != NULL, "just checking");
  SystemProperty* prop;
  for (prop = pl; prop != NULL; prop = prop->next()) {
    if (strcmp(key, prop->key()) == 0) return prop->value();
  }
  return NULL;
}

const char* Arguments::PropertyList_get_key_at(SystemProperty *pl, int index) {
  int count = 0;
  const char* ret_val = NULL;

  while(pl != NULL) {
    if(count >= index) {
      ret_val = pl->key();
      break;
    }
    count++;
    pl = pl->next();
  }

  return ret_val;
}

char* Arguments::PropertyList_get_value_at(SystemProperty* pl, int index) {
  int count = 0;
  char* ret_val = NULL;

  while(pl != NULL) {
    if(count >= index) {
      ret_val = pl->value();
      break;
    }
    count++;
    pl = pl->next();
  }

  return ret_val;
}

void Arguments::PropertyList_add(SystemProperty** plist, SystemProperty *new_p) {
  SystemProperty* p = *plist;
  if (p == NULL) {
    *plist = new_p;
  } else {
    while (p->next() != NULL) {
      p = p->next();
    }
    p->set_next(new_p);
  }
}

void Arguments::PropertyList_add(SystemProperty** plist, const char* k, char* v) {
  if (plist == NULL)
    return;

  SystemProperty* new_p = new SystemProperty(k, v, true);
  PropertyList_add(plist, new_p);
}

// This add maintains unique property key in the list.
void Arguments::PropertyList_unique_add(SystemProperty** plist, const char* k, char* v, jboolean append) {
  if (plist == NULL)
    return;

  // If property key exist then update with new value.
  SystemProperty* prop;
  for (prop = *plist; prop != NULL; prop = prop->next()) {
    if (strcmp(k, prop->key()) == 0) {
      if (append) {
        prop->append_value(v);
      } else {
        prop->set_value(v);
      }
      return;
    }
  }

  PropertyList_add(plist, k, v);
}

#ifdef KERNEL
char *Arguments::get_kernel_properties() {
  // Find properties starting with kernel and append them to string
  // We need to find out how long they are first because the URL's that they
  // might point to could get long.
  int length = 0;
  SystemProperty* prop;
  for (prop = _system_properties; prop != NULL; prop = prop->next()) {
    if (strncmp(prop->key(), "kernel.", 7 ) == 0) {
      length += (strlen(prop->key()) + strlen(prop->value()) + 5);  // "-D ="
    }
  }
  // Add one for null terminator.
  char *props = AllocateHeap(length + 1, "get_kernel_properties");
  if (length != 0) {
    int pos = 0;
    for (prop = _system_properties; prop != NULL; prop = prop->next()) {
      if (strncmp(prop->key(), "kernel.", 7 ) == 0) {
        jio_snprintf(&props[pos], length-pos,
                     "-D%s=%s ", prop->key(), prop->value());
        pos = strlen(props);
      }
    }
  }
  // null terminate props in case of null
  props[length] = '\0';
  return props;
}
#endif // KERNEL

// Copies src into buf, replacing "%%" with "%" and "%p" with pid
// Returns true if all of the source pointed by src has been copied over to
// the destination buffer pointed by buf. Otherwise, returns false.
// Notes:
// 1. If the length (buflen) of the destination buffer excluding the
// NULL terminator character is not long enough for holding the expanded
// pid characters, it also returns false instead of returning the partially
// expanded one.
// 2. The passed in "buflen" should be large enough to hold the null terminator.
bool Arguments::copy_expand_pid(const char* src, size_t srclen,
                                char* buf, size_t buflen) {
  const char* p = src;
  char* b = buf;
  const char* src_end = &src[srclen];
  char* buf_end = &buf[buflen - 1];

  while (p < src_end && b < buf_end) {
    if (*p == '%') {
      switch (*(++p)) {
      case '%':         // "%%" ==> "%"
        *b++ = *p++;
        break;
      case 'p':  {       //  "%p" ==> current process id
        // buf_end points to the character before the last character so
        // that we could write '\0' to the end of the buffer.
        size_t buf_sz = buf_end - b + 1;
        int ret = jio_snprintf(b, buf_sz, "%d", os::current_process_id());

        // if jio_snprintf fails or the buffer is not long enough to hold
        // the expanded pid, returns false.
        if (ret < 0 || ret >= (int)buf_sz) {
          return false;
        } else {
          b += ret;
          assert(*b == '\0', "fail in copy_expand_pid");
          if (p == src_end && b == buf_end + 1) {
            // reach the end of the buffer.
            return true;
          }
        }
        p++;
        break;
      }
      default :
        *b++ = '%';
      }
    } else {
      *b++ = *p++;
    }
  }
  *b = '\0';
  return (p == src_end); // return false if not all of the source was copied
}<|MERGE_RESOLUTION|>--- conflicted
+++ resolved
@@ -79,12 +79,9 @@
 const char*  Arguments::_java_vendor_url_bug    = DEFAULT_VENDOR_URL_BUG;
 const char*  Arguments::_sun_java_launcher      = DEFAULT_JAVA_LAUNCHER;
 int    Arguments::_sun_java_launcher_pid        = -1;
-<<<<<<< HEAD
+bool   Arguments::_created_by_gamma_launcher    = false;
 const char*  Arguments::_sun_java_launcher_module      = NULL;
 const char*  Arguments::_sun_java_launcher_module_boot = NULL;
-=======
-bool   Arguments::_created_by_gamma_launcher    = false;
->>>>>>> be1c9bd8
 
 // These parameters are reset in method parse_vm_init_args(JavaVMInitArgs*)
 bool   Arguments::_AlwaysCompileLoopMethods     = AlwaysCompileLoopMethods;
