/*
 * Copyright 1997-2009 Sun Microsystems, Inc.  All Rights Reserved.
 * DO NOT ALTER OR REMOVE COPYRIGHT NOTICES OR THIS FILE HEADER.
 *
 * This code is free software; you can redistribute it and/or modify it
 * under the terms of the GNU General Public License version 2 only, as
 * published by the Free Software Foundation.
 *
 * This code is distributed in the hope that it will be useful, but WITHOUT
 * ANY WARRANTY; without even the implied warranty of MERCHANTABILITY or
 * FITNESS FOR A PARTICULAR PURPOSE.  See the GNU General Public License
 * version 2 for more details (a copy is included in the LICENSE file that
 * accompanied this code).
 *
 * You should have received a copy of the GNU General Public License version
 * 2 along with this work; if not, write to the Free Software Foundation,
 * Inc., 51 Franklin St, Fifth Floor, Boston, MA 02110-1301 USA.
 *
 * Please contact Sun Microsystems, Inc., 4150 Network Circle, Santa Clara,
 * CA 95054 USA or visit www.sun.com if you need additional information or
 * have any questions.
 *
 */

#include "incls/_precompiled.incl"
#include "incls/_arguments.cpp.incl"

#define DEFAULT_VENDOR_URL_BUG "http://java.sun.com/webapps/bugreport/crash.jsp"
#define DEFAULT_JAVA_LAUNCHER  "generic"

char**  Arguments::_jvm_flags_array             = NULL;
int     Arguments::_num_jvm_flags               = 0;
char**  Arguments::_jvm_args_array              = NULL;
int     Arguments::_num_jvm_args                = 0;
char*  Arguments::_java_command                 = NULL;
SystemProperty* Arguments::_system_properties   = NULL;
const char*  Arguments::_gc_log_filename        = NULL;
bool   Arguments::_has_profile                  = false;
bool   Arguments::_has_alloc_profile            = false;
uintx  Arguments::_initial_heap_size            = 0;
uintx  Arguments::_min_heap_size                = 0;
Arguments::Mode Arguments::_mode                = _mixed;
bool   Arguments::_java_compiler                = false;
bool   Arguments::_xdebug_mode                  = false;
const char*  Arguments::_java_vendor_url_bug    = DEFAULT_VENDOR_URL_BUG;
const char*  Arguments::_sun_java_launcher      = DEFAULT_JAVA_LAUNCHER;
int    Arguments::_sun_java_launcher_pid        = -1;
const char*  Arguments::_sun_java_launcher_module_boot = NULL;

// These parameters are reset in method parse_vm_init_args(JavaVMInitArgs*)
bool   Arguments::_AlwaysCompileLoopMethods     = AlwaysCompileLoopMethods;
bool   Arguments::_UseOnStackReplacement        = UseOnStackReplacement;
bool   Arguments::_BackgroundCompilation        = BackgroundCompilation;
bool   Arguments::_ClipInlining                 = ClipInlining;
intx   Arguments::_Tier2CompileThreshold        = Tier2CompileThreshold;

char*  Arguments::SharedArchivePath             = NULL;

AgentLibraryList Arguments::_libraryList;
AgentLibraryList Arguments::_agentList;

abort_hook_t     Arguments::_abort_hook         = NULL;
exit_hook_t      Arguments::_exit_hook          = NULL;
vfprintf_hook_t  Arguments::_vfprintf_hook      = NULL;


SystemProperty *Arguments::_java_ext_dirs = NULL;
SystemProperty *Arguments::_java_endorsed_dirs = NULL;
SystemProperty *Arguments::_sun_boot_library_path = NULL;
SystemProperty *Arguments::_java_library_path = NULL;
SystemProperty *Arguments::_java_home = NULL;
SystemProperty *Arguments::_java_class_path = NULL;
SystemProperty *Arguments::_sun_boot_class_path = NULL;

char* Arguments::_meta_index_path = NULL;
char* Arguments::_meta_index_dir = NULL;

static bool force_client_mode = false;

// Check if head of 'option' matches 'name', and sets 'tail' remaining part of option string

static bool match_option(const JavaVMOption *option, const char* name,
                         const char** tail) {
  int len = (int)strlen(name);
  if (strncmp(option->optionString, name, len) == 0) {
    *tail = option->optionString + len;
    return true;
  } else {
    return false;
  }
}

static void logOption(const char* opt) {
  if (PrintVMOptions) {
    jio_fprintf(defaultStream::output_stream(), "VM option '%s'\n", opt);
  }
}

// Process java launcher properties.
void Arguments::process_sun_java_launcher_properties(JavaVMInitArgs* args) {
  // See if sun.java.launcher or sun.java.launcher.pid is defined.
  // Must do this before setting up other system properties,
  // as some of them may depend on launcher type.
  for (int index = 0; index < args->nOptions; index++) {
    const JavaVMOption* option = args->options + index;
    const char* tail;

    if (match_option(option, "-Dsun.java.launcher=", &tail)) {
      process_java_launcher_argument(tail, option->extraInfo);
      continue;
    }
    if (match_option(option, "-Dsun.java.launcher.pid=", &tail)) {
      _sun_java_launcher_pid = atoi(tail);
      continue;
    }
    if (match_option(option, "-Dsun.java.launcher.module.boot=", &tail)) {
      _sun_java_launcher_module_boot = strdup(tail);
      continue;
    }
  }
}

// Initialize system properties key and value.
void Arguments::init_system_properties() {

  PropertyList_add(&_system_properties, new SystemProperty("java.vm.specification.version", "1.0", false));
  PropertyList_add(&_system_properties, new SystemProperty("java.vm.specification.name",
                                                                 "Java Virtual Machine Specification",  false));
  PropertyList_add(&_system_properties, new SystemProperty("java.vm.specification.vendor",
                                                                 "Sun Microsystems Inc.",  false));
  PropertyList_add(&_system_properties, new SystemProperty("java.vm.version", VM_Version::vm_release(),  false));
  PropertyList_add(&_system_properties, new SystemProperty("java.vm.name", VM_Version::vm_name(),  false));
  PropertyList_add(&_system_properties, new SystemProperty("java.vm.vendor", VM_Version::vm_vendor(),  false));
  PropertyList_add(&_system_properties, new SystemProperty("java.vm.info", VM_Version::vm_info_string(),  true));

  // following are JVMTI agent writeable properties.
  // Properties values are set to NULL and they are
  // os specific they are initialized in os::init_system_properties_values().
  _java_ext_dirs = new SystemProperty("java.ext.dirs", NULL,  true);
  _java_endorsed_dirs = new SystemProperty("java.endorsed.dirs", NULL,  true);
  _sun_boot_library_path = new SystemProperty("sun.boot.library.path", NULL,  true);
  _java_library_path = new SystemProperty("java.library.path", NULL,  true);
  _java_home =  new SystemProperty("java.home", NULL,  true);
  _sun_boot_class_path = new SystemProperty("sun.boot.class.path", NULL,  true);

  _java_class_path = new SystemProperty("java.class.path", "",  true);

  // Add to System Property list.
  PropertyList_add(&_system_properties, _java_ext_dirs);
  PropertyList_add(&_system_properties, _java_endorsed_dirs);
  PropertyList_add(&_system_properties, _sun_boot_library_path);
  PropertyList_add(&_system_properties, _java_library_path);
  PropertyList_add(&_system_properties, _java_home);
  PropertyList_add(&_system_properties, _java_class_path);
  PropertyList_add(&_system_properties, _sun_boot_class_path);

  // Set OS specific system properties values
  os::init_system_properties_values();
}

/**
 * Provide a slightly more user-friendly way of eliminating -XX flags.
 * When a flag is eliminated, it can be added to this list in order to
 * continue accepting this flag on the command-line, while issuing a warning
 * and ignoring the value.  Once the JDK version reaches the 'accept_until'
 * limit, we flatly refuse to admit the existence of the flag.  This allows
 * a flag to die correctly over JDK releases using HSX.
 */
typedef struct {
  const char* name;
  JDK_Version obsoleted_in; // when the flag went away
  JDK_Version accept_until; // which version to start denying the existence
} ObsoleteFlag;

static ObsoleteFlag obsolete_jvm_flags[] = {
  { "UseTrainGC",                    JDK_Version::jdk(5), JDK_Version::jdk(7) },
  { "UseSpecialLargeObjectHandling", JDK_Version::jdk(5), JDK_Version::jdk(7) },
  { "UseOversizedCarHandling",       JDK_Version::jdk(5), JDK_Version::jdk(7) },
  { "TraceCarAllocation",            JDK_Version::jdk(5), JDK_Version::jdk(7) },
  { "PrintTrainGCProcessingStats",   JDK_Version::jdk(5), JDK_Version::jdk(7) },
  { "LogOfCarSpaceSize",             JDK_Version::jdk(5), JDK_Version::jdk(7) },
  { "OversizedCarThreshold",         JDK_Version::jdk(5), JDK_Version::jdk(7) },
  { "MinTickInterval",               JDK_Version::jdk(5), JDK_Version::jdk(7) },
  { "DefaultTickInterval",           JDK_Version::jdk(5), JDK_Version::jdk(7) },
  { "MaxTickInterval",               JDK_Version::jdk(5), JDK_Version::jdk(7) },
  { "DelayTickAdjustment",           JDK_Version::jdk(5), JDK_Version::jdk(7) },
  { "ProcessingToTenuringRatio",     JDK_Version::jdk(5), JDK_Version::jdk(7) },
  { "MinTrainLength",                JDK_Version::jdk(5), JDK_Version::jdk(7) },
  { "AppendRatio",         JDK_Version::jdk_update(6,10), JDK_Version::jdk(7) },
  { NULL, JDK_Version(0), JDK_Version(0) }
};

// Returns true if the flag is obsolete and fits into the range specified
// for being ignored.  In the case that the flag is ignored, the 'version'
// value is filled in with the version number when the flag became
// obsolete so that that value can be displayed to the user.
bool Arguments::is_newly_obsolete(const char *s, JDK_Version* version) {
  int i = 0;
  assert(version != NULL, "Must provide a version buffer");
  while (obsolete_jvm_flags[i].name != NULL) {
    const ObsoleteFlag& flag_status = obsolete_jvm_flags[i];
    // <flag>=xxx form
    // [-|+]<flag> form
    if ((strncmp(flag_status.name, s, strlen(flag_status.name)) == 0) ||
        ((s[0] == '+' || s[0] == '-') &&
        (strncmp(flag_status.name, &s[1], strlen(flag_status.name)) == 0))) {
      if (JDK_Version::current().compare(flag_status.accept_until) == -1) {
          *version = flag_status.obsoleted_in;
          return true;
      }
    }
    i++;
  }
  return false;
}

// Constructs the system class path (aka boot class path) from the following
// components, in order:
//
//     prefix           // from -Xbootclasspath/p:...
//     endorsed         // the expansion of -Djava.endorsed.dirs=...
//     base             // from os::get_system_properties() or -Xbootclasspath=
//     suffix           // from -Xbootclasspath/a:...
//
// java.endorsed.dirs is a list of directories; any jar or zip files in the
// directories are added to the sysclasspath just before the base.
//
// This could be AllStatic, but it isn't needed after argument processing is
// complete.
class SysClassPath: public StackObj {
public:
  SysClassPath(const char* base);
  ~SysClassPath();

  inline void set_base(const char* base);
  inline void add_prefix(const char* prefix);
  inline void add_suffix_to_prefix(const char* suffix);
  inline void add_suffix(const char* suffix);
  inline void reset_path(const char* base);

  // Expand the jar/zip files in each directory listed by the java.endorsed.dirs
  // property.  Must be called after all command-line arguments have been
  // processed (in particular, -Djava.endorsed.dirs=...) and before calling
  // combined_path().
  void expand_endorsed();

  inline const char* get_base()     const { return _items[_scp_base]; }
  inline const char* get_prefix()   const { return _items[_scp_prefix]; }
  inline const char* get_suffix()   const { return _items[_scp_suffix]; }
  inline const char* get_endorsed() const { return _items[_scp_endorsed]; }

  // Combine all the components into a single c-heap-allocated string; caller
  // must free the string if/when no longer needed.
  char* combined_path();

private:
  // Utility routines.
  static char* add_to_path(const char* path, const char* str, bool prepend);
  static char* add_jars_to_path(char* path, const char* directory);

  inline void reset_item_at(int index);

  // Array indices for the items that make up the sysclasspath.  All except the
  // base are allocated in the C heap and freed by this class.
  enum {
    _scp_prefix,        // from -Xbootclasspath/p:...
    _scp_endorsed,      // the expansion of -Djava.endorsed.dirs=...
    _scp_base,          // the default sysclasspath
    _scp_suffix,        // from -Xbootclasspath/a:...
    _scp_nitems         // the number of items, must be last.
  };

  const char* _items[_scp_nitems];
  DEBUG_ONLY(bool _expansion_done;)
};

SysClassPath::SysClassPath(const char* base) {
  memset(_items, 0, sizeof(_items));
  _items[_scp_base] = base;
  DEBUG_ONLY(_expansion_done = false;)
}

SysClassPath::~SysClassPath() {
  // Free everything except the base.
  for (int i = 0; i < _scp_nitems; ++i) {
    if (i != _scp_base) reset_item_at(i);
  }
  DEBUG_ONLY(_expansion_done = false;)
}

inline void SysClassPath::set_base(const char* base) {
  _items[_scp_base] = base;
}

inline void SysClassPath::add_prefix(const char* prefix) {
  _items[_scp_prefix] = add_to_path(_items[_scp_prefix], prefix, true);
}

inline void SysClassPath::add_suffix_to_prefix(const char* suffix) {
  _items[_scp_prefix] = add_to_path(_items[_scp_prefix], suffix, false);
}

inline void SysClassPath::add_suffix(const char* suffix) {
  _items[_scp_suffix] = add_to_path(_items[_scp_suffix], suffix, false);
}

inline void SysClassPath::reset_item_at(int index) {
  assert(index < _scp_nitems && index != _scp_base, "just checking");
  if (_items[index] != NULL) {
    FREE_C_HEAP_ARRAY(char, _items[index]);
    _items[index] = NULL;
  }
}

inline void SysClassPath::reset_path(const char* base) {
  // Clear the prefix and suffix.
  reset_item_at(_scp_prefix);
  reset_item_at(_scp_suffix);
  set_base(base);
}

//------------------------------------------------------------------------------

void SysClassPath::expand_endorsed() {
  assert(_items[_scp_endorsed] == NULL, "can only be called once.");

  const char* path = Arguments::get_property("java.endorsed.dirs");
  if (path == NULL) {
    path = Arguments::get_endorsed_dir();
    assert(path != NULL, "no default for java.endorsed.dirs");
  }

  char* expanded_path = NULL;
  const char separator = *os::path_separator();
  const char* const end = path + strlen(path);
  while (path < end) {
    const char* tmp_end = strchr(path, separator);
    if (tmp_end == NULL) {
      expanded_path = add_jars_to_path(expanded_path, path);
      path = end;
    } else {
      char* dirpath = NEW_C_HEAP_ARRAY(char, tmp_end - path + 1);
      memcpy(dirpath, path, tmp_end - path);
      dirpath[tmp_end - path] = '\0';
      expanded_path = add_jars_to_path(expanded_path, dirpath);
      FREE_C_HEAP_ARRAY(char, dirpath);
      path = tmp_end + 1;
    }
  }
  _items[_scp_endorsed] = expanded_path;
  DEBUG_ONLY(_expansion_done = true;)
}

// Combine the bootclasspath elements, some of which may be null, into a single
// c-heap-allocated string.
char* SysClassPath::combined_path() {
  assert(_items[_scp_base] != NULL, "empty default sysclasspath");
  assert(_expansion_done, "must call expand_endorsed() first.");

  size_t lengths[_scp_nitems];
  size_t total_len = 0;

  const char separator = *os::path_separator();

  // Get the lengths.
  int i;
  for (i = 0; i < _scp_nitems; ++i) {
    if (_items[i] != NULL) {
      lengths[i] = strlen(_items[i]);
      // Include space for the separator char (or a NULL for the last item).
      total_len += lengths[i] + 1;
    }
  }
  assert(total_len > 0, "empty sysclasspath not allowed");

  // Copy the _items to a single string.
  char* cp = NEW_C_HEAP_ARRAY(char, total_len);
  char* cp_tmp = cp;
  for (i = 0; i < _scp_nitems; ++i) {
    if (_items[i] != NULL) {
      memcpy(cp_tmp, _items[i], lengths[i]);
      cp_tmp += lengths[i];
      *cp_tmp++ = separator;
    }
  }
  *--cp_tmp = '\0';     // Replace the extra separator.
  return cp;
}

// Note:  path must be c-heap-allocated (or NULL); it is freed if non-null.
char*
SysClassPath::add_to_path(const char* path, const char* str, bool prepend) {
  char *cp;

  assert(str != NULL, "just checking");
  if (path == NULL) {
    size_t len = strlen(str) + 1;
    cp = NEW_C_HEAP_ARRAY(char, len);
    memcpy(cp, str, len);                       // copy the trailing null
  } else {
    const char separator = *os::path_separator();
    size_t old_len = strlen(path);
    size_t str_len = strlen(str);
    size_t len = old_len + str_len + 2;

    if (prepend) {
      cp = NEW_C_HEAP_ARRAY(char, len);
      char* cp_tmp = cp;
      memcpy(cp_tmp, str, str_len);
      cp_tmp += str_len;
      *cp_tmp = separator;
      memcpy(++cp_tmp, path, old_len + 1);      // copy the trailing null
      FREE_C_HEAP_ARRAY(char, path);
    } else {
      cp = REALLOC_C_HEAP_ARRAY(char, path, len);
      char* cp_tmp = cp + old_len;
      *cp_tmp = separator;
      memcpy(++cp_tmp, str, str_len + 1);       // copy the trailing null
    }
  }
  return cp;
}

// Scan the directory and append any jar or zip files found to path.
// Note:  path must be c-heap-allocated (or NULL); it is freed if non-null.
char* SysClassPath::add_jars_to_path(char* path, const char* directory) {
  DIR* dir = os::opendir(directory);
  if (dir == NULL) return path;

  char dir_sep[2] = { '\0', '\0' };
  size_t directory_len = strlen(directory);
  const char fileSep = *os::file_separator();
  if (directory[directory_len - 1] != fileSep) dir_sep[0] = fileSep;

  /* Scan the directory for jars/zips, appending them to path. */
  struct dirent *entry;
  char *dbuf = NEW_C_HEAP_ARRAY(char, os::readdir_buf_size(directory));
  while ((entry = os::readdir(dir, (dirent *) dbuf)) != NULL) {
    const char* name = entry->d_name;
    const char* ext = name + strlen(name) - 4;
    bool isJarOrZip = ext > name &&
      (os::file_name_strcmp(ext, ".jar") == 0 ||
       os::file_name_strcmp(ext, ".zip") == 0);
    if (isJarOrZip) {
      char* jarpath = NEW_C_HEAP_ARRAY(char, directory_len + 2 + strlen(name));
      sprintf(jarpath, "%s%s%s", directory, dir_sep, name);
      path = add_to_path(path, jarpath, false);
      FREE_C_HEAP_ARRAY(char, jarpath);
    }
  }
  FREE_C_HEAP_ARRAY(char, dbuf);
  os::closedir(dir);
  return path;
}

// Parses a memory size specification string.
static bool atomull(const char *s, julong* result) {
  julong n = 0;
  int args_read = sscanf(s, os::julong_format_specifier(), &n);
  if (args_read != 1) {
    return false;
  }
  while (*s != '\0' && isdigit(*s)) {
    s++;
  }
  // 4705540: illegal if more characters are found after the first non-digit
  if (strlen(s) > 1) {
    return false;
  }
  switch (*s) {
    case 'T': case 't':
      *result = n * G * K;
      // Check for overflow.
      if (*result/((julong)G * K) != n) return false;
      return true;
    case 'G': case 'g':
      *result = n * G;
      if (*result/G != n) return false;
      return true;
    case 'M': case 'm':
      *result = n * M;
      if (*result/M != n) return false;
      return true;
    case 'K': case 'k':
      *result = n * K;
      if (*result/K != n) return false;
      return true;
    case '\0':
      *result = n;
      return true;
    default:
      return false;
  }
}

Arguments::ArgsRange Arguments::check_memory_size(julong size, julong min_size) {
  if (size < min_size) return arg_too_small;
  // Check that size will fit in a size_t (only relevant on 32-bit)
  if (size > max_uintx) return arg_too_big;
  return arg_in_range;
}

// Describe an argument out of range error
void Arguments::describe_range_error(ArgsRange errcode) {
  switch(errcode) {
  case arg_too_big:
    jio_fprintf(defaultStream::error_stream(),
                "The specified size exceeds the maximum "
                "representable size.\n");
    break;
  case arg_too_small:
  case arg_unreadable:
  case arg_in_range:
    // do nothing for now
    break;
  default:
    ShouldNotReachHere();
  }
}

static bool set_bool_flag(char* name, bool value, FlagValueOrigin origin) {
  return CommandLineFlags::boolAtPut(name, &value, origin);
}

static bool set_fp_numeric_flag(char* name, char* value, FlagValueOrigin origin) {
  double v;
  if (sscanf(value, "%lf", &v) != 1) {
    return false;
  }

  if (CommandLineFlags::doubleAtPut(name, &v, origin)) {
    return true;
  }
  return false;
}

static bool set_numeric_flag(char* name, char* value, FlagValueOrigin origin) {
  julong v;
  intx intx_v;
  bool is_neg = false;
  // Check the sign first since atomull() parses only unsigned values.
  if (*value == '-') {
    if (!CommandLineFlags::intxAt(name, &intx_v)) {
      return false;
    }
    value++;
    is_neg = true;
  }
  if (!atomull(value, &v)) {
    return false;
  }
  intx_v = (intx) v;
  if (is_neg) {
    intx_v = -intx_v;
  }
  if (CommandLineFlags::intxAtPut(name, &intx_v, origin)) {
    return true;
  }
  uintx uintx_v = (uintx) v;
  if (!is_neg && CommandLineFlags::uintxAtPut(name, &uintx_v, origin)) {
    return true;
  }
  return false;
}

static bool set_string_flag(char* name, const char* value, FlagValueOrigin origin) {
  if (!CommandLineFlags::ccstrAtPut(name, &value, origin))  return false;
  // Contract:  CommandLineFlags always returns a pointer that needs freeing.
  FREE_C_HEAP_ARRAY(char, value);
  return true;
}

static bool append_to_string_flag(char* name, const char* new_value, FlagValueOrigin origin) {
  const char* old_value = "";
  if (!CommandLineFlags::ccstrAt(name, &old_value))  return false;
  size_t old_len = old_value != NULL ? strlen(old_value) : 0;
  size_t new_len = strlen(new_value);
  const char* value;
  char* free_this_too = NULL;
  if (old_len == 0) {
    value = new_value;
  } else if (new_len == 0) {
    value = old_value;
  } else {
    char* buf = NEW_C_HEAP_ARRAY(char, old_len + 1 + new_len + 1);
    // each new setting adds another LINE to the switch:
    sprintf(buf, "%s\n%s", old_value, new_value);
    value = buf;
    free_this_too = buf;
  }
  (void) CommandLineFlags::ccstrAtPut(name, &value, origin);
  // CommandLineFlags always returns a pointer that needs freeing.
  FREE_C_HEAP_ARRAY(char, value);
  if (free_this_too != NULL) {
    // CommandLineFlags made its own copy, so I must delete my own temp. buffer.
    FREE_C_HEAP_ARRAY(char, free_this_too);
  }
  return true;
}

bool Arguments::parse_argument(const char* arg, FlagValueOrigin origin) {

  // range of acceptable characters spelled out for portability reasons
#define NAME_RANGE  "[abcdefghijklmnopqrstuvwxyzABCDEFGHIJKLMNOPQRSTUVWXYZ0123456789_]"
#define BUFLEN 255
  char name[BUFLEN+1];
  char dummy;

  if (sscanf(arg, "-%" XSTR(BUFLEN) NAME_RANGE "%c", name, &dummy) == 1) {
    return set_bool_flag(name, false, origin);
  }
  if (sscanf(arg, "+%" XSTR(BUFLEN) NAME_RANGE "%c", name, &dummy) == 1) {
    return set_bool_flag(name, true, origin);
  }

  char punct;
  if (sscanf(arg, "%" XSTR(BUFLEN) NAME_RANGE "%c", name, &punct) == 2 && punct == '=') {
    const char* value = strchr(arg, '=') + 1;
    Flag* flag = Flag::find_flag(name, strlen(name));
    if (flag != NULL && flag->is_ccstr()) {
      if (flag->ccstr_accumulates()) {
        return append_to_string_flag(name, value, origin);
      } else {
        if (value[0] == '\0') {
          value = NULL;
        }
        return set_string_flag(name, value, origin);
      }
    }
  }

  if (sscanf(arg, "%" XSTR(BUFLEN) NAME_RANGE ":%c", name, &punct) == 2 && punct == '=') {
    const char* value = strchr(arg, '=') + 1;
    // -XX:Foo:=xxx will reset the string flag to the given value.
    if (value[0] == '\0') {
      value = NULL;
    }
    return set_string_flag(name, value, origin);
  }

#define SIGNED_FP_NUMBER_RANGE "[-0123456789.]"
#define SIGNED_NUMBER_RANGE    "[-0123456789]"
#define        NUMBER_RANGE    "[0123456789]"
  char value[BUFLEN + 1];
  char value2[BUFLEN + 1];
  if (sscanf(arg, "%" XSTR(BUFLEN) NAME_RANGE "=" "%" XSTR(BUFLEN) SIGNED_NUMBER_RANGE "." "%" XSTR(BUFLEN) NUMBER_RANGE "%c", name, value, value2, &dummy) == 3) {
    // Looks like a floating-point number -- try again with more lenient format string
    if (sscanf(arg, "%" XSTR(BUFLEN) NAME_RANGE "=" "%" XSTR(BUFLEN) SIGNED_FP_NUMBER_RANGE "%c", name, value, &dummy) == 2) {
      return set_fp_numeric_flag(name, value, origin);
    }
  }

#define VALUE_RANGE "[-kmgtKMGT0123456789]"
  if (sscanf(arg, "%" XSTR(BUFLEN) NAME_RANGE "=" "%" XSTR(BUFLEN) VALUE_RANGE "%c", name, value, &dummy) == 2) {
    return set_numeric_flag(name, value, origin);
  }

  return false;
}

void Arguments::add_string(char*** bldarray, int* count, const char* arg) {
  assert(bldarray != NULL, "illegal argument");

  if (arg == NULL) {
    return;
  }

  int index = *count;

  // expand the array and add arg to the last element
  (*count)++;
  if (*bldarray == NULL) {
    *bldarray = NEW_C_HEAP_ARRAY(char*, *count);
  } else {
    *bldarray = REALLOC_C_HEAP_ARRAY(char*, *bldarray, *count);
  }
  (*bldarray)[index] = strdup(arg);
}

void Arguments::build_jvm_args(const char* arg) {
  add_string(&_jvm_args_array, &_num_jvm_args, arg);
}

void Arguments::build_jvm_flags(const char* arg) {
  add_string(&_jvm_flags_array, &_num_jvm_flags, arg);
}

// utility function to return a string that concatenates all
// strings in a given char** array
const char* Arguments::build_resource_string(char** args, int count) {
  if (args == NULL || count == 0) {
    return NULL;
  }
  size_t length = strlen(args[0]) + 1; // add 1 for the null terminator
  for (int i = 1; i < count; i++) {
    length += strlen(args[i]) + 1; // add 1 for a space
  }
  char* s = NEW_RESOURCE_ARRAY(char, length);
  strcpy(s, args[0]);
  for (int j = 1; j < count; j++) {
    strcat(s, " ");
    strcat(s, args[j]);
  }
  return (const char*) s;
}

void Arguments::print_on(outputStream* st) {
  st->print_cr("VM Arguments:");
  if (num_jvm_flags() > 0) {
    st->print("jvm_flags: "); print_jvm_flags_on(st);
  }
  if (num_jvm_args() > 0) {
    st->print("jvm_args: "); print_jvm_args_on(st);
  }
  st->print_cr("java_command: %s", java_command() ? java_command() : "<unknown>");
  st->print_cr("Launcher Type: %s", _sun_java_launcher);
}

void Arguments::print_jvm_flags_on(outputStream* st) {
  if (_num_jvm_flags > 0) {
    for (int i=0; i < _num_jvm_flags; i++) {
      st->print("%s ", _jvm_flags_array[i]);
    }
    st->print_cr("");
  }
}

void Arguments::print_jvm_args_on(outputStream* st) {
  if (_num_jvm_args > 0) {
    for (int i=0; i < _num_jvm_args; i++) {
      st->print("%s ", _jvm_args_array[i]);
    }
    st->print_cr("");
  }
}

bool Arguments::process_argument(const char* arg,
    jboolean ignore_unrecognized, FlagValueOrigin origin) {

  JDK_Version since = JDK_Version();

  if (parse_argument(arg, origin)) {
    // do nothing
  } else if (is_newly_obsolete(arg, &since)) {
    enum { bufsize = 256 };
    char buffer[bufsize];
    since.to_string(buffer, bufsize);
    jio_fprintf(defaultStream::error_stream(),
      "Warning: The flag %s has been EOL'd as of %s and will"
      " be ignored\n", arg, buffer);
  } else {
    if (!ignore_unrecognized) {
      jio_fprintf(defaultStream::error_stream(),
                  "Unrecognized VM option '%s'\n", arg);
      // allow for commandline "commenting out" options like -XX:#+Verbose
      if (strlen(arg) == 0 || arg[0] != '#') {
        return false;
      }
    }
  }
  return true;
}

bool Arguments::process_settings_file(const char* file_name, bool should_exist, jboolean ignore_unrecognized) {
  FILE* stream = fopen(file_name, "rb");
  if (stream == NULL) {
    if (should_exist) {
      jio_fprintf(defaultStream::error_stream(),
                  "Could not open settings file %s\n", file_name);
      return false;
    } else {
      return true;
    }
  }

  char token[1024];
  int  pos = 0;

  bool in_white_space = true;
  bool in_comment     = false;
  bool in_quote       = false;
  char quote_c        = 0;
  bool result         = true;

  int c = getc(stream);
  while(c != EOF) {
    if (in_white_space) {
      if (in_comment) {
        if (c == '\n') in_comment = false;
      } else {
        if (c == '#') in_comment = true;
        else if (!isspace(c)) {
          in_white_space = false;
          token[pos++] = c;
        }
      }
    } else {
      if (c == '\n' || (!in_quote && isspace(c))) {
        // token ends at newline, or at unquoted whitespace
        // this allows a way to include spaces in string-valued options
        token[pos] = '\0';
        logOption(token);
        result &= process_argument(token, ignore_unrecognized, CONFIG_FILE);
        build_jvm_flags(token);
        pos = 0;
        in_white_space = true;
        in_quote = false;
      } else if (!in_quote && (c == '\'' || c == '"')) {
        in_quote = true;
        quote_c = c;
      } else if (in_quote && (c == quote_c)) {
        in_quote = false;
      } else {
        token[pos++] = c;
      }
    }
    c = getc(stream);
  }
  if (pos > 0) {
    token[pos] = '\0';
    result &= process_argument(token, ignore_unrecognized, CONFIG_FILE);
    build_jvm_flags(token);
  }
  fclose(stream);
  return result;
}

//=============================================================================================================
// Parsing of properties (-D)

const char* Arguments::get_property(const char* key) {
  return PropertyList_get_value(system_properties(), key);
}

bool Arguments::add_property(const char* prop) {
  const char* eq = strchr(prop, '=');
  char* key;
  // ns must be static--its address may be stored in a SystemProperty object.
  const static char ns[1] = {0};
  char* value = (char *)ns;

  size_t key_len = (eq == NULL) ? strlen(prop) : (eq - prop);
  key = AllocateHeap(key_len + 1, "add_property");
  strncpy(key, prop, key_len);
  key[key_len] = '\0';

  if (eq != NULL) {
    size_t value_len = strlen(prop) - key_len - 1;
    value = AllocateHeap(value_len + 1, "add_property");
    strncpy(value, &prop[key_len + 1], value_len + 1);
  }

  if (strcmp(key, "java.compiler") == 0) {
    process_java_compiler_argument(value);
    FreeHeap(key);
    if (eq != NULL) {
      FreeHeap(value);
    }
    return true;
  } else if (strcmp(key, "sun.java.command") == 0) {
    _java_command = value;

    // don't add this property to the properties exposed to the java application
    FreeHeap(key);
    return true;
  } else if (strcmp(key, "sun.java.launcher.pid") == 0) {
    // launcher.pid property is private and is processed
    // in process_sun_java_launcher_properties();
    // the sun.java.launcher property is passed on to the java application
    FreeHeap(key);
    if (eq != NULL) {
      FreeHeap(value);
    }
    return true;
<<<<<<< HEAD
  } else if (strcmp(key, "sun.java.launcher.module.boot") == 0) {
    // Another private property
    FreeHeap(key);
    if (eq != NULL) {
      FreeHeap(value);
    }
  }
  else if (strcmp(key, "java.vendor.url.bug") == 0) {
=======
  } else if (strcmp(key, "java.vendor.url.bug") == 0) {
>>>>>>> 9b8a3aca
    // save it in _java_vendor_url_bug, so JVM fatal error handler can access
    // its value without going through the property list or making a Java call.
    _java_vendor_url_bug = value;
  } else if (strcmp(key, "sun.boot.library.path") == 0) {
    PropertyList_unique_add(&_system_properties, key, value, true);
    return true;
  }
  // Create new property and add at the end of the list
  PropertyList_unique_add(&_system_properties, key, value);
  return true;
}

//===========================================================================================================
// Setting int/mixed/comp mode flags

void Arguments::set_mode_flags(Mode mode) {
  // Set up default values for all flags.
  // If you add a flag to any of the branches below,
  // add a default value for it here.
  set_java_compiler(false);
  _mode                      = mode;

  // Ensure Agent_OnLoad has the correct initial values.
  // This may not be the final mode; mode may change later in onload phase.
  PropertyList_unique_add(&_system_properties, "java.vm.info",
                          (char*)Abstract_VM_Version::vm_info_string(), false);

  UseInterpreter             = true;
  UseCompiler                = true;
  UseLoopCounter             = true;

  // Default values may be platform/compiler dependent -
  // use the saved values
  ClipInlining               = Arguments::_ClipInlining;
  AlwaysCompileLoopMethods   = Arguments::_AlwaysCompileLoopMethods;
  UseOnStackReplacement      = Arguments::_UseOnStackReplacement;
  BackgroundCompilation      = Arguments::_BackgroundCompilation;
  Tier2CompileThreshold      = Arguments::_Tier2CompileThreshold;

  // Change from defaults based on mode
  switch (mode) {
  default:
    ShouldNotReachHere();
    break;
  case _int:
    UseCompiler              = false;
    UseLoopCounter           = false;
    AlwaysCompileLoopMethods = false;
    UseOnStackReplacement    = false;
    break;
  case _mixed:
    // same as default
    break;
  case _comp:
    UseInterpreter           = false;
    BackgroundCompilation    = false;
    ClipInlining             = false;
    break;
  }
}

// Conflict: required to use shared spaces (-Xshare:on), but
// incompatible command line options were chosen.

static void no_shared_spaces() {
  if (RequireSharedSpaces) {
    jio_fprintf(defaultStream::error_stream(),
      "Class data sharing is inconsistent with other specified options.\n");
    vm_exit_during_initialization("Unable to use shared archive.", NULL);
  } else {
    FLAG_SET_DEFAULT(UseSharedSpaces, false);
  }
}

// If the user has chosen ParallelGCThreads > 0, we set UseParNewGC
// if it's not explictly set or unset. If the user has chosen
// UseParNewGC and not explicitly set ParallelGCThreads we
// set it, unless this is a single cpu machine.
void Arguments::set_parnew_gc_flags() {
  assert(!UseSerialGC && !UseParallelGC && !UseG1GC,
         "control point invariant");
  assert(UseParNewGC, "Error");

  // Turn off AdaptiveSizePolicy by default for parnew until it is
  // complete.
  if (FLAG_IS_DEFAULT(UseAdaptiveSizePolicy)) {
    FLAG_SET_DEFAULT(UseAdaptiveSizePolicy, false);
  }

  if (ParallelGCThreads == 0) {
    FLAG_SET_DEFAULT(ParallelGCThreads,
                     Abstract_VM_Version::parallel_worker_threads());
    if (FLAG_IS_DEFAULT(ParallelGCThreads) && ParallelGCThreads == 1) {
      FLAG_SET_DEFAULT(UseParNewGC, false);
    }
  }
  if (!UseParNewGC) {
    FLAG_SET_DEFAULT(ParallelGCThreads, 0);
  } else {
    no_shared_spaces();

    // By default YoungPLABSize and OldPLABSize are set to 4096 and 1024 respectively,
    // these settings are default for Parallel Scavenger. For ParNew+Tenured configuration
    // we set them to 1024 and 1024.
    // See CR 6362902.
    if (FLAG_IS_DEFAULT(YoungPLABSize)) {
      FLAG_SET_DEFAULT(YoungPLABSize, (intx)1024);
    }
    if (FLAG_IS_DEFAULT(OldPLABSize)) {
      FLAG_SET_DEFAULT(OldPLABSize, (intx)1024);
    }

    // AlwaysTenure flag should make ParNew to promote all at first collection.
    // See CR 6362902.
    if (AlwaysTenure) {
      FLAG_SET_CMDLINE(intx, MaxTenuringThreshold, 0);
    }
    // When using compressed oops, we use local overflow stacks,
    // rather than using a global overflow list chained through
    // the klass word of the object's pre-image.
    if (UseCompressedOops && !ParGCUseLocalOverflow) {
      if (!FLAG_IS_DEFAULT(ParGCUseLocalOverflow)) {
        warning("Forcing +ParGCUseLocalOverflow: needed if using compressed references");
      }
      FLAG_SET_DEFAULT(ParGCUseLocalOverflow, true);
    }
    assert(ParGCUseLocalOverflow || !UseCompressedOops, "Error");
  }
}

// Adjust some sizes to suit CMS and/or ParNew needs; these work well on
// sparc/solaris for certain applications, but would gain from
// further optimization and tuning efforts, and would almost
// certainly gain from analysis of platform and environment.
void Arguments::set_cms_and_parnew_gc_flags() {
  assert(!UseSerialGC && !UseParallelGC, "Error");
  assert(UseConcMarkSweepGC, "CMS is expected to be on here");

  // If we are using CMS, we prefer to UseParNewGC,
  // unless explicitly forbidden.
  if (FLAG_IS_DEFAULT(UseParNewGC)) {
    FLAG_SET_ERGO(bool, UseParNewGC, true);
  }

  // Turn off AdaptiveSizePolicy by default for cms until it is
  // complete.
  if (FLAG_IS_DEFAULT(UseAdaptiveSizePolicy)) {
    FLAG_SET_DEFAULT(UseAdaptiveSizePolicy, false);
  }

  // In either case, adjust ParallelGCThreads and/or UseParNewGC
  // as needed.
  if (UseParNewGC) {
    set_parnew_gc_flags();
  }

  // Now make adjustments for CMS
  size_t young_gen_per_worker;
  intx new_ratio;
  size_t min_new_default;
  intx tenuring_default;
  if (CMSUseOldDefaults) {  // old defaults: "old" as of 6.0
    if FLAG_IS_DEFAULT(CMSYoungGenPerWorker) {
      FLAG_SET_ERGO(intx, CMSYoungGenPerWorker, 4*M);
    }
    young_gen_per_worker = 4*M;
    new_ratio = (intx)15;
    min_new_default = 4*M;
    tenuring_default = (intx)0;
  } else { // new defaults: "new" as of 6.0
    young_gen_per_worker = CMSYoungGenPerWorker;
    new_ratio = (intx)7;
    min_new_default = 16*M;
    tenuring_default = (intx)4;
  }

  // Preferred young gen size for "short" pauses
  const uintx parallel_gc_threads =
    (ParallelGCThreads == 0 ? 1 : ParallelGCThreads);
  const size_t preferred_max_new_size_unaligned =
    ScaleForWordSize(young_gen_per_worker * parallel_gc_threads);
  const size_t preferred_max_new_size =
    align_size_up(preferred_max_new_size_unaligned, os::vm_page_size());

  // Unless explicitly requested otherwise, size young gen
  // for "short" pauses ~ 4M*ParallelGCThreads

  // If either MaxNewSize or NewRatio is set on the command line,
  // assume the user is trying to set the size of the young gen.

  if (FLAG_IS_DEFAULT(MaxNewSize) && FLAG_IS_DEFAULT(NewRatio)) {

    // Set MaxNewSize to our calculated preferred_max_new_size unless
    // NewSize was set on the command line and it is larger than
    // preferred_max_new_size.
    if (!FLAG_IS_DEFAULT(NewSize)) {   // NewSize explicitly set at command-line
      FLAG_SET_ERGO(uintx, MaxNewSize, MAX2(NewSize, preferred_max_new_size));
    } else {
      FLAG_SET_ERGO(uintx, MaxNewSize, preferred_max_new_size);
    }
    if(PrintGCDetails && Verbose) {
      // Too early to use gclog_or_tty
      tty->print_cr("Ergo set MaxNewSize: " SIZE_FORMAT, MaxNewSize);
    }

    // Unless explicitly requested otherwise, prefer a large
    // Old to Young gen size so as to shift the collection load
    // to the old generation concurrent collector

    // If this is only guarded by FLAG_IS_DEFAULT(NewRatio)
    // then NewSize and OldSize may be calculated.  That would
    // generally lead to some differences with ParNewGC for which
    // there was no obvious reason.  Also limit to the case where
    // MaxNewSize has not been set.

    FLAG_SET_ERGO(intx, NewRatio, MAX2(NewRatio, new_ratio));

    // Code along this path potentially sets NewSize and OldSize

    // Calculate the desired minimum size of the young gen but if
    // NewSize has been set on the command line, use it here since
    // it should be the final value.
    size_t min_new;
    if (FLAG_IS_DEFAULT(NewSize)) {
      min_new = align_size_up(ScaleForWordSize(min_new_default),
                              os::vm_page_size());
    } else {
      min_new = NewSize;
    }
    size_t prev_initial_size = initial_heap_size();
    if (prev_initial_size != 0 && prev_initial_size < min_new+OldSize) {
      set_initial_heap_size(min_new+OldSize);
      // Currently minimum size and the initial heap sizes are the same.
      set_min_heap_size(initial_heap_size());
      if (PrintGCDetails && Verbose) {
        warning("Initial heap size increased to " SIZE_FORMAT " M from "
                SIZE_FORMAT " M; use -XX:NewSize=... for finer control.",
                initial_heap_size()/M, prev_initial_size/M);
      }
    }

    // MaxHeapSize is aligned down in collectorPolicy
    size_t max_heap =
      align_size_down(MaxHeapSize,
                      CardTableRS::ct_max_alignment_constraint());

    if(PrintGCDetails && Verbose) {
      // Too early to use gclog_or_tty
      tty->print_cr("CMS set min_heap_size: " SIZE_FORMAT
           " initial_heap_size:  " SIZE_FORMAT
           " max_heap: " SIZE_FORMAT,
           min_heap_size(), initial_heap_size(), max_heap);
    }
    if (max_heap > min_new) {
      // Unless explicitly requested otherwise, make young gen
      // at least min_new, and at most preferred_max_new_size.
      if (FLAG_IS_DEFAULT(NewSize)) {
        FLAG_SET_ERGO(uintx, NewSize, MAX2(NewSize, min_new));
        FLAG_SET_ERGO(uintx, NewSize, MIN2(preferred_max_new_size, NewSize));
        if(PrintGCDetails && Verbose) {
          // Too early to use gclog_or_tty
          tty->print_cr("Ergo set NewSize: " SIZE_FORMAT, NewSize);
        }
      }
      // Unless explicitly requested otherwise, size old gen
      // so that it's at least 3X of NewSize to begin with;
      // later NewRatio will decide how it grows; see above.
      if (FLAG_IS_DEFAULT(OldSize)) {
        if (max_heap > NewSize) {
          FLAG_SET_ERGO(uintx, OldSize, MIN2(3*NewSize,  max_heap - NewSize));
          if(PrintGCDetails && Verbose) {
            // Too early to use gclog_or_tty
            tty->print_cr("Ergo set OldSize: " SIZE_FORMAT, OldSize);
          }
        }
      }
    }
  }
  // Unless explicitly requested otherwise, definitely
  // promote all objects surviving "tenuring_default" scavenges.
  if (FLAG_IS_DEFAULT(MaxTenuringThreshold) &&
      FLAG_IS_DEFAULT(SurvivorRatio)) {
    FLAG_SET_ERGO(intx, MaxTenuringThreshold, tenuring_default);
  }
  // If we decided above (or user explicitly requested)
  // `promote all' (via MaxTenuringThreshold := 0),
  // prefer minuscule survivor spaces so as not to waste
  // space for (non-existent) survivors
  if (FLAG_IS_DEFAULT(SurvivorRatio) && MaxTenuringThreshold == 0) {
    FLAG_SET_ERGO(intx, SurvivorRatio, MAX2((intx)1024, SurvivorRatio));
  }
  // If OldPLABSize is set and CMSParPromoteBlocksToClaim is not,
  // set CMSParPromoteBlocksToClaim equal to OldPLABSize.
  // This is done in order to make ParNew+CMS configuration to work
  // with YoungPLABSize and OldPLABSize options.
  // See CR 6362902.
  if (!FLAG_IS_DEFAULT(OldPLABSize)) {
    if (FLAG_IS_DEFAULT(CMSParPromoteBlocksToClaim)) {
      // OldPLABSize is not the default value but CMSParPromoteBlocksToClaim
      // is.  In this situtation let CMSParPromoteBlocksToClaim follow
      // the value (either from the command line or ergonomics) of
      // OldPLABSize.  Following OldPLABSize is an ergonomics decision.
      FLAG_SET_ERGO(uintx, CMSParPromoteBlocksToClaim, OldPLABSize);
    }
    else {
      // OldPLABSize and CMSParPromoteBlocksToClaim are both set.
      // CMSParPromoteBlocksToClaim is a collector-specific flag, so
      // we'll let it to take precedence.
      jio_fprintf(defaultStream::error_stream(),
                  "Both OldPLABSize and CMSParPromoteBlocksToClaim"
                  " options are specified for the CMS collector."
                  " CMSParPromoteBlocksToClaim will take precedence.\n");
    }
  }
}

inline uintx max_heap_for_compressed_oops() {
  LP64_ONLY(return oopDesc::OopEncodingHeapMax - MaxPermSize - os::vm_page_size());
  NOT_LP64(return DefaultMaxRAM);
}

bool Arguments::should_auto_select_low_pause_collector() {
  if (UseAutoGCSelectPolicy &&
      !FLAG_IS_DEFAULT(MaxGCPauseMillis) &&
      (MaxGCPauseMillis <= AutoGCSelectPauseMillis)) {
    if (PrintGCDetails) {
      // Cannot use gclog_or_tty yet.
      tty->print_cr("Automatic selection of the low pause collector"
       " based on pause goal of %d (ms)", MaxGCPauseMillis);
    }
    return true;
  }
  return false;
}

void Arguments::set_ergonomics_flags() {
  // Parallel GC is not compatible with sharing. If one specifies
  // that they want sharing explicitly, do not set ergonmics flags.
  if (DumpSharedSpaces || ForceSharedSpaces) {
    return;
  }

  if (os::is_server_class_machine() && !force_client_mode ) {
    // If no other collector is requested explicitly,
    // let the VM select the collector based on
    // machine class and automatic selection policy.
    if (!UseSerialGC &&
        !UseConcMarkSweepGC &&
        !UseG1GC &&
        !UseParNewGC &&
        !DumpSharedSpaces &&
        FLAG_IS_DEFAULT(UseParallelGC)) {
      if (should_auto_select_low_pause_collector()) {
        FLAG_SET_ERGO(bool, UseConcMarkSweepGC, true);
      } else {
        FLAG_SET_ERGO(bool, UseParallelGC, true);
      }
      no_shared_spaces();
    }
  }

#ifdef _LP64
  // Check that UseCompressedOops can be set with the max heap size allocated
  // by ergonomics.
  if (MaxHeapSize <= max_heap_for_compressed_oops()) {
    if (FLAG_IS_DEFAULT(UseCompressedOops) && !UseG1GC) {
      FLAG_SET_ERGO(bool, UseCompressedOops, true);
    }
#ifdef _WIN64
    if (UseLargePages && UseCompressedOops) {
      // Cannot allocate guard pages for implicit checks in indexed addressing
      // mode, when large pages are specified on windows.
      // This flag could be switched ON if narrow oop base address is set to 0,
      // see code in Universe::initialize_heap().
      Universe::set_narrow_oop_use_implicit_null_checks(false);
    }
#endif //  _WIN64
  } else {
    if (UseCompressedOops && !FLAG_IS_DEFAULT(UseCompressedOops)) {
      warning("Max heap size too large for Compressed Oops");
      FLAG_SET_DEFAULT(UseCompressedOops, false);
    }
  }
  // Also checks that certain machines are slower with compressed oops
  // in vm_version initialization code.
#endif // _LP64
}

void Arguments::set_parallel_gc_flags() {
  assert(UseParallelGC || UseParallelOldGC, "Error");
  // If parallel old was requested, automatically enable parallel scavenge.
  if (UseParallelOldGC && !UseParallelGC && FLAG_IS_DEFAULT(UseParallelGC)) {
    FLAG_SET_DEFAULT(UseParallelGC, true);
  }

  // If no heap maximum was requested explicitly, use some reasonable fraction
  // of the physical memory, up to a maximum of 1GB.
  if (UseParallelGC) {
    FLAG_SET_ERGO(uintx, ParallelGCThreads,
                  Abstract_VM_Version::parallel_worker_threads());

    // PS is a server collector, setup the heap sizes accordingly.
    set_server_heap_size();
    // If InitialSurvivorRatio or MinSurvivorRatio were not specified, but the
    // SurvivorRatio has been set, reset their default values to SurvivorRatio +
    // 2.  By doing this we make SurvivorRatio also work for Parallel Scavenger.
    // See CR 6362902 for details.
    if (!FLAG_IS_DEFAULT(SurvivorRatio)) {
      if (FLAG_IS_DEFAULT(InitialSurvivorRatio)) {
         FLAG_SET_DEFAULT(InitialSurvivorRatio, SurvivorRatio + 2);
      }
      if (FLAG_IS_DEFAULT(MinSurvivorRatio)) {
        FLAG_SET_DEFAULT(MinSurvivorRatio, SurvivorRatio + 2);
      }
    }

    if (UseParallelOldGC) {
      // Par compact uses lower default values since they are treated as
      // minimums.  These are different defaults because of the different
      // interpretation and are not ergonomically set.
      if (FLAG_IS_DEFAULT(MarkSweepDeadRatio)) {
        FLAG_SET_DEFAULT(MarkSweepDeadRatio, 1);
      }
      if (FLAG_IS_DEFAULT(PermMarkSweepDeadRatio)) {
        FLAG_SET_DEFAULT(PermMarkSweepDeadRatio, 5);
      }
    }
  }
}

void Arguments::set_g1_gc_flags() {
  assert(UseG1GC, "Error");
  // G1 is a server collector, setup the heap sizes accordingly.
  set_server_heap_size();
#ifdef COMPILER1
  FastTLABRefill = false;
#endif
  FLAG_SET_DEFAULT(ParallelGCThreads,
                     Abstract_VM_Version::parallel_worker_threads());
  if (ParallelGCThreads == 0) {
    FLAG_SET_DEFAULT(ParallelGCThreads,
                     Abstract_VM_Version::parallel_worker_threads());
  }
  no_shared_spaces();

  // Set the maximum pause time goal to be a reasonable default.
  if (FLAG_IS_DEFAULT(MaxGCPauseMillis)) {
    FLAG_SET_DEFAULT(MaxGCPauseMillis, 200);
  }
}

void Arguments::set_server_heap_size() {
  if (FLAG_IS_DEFAULT(MaxHeapSize)) {
    const uint64_t reasonable_fraction =
      os::physical_memory() / DefaultMaxRAMFraction;
    const uint64_t maximum_size = (uint64_t)
                 (FLAG_IS_DEFAULT(DefaultMaxRAM) && UseCompressedOops ?
                     MIN2(max_heap_for_compressed_oops(), DefaultMaxRAM) :
                     DefaultMaxRAM);
    size_t reasonable_max =
      (size_t) os::allocatable_physical_memory(reasonable_fraction);
    if (reasonable_max > maximum_size) {
      reasonable_max = maximum_size;
    }
    if (PrintGCDetails && Verbose) {
      // Cannot use gclog_or_tty yet.
      tty->print_cr("  Max heap size for server class platform "
                    SIZE_FORMAT, reasonable_max);
    }
    // If the initial_heap_size has not been set with -Xms,
    // then set it as fraction of size of physical memory
    // respecting the maximum and minimum sizes of the heap.
    if (initial_heap_size() == 0) {
      const uint64_t reasonable_initial_fraction =
        os::physical_memory() / DefaultInitialRAMFraction;
      const size_t reasonable_initial =
        (size_t) os::allocatable_physical_memory(reasonable_initial_fraction);
      const size_t minimum_size = NewSize + OldSize;
      set_initial_heap_size(MAX2(MIN2(reasonable_initial, reasonable_max),
                                minimum_size));
      // Currently the minimum size and the initial heap sizes are the same.
      set_min_heap_size(initial_heap_size());
      if (PrintGCDetails && Verbose) {
        // Cannot use gclog_or_tty yet.
        tty->print_cr("  Initial heap size for server class platform "
                      SIZE_FORMAT, initial_heap_size());
      }
    } else {
      // A minimum size was specified on the command line.  Be sure
      // that the maximum size is consistent.
      if (initial_heap_size() > reasonable_max) {
        reasonable_max = initial_heap_size();
      }
    }
    FLAG_SET_ERGO(uintx, MaxHeapSize, (uintx) reasonable_max);
  }
}

// This must be called after ergonomics because we want bytecode rewriting
// if the server compiler is used, or if UseSharedSpaces is disabled.
void Arguments::set_bytecode_flags() {
  // Better not attempt to store into a read-only space.
  if (UseSharedSpaces) {
    FLAG_SET_DEFAULT(RewriteBytecodes, false);
    FLAG_SET_DEFAULT(RewriteFrequentPairs, false);
  }

  if (!RewriteBytecodes) {
    FLAG_SET_DEFAULT(RewriteFrequentPairs, false);
  }
}

// Aggressive optimization flags  -XX:+AggressiveOpts
void Arguments::set_aggressive_opts_flags() {
#ifdef COMPILER2
  if (AggressiveOpts || !FLAG_IS_DEFAULT(AutoBoxCacheMax)) {
    if (FLAG_IS_DEFAULT(EliminateAutoBox)) {
      FLAG_SET_DEFAULT(EliminateAutoBox, true);
    }
    if (FLAG_IS_DEFAULT(AutoBoxCacheMax)) {
      FLAG_SET_DEFAULT(AutoBoxCacheMax, 20000);
    }

    // Feed the cache size setting into the JDK
    char buffer[1024];
    sprintf(buffer, "java.lang.Integer.IntegerCache.high=" INTX_FORMAT, AutoBoxCacheMax);
    add_property(buffer);
  }
  if (AggressiveOpts && FLAG_IS_DEFAULT(DoEscapeAnalysis)) {
    FLAG_SET_DEFAULT(DoEscapeAnalysis, true);
  }
  if (AggressiveOpts && FLAG_IS_DEFAULT(BiasedLockingStartupDelay)) {
    FLAG_SET_DEFAULT(BiasedLockingStartupDelay, 500);
  }
#endif

  if (AggressiveOpts) {
// Sample flag setting code
//    if (FLAG_IS_DEFAULT(EliminateZeroing)) {
//      FLAG_SET_DEFAULT(EliminateZeroing, true);
//    }
  }
}

//===========================================================================================================
// Parsing of java.compiler property

void Arguments::process_java_compiler_argument(char* arg) {
  // For backwards compatibility, Djava.compiler=NONE or ""
  // causes us to switch to -Xint mode UNLESS -Xdebug
  // is also specified.
  if (strlen(arg) == 0 || strcasecmp(arg, "NONE") == 0) {
    set_java_compiler(true);    // "-Djava.compiler[=...]" most recently seen.
  }
}

void Arguments::process_java_launcher_argument(const char* launcher, void* extra_info) {
  _sun_java_launcher = strdup(launcher);
}

bool Arguments::created_by_java_launcher() {
  assert(_sun_java_launcher != NULL, "property must have value");
  return strcmp(DEFAULT_JAVA_LAUNCHER, _sun_java_launcher) != 0;
}

//===========================================================================================================
// Parsing of main arguments

bool Arguments::verify_percentage(uintx value, const char* name) {
  if (value <= 100) {
    return true;
  }
  jio_fprintf(defaultStream::error_stream(),
              "%s of " UINTX_FORMAT " is invalid; must be between 0 and 100\n",
              name, value);
  return false;
}

static void set_serial_gc_flags() {
  FLAG_SET_DEFAULT(UseSerialGC, true);
  FLAG_SET_DEFAULT(UseParNewGC, false);
  FLAG_SET_DEFAULT(UseConcMarkSweepGC, false);
  FLAG_SET_DEFAULT(CMSIncrementalMode, false);  // special CMS suboption
  FLAG_SET_DEFAULT(UseParallelGC, false);
  FLAG_SET_DEFAULT(UseParallelOldGC, false);
  FLAG_SET_DEFAULT(UseG1GC, false);
}

static bool verify_serial_gc_flags() {
  return (UseSerialGC &&
        !(UseParNewGC || (UseConcMarkSweepGC || CMSIncrementalMode) || UseG1GC ||
          UseParallelGC || UseParallelOldGC));
}

// Check consistency of GC selection
bool Arguments::check_gc_consistency() {
  bool status = true;
  // Ensure that the user has not selected conflicting sets
  // of collectors. [Note: this check is merely a user convenience;
  // collectors over-ride each other so that only a non-conflicting
  // set is selected; however what the user gets is not what they
  // may have expected from the combination they asked for. It's
  // better to reduce user confusion by not allowing them to
  // select conflicting combinations.
  uint i = 0;
  if (UseSerialGC)                       i++;
  if (UseConcMarkSweepGC || UseParNewGC) i++;
  if (UseParallelGC || UseParallelOldGC) i++;
  if (UseG1GC)                           i++;
  if (i > 1) {
    jio_fprintf(defaultStream::error_stream(),
                "Conflicting collector combinations in option list; "
                "please refer to the release notes for the combinations "
                "allowed\n");
    status = false;
  }

  return status;
}

// Check the consistency of vm_init_args
bool Arguments::check_vm_args_consistency() {
  // Method for adding checks for flag consistency.
  // The intent is to warn the user of all possible conflicts,
  // before returning an error.
  // Note: Needs platform-dependent factoring.
  bool status = true;

#if ( (defined(COMPILER2) && defined(SPARC)))
  // NOTE: The call to VM_Version_init depends on the fact that VM_Version_init
  // on sparc doesn't require generation of a stub as is the case on, e.g.,
  // x86.  Normally, VM_Version_init must be called from init_globals in
  // init.cpp, which is called by the initial java thread *after* arguments
  // have been parsed.  VM_Version_init gets called twice on sparc.
  extern void VM_Version_init();
  VM_Version_init();
  if (!VM_Version::has_v9()) {
    jio_fprintf(defaultStream::error_stream(),
                "V8 Machine detected, Server requires V9\n");
    status = false;
  }
#endif /* COMPILER2 && SPARC */

  // Allow both -XX:-UseStackBanging and -XX:-UseBoundThreads in non-product
  // builds so the cost of stack banging can be measured.
#if (defined(PRODUCT) && defined(SOLARIS))
  if (!UseBoundThreads && !UseStackBanging) {
    jio_fprintf(defaultStream::error_stream(),
                "-UseStackBanging conflicts with -UseBoundThreads\n");

     status = false;
  }
#endif

  if (TLABRefillWasteFraction == 0) {
    jio_fprintf(defaultStream::error_stream(),
                "TLABRefillWasteFraction should be a denominator, "
                "not " SIZE_FORMAT "\n",
                TLABRefillWasteFraction);
    status = false;
  }

  status = status && verify_percentage(MaxLiveObjectEvacuationRatio,
                              "MaxLiveObjectEvacuationRatio");
  status = status && verify_percentage(AdaptiveSizePolicyWeight,
                              "AdaptiveSizePolicyWeight");
  status = status && verify_percentage(AdaptivePermSizeWeight, "AdaptivePermSizeWeight");
  status = status && verify_percentage(ThresholdTolerance, "ThresholdTolerance");
  status = status && verify_percentage(MinHeapFreeRatio, "MinHeapFreeRatio");
  status = status && verify_percentage(MaxHeapFreeRatio, "MaxHeapFreeRatio");

  if (MinHeapFreeRatio > MaxHeapFreeRatio) {
    jio_fprintf(defaultStream::error_stream(),
                "MinHeapFreeRatio (" UINTX_FORMAT ") must be less than or "
                "equal to MaxHeapFreeRatio (" UINTX_FORMAT ")\n",
                MinHeapFreeRatio, MaxHeapFreeRatio);
    status = false;
  }
  // Keeping the heap 100% free is hard ;-) so limit it to 99%.
  MinHeapFreeRatio = MIN2(MinHeapFreeRatio, (uintx) 99);

  if (FullGCALot && FLAG_IS_DEFAULT(MarkSweepAlwaysCompactCount)) {
    MarkSweepAlwaysCompactCount = 1;  // Move objects every gc.
  }

  if (UseParallelOldGC && ParallelOldGCSplitALot) {
    // Settings to encourage splitting.
    if (!FLAG_IS_CMDLINE(NewRatio)) {
      FLAG_SET_CMDLINE(intx, NewRatio, 2);
    }
    if (!FLAG_IS_CMDLINE(ScavengeBeforeFullGC)) {
      FLAG_SET_CMDLINE(bool, ScavengeBeforeFullGC, false);
    }
  }

  status = status && verify_percentage(GCHeapFreeLimit, "GCHeapFreeLimit");
  status = status && verify_percentage(GCTimeLimit, "GCTimeLimit");
  if (GCTimeLimit == 100) {
    // Turn off gc-overhead-limit-exceeded checks
    FLAG_SET_DEFAULT(UseGCOverheadLimit, false);
  }

  status = status && verify_percentage(GCHeapFreeLimit, "GCHeapFreeLimit");

  // Check user specified sharing option conflict with Parallel GC
  bool cannot_share = ((UseConcMarkSweepGC || CMSIncrementalMode) || UseG1GC || UseParNewGC ||
                       UseParallelGC || UseParallelOldGC ||
                       SOLARIS_ONLY(UseISM) NOT_SOLARIS(UseLargePages));

  if (cannot_share) {
    // Either force sharing on by forcing the other options off, or
    // force sharing off.
    if (DumpSharedSpaces || ForceSharedSpaces) {
      jio_fprintf(defaultStream::error_stream(),
                  "Reverting to Serial GC because of %s \n",
                  ForceSharedSpaces ? " -Xshare:on" : "-Xshare:dump");
      set_serial_gc_flags();
      FLAG_SET_DEFAULT(SOLARIS_ONLY(UseISM) NOT_SOLARIS(UseLargePages), false);
    } else {
      if (UseSharedSpaces) {
        jio_fprintf(defaultStream::error_stream(),
                    "Turning off use of shared archive because of "
                    "choice of garbage collector or large pages \n");
      }
      no_shared_spaces();
    }
  }

  status = status && check_gc_consistency();

  if (_has_alloc_profile) {
    if (UseParallelGC || UseParallelOldGC) {
      jio_fprintf(defaultStream::error_stream(),
                  "error:  invalid argument combination.\n"
                  "Allocation profiling (-Xaprof) cannot be used together with "
                  "Parallel GC (-XX:+UseParallelGC or -XX:+UseParallelOldGC).\n");
      status = false;
    }
    if (UseConcMarkSweepGC) {
      jio_fprintf(defaultStream::error_stream(),
                  "error:  invalid argument combination.\n"
                  "Allocation profiling (-Xaprof) cannot be used together with "
                  "the CMS collector (-XX:+UseConcMarkSweepGC).\n");
      status = false;
    }
  }

  if (CMSIncrementalMode) {
    if (!UseConcMarkSweepGC) {
      jio_fprintf(defaultStream::error_stream(),
                  "error:  invalid argument combination.\n"
                  "The CMS collector (-XX:+UseConcMarkSweepGC) must be "
                  "selected in order\nto use CMSIncrementalMode.\n");
      status = false;
    } else {
      status = status && verify_percentage(CMSIncrementalDutyCycle,
                                  "CMSIncrementalDutyCycle");
      status = status && verify_percentage(CMSIncrementalDutyCycleMin,
                                  "CMSIncrementalDutyCycleMin");
      status = status && verify_percentage(CMSIncrementalSafetyFactor,
                                  "CMSIncrementalSafetyFactor");
      status = status && verify_percentage(CMSIncrementalOffset,
                                  "CMSIncrementalOffset");
      status = status && verify_percentage(CMSExpAvgFactor,
                                  "CMSExpAvgFactor");
      // If it was not set on the command line, set
      // CMSInitiatingOccupancyFraction to 1 so icms can initiate cycles early.
      if (CMSInitiatingOccupancyFraction < 0) {
        FLAG_SET_DEFAULT(CMSInitiatingOccupancyFraction, 1);
      }
    }
  }

  // CMS space iteration, which FLSVerifyAllHeapreferences entails,
  // insists that we hold the requisite locks so that the iteration is
  // MT-safe. For the verification at start-up and shut-down, we don't
  // yet have a good way of acquiring and releasing these locks,
  // which are not visible at the CollectedHeap level. We want to
  // be able to acquire these locks and then do the iteration rather
  // than just disable the lock verification. This will be fixed under
  // bug 4788986.
  if (UseConcMarkSweepGC && FLSVerifyAllHeapReferences) {
    if (VerifyGCStartAt == 0) {
      warning("Heap verification at start-up disabled "
              "(due to current incompatibility with FLSVerifyAllHeapReferences)");
      VerifyGCStartAt = 1;      // Disable verification at start-up
    }
    if (VerifyBeforeExit) {
      warning("Heap verification at shutdown disabled "
              "(due to current incompatibility with FLSVerifyAllHeapReferences)");
      VerifyBeforeExit = false; // Disable verification at shutdown
    }
  }

  // Note: only executed in non-PRODUCT mode
  if (!UseAsyncConcMarkSweepGC &&
      (ExplicitGCInvokesConcurrent ||
       ExplicitGCInvokesConcurrentAndUnloadsClasses)) {
    jio_fprintf(defaultStream::error_stream(),
                "error: +ExplictGCInvokesConcurrent[AndUnloadsClasses] conflicts"
                " with -UseAsyncConcMarkSweepGC");
    status = false;
  }

  return status;
}

bool Arguments::is_bad_option(const JavaVMOption* option, jboolean ignore,
  const char* option_type) {
  if (ignore) return false;

  const char* spacer = " ";
  if (option_type == NULL) {
    option_type = ++spacer; // Set both to the empty string.
  }

  if (os::obsolete_option(option)) {
    jio_fprintf(defaultStream::error_stream(),
                "Obsolete %s%soption: %s\n", option_type, spacer,
      option->optionString);
    return false;
  } else {
    jio_fprintf(defaultStream::error_stream(),
                "Unrecognized %s%soption: %s\n", option_type, spacer,
      option->optionString);
    return true;
  }
}

static const char* user_assertion_options[] = {
  "-da", "-ea", "-disableassertions", "-enableassertions", 0
};

static const char* system_assertion_options[] = {
  "-dsa", "-esa", "-disablesystemassertions", "-enablesystemassertions", 0
};

// Return true if any of the strings in null-terminated array 'names' matches.
// If tail_allowed is true, then the tail must begin with a colon; otherwise,
// the option must match exactly.
static bool match_option(const JavaVMOption* option, const char** names, const char** tail,
  bool tail_allowed) {
  for (/* empty */; *names != NULL; ++names) {
    if (match_option(option, *names, tail)) {
      if (**tail == '\0' || tail_allowed && **tail == ':') {
        return true;
      }
    }
  }
  return false;
}

Arguments::ArgsRange Arguments::parse_memory_size(const char* s,
                                                  julong* long_arg,
                                                  julong min_size) {
  if (!atomull(s, long_arg)) return arg_unreadable;
  return check_memory_size(*long_arg, min_size);
}

// Parse JavaVMInitArgs structure

jint Arguments::parse_vm_init_args(const JavaVMInitArgs* args) {
  // For components of the system classpath.
  SysClassPath scp(Arguments::get_sysclasspath());
  bool scp_assembly_required = false;

  // Save default settings for some mode flags
  Arguments::_AlwaysCompileLoopMethods = AlwaysCompileLoopMethods;
  Arguments::_UseOnStackReplacement    = UseOnStackReplacement;
  Arguments::_ClipInlining             = ClipInlining;
  Arguments::_BackgroundCompilation    = BackgroundCompilation;
  Arguments::_Tier2CompileThreshold    = Tier2CompileThreshold;

  // Parse JAVA_TOOL_OPTIONS environment variable (if present)
  jint result = parse_java_tool_options_environment_variable(&scp, &scp_assembly_required);
  if (result != JNI_OK) {
    return result;
  }

  // Parse JavaVMInitArgs structure passed in
  result = parse_each_vm_init_arg(args, &scp, &scp_assembly_required, COMMAND_LINE);
  if (result != JNI_OK) {
    return result;
  }

  if (AggressiveOpts) {
    // Insert alt-rt.jar between user-specified bootclasspath
    // prefix and the default bootclasspath.  os::set_boot_path()
    // uses meta_index_dir as the default bootclasspath directory.
    const char* altclasses_jar = "alt-rt.jar";
    size_t altclasses_path_len = strlen(get_meta_index_dir()) + 1 +
                                 strlen(altclasses_jar);
    char* altclasses_path = NEW_C_HEAP_ARRAY(char, altclasses_path_len);
    strcpy(altclasses_path, get_meta_index_dir());
    strcat(altclasses_path, altclasses_jar);
    scp.add_suffix_to_prefix(altclasses_path);
    scp_assembly_required = true;
    FREE_C_HEAP_ARRAY(char, altclasses_path);
  }

  // Parse _JAVA_OPTIONS environment variable (if present) (mimics classic VM)
  result = parse_java_options_environment_variable(&scp, &scp_assembly_required);
  if (result != JNI_OK) {
    return result;
  }

  // Do final processing now that all arguments have been parsed
  result = finalize_vm_init_args(&scp, scp_assembly_required);
  if (result != JNI_OK) {
    return result;
  }

  return JNI_OK;
}

jint Arguments::parse_each_vm_init_arg(const JavaVMInitArgs* args,
                                       SysClassPath* scp_p,
                                       bool* scp_assembly_required_p,
                                       FlagValueOrigin origin) {
  // Remaining part of option string
  const char* tail;

  // iterate over arguments
  for (int index = 0; index < args->nOptions; index++) {
    bool is_absolute_path = false;  // for -agentpath vs -agentlib

    const JavaVMOption* option = args->options + index;

    if (!match_option(option, "-Djava.class.path", &tail) &&
        !match_option(option, "-Dsun.java.command", &tail) &&
        !match_option(option, "-Dsun.java.launcher", &tail)) {

        // add all jvm options to the jvm_args string. This string
        // is used later to set the java.vm.args PerfData string constant.
        // the -Djava.class.path and the -Dsun.java.command options are
        // omitted from jvm_args string as each have their own PerfData
        // string constant object.
        build_jvm_args(option->optionString);
    }

    // -verbose:[class/gc/jni]
    if (match_option(option, "-verbose", &tail)) {
      if (!strcmp(tail, ":class") || !strcmp(tail, "")) {
        FLAG_SET_CMDLINE(bool, TraceClassLoading, true);
        FLAG_SET_CMDLINE(bool, TraceClassUnloading, true);
      } else if (!strcmp(tail, ":gc")) {
        FLAG_SET_CMDLINE(bool, PrintGC, true);
        FLAG_SET_CMDLINE(bool, TraceClassUnloading, true);
      } else if (!strcmp(tail, ":jni")) {
        FLAG_SET_CMDLINE(bool, PrintJNIResolving, true);
      }
    // -da / -ea / -disableassertions / -enableassertions
    // These accept an optional class/package name separated by a colon, e.g.,
    // -da:java.lang.Thread.
    } else if (match_option(option, user_assertion_options, &tail, true)) {
      bool enable = option->optionString[1] == 'e';     // char after '-' is 'e'
      if (*tail == '\0') {
        JavaAssertions::setUserClassDefault(enable);
      } else {
        assert(*tail == ':', "bogus match by match_option()");
        JavaAssertions::addOption(tail + 1, enable);
      }
    // -dsa / -esa / -disablesystemassertions / -enablesystemassertions
    } else if (match_option(option, system_assertion_options, &tail, false)) {
      bool enable = option->optionString[1] == 'e';     // char after '-' is 'e'
      JavaAssertions::setSystemClassDefault(enable);
    // -bootclasspath:
    } else if (match_option(option, "-Xbootclasspath:", &tail)) {
      scp_p->reset_path(tail);
      *scp_assembly_required_p = true;
    // -bootclasspath/a:
    } else if (match_option(option, "-Xbootclasspath/a:", &tail)) {
      scp_p->add_suffix(tail);
      *scp_assembly_required_p = true;
    // -bootclasspath/p:
    } else if (match_option(option, "-Xbootclasspath/p:", &tail)) {
      scp_p->add_prefix(tail);
      *scp_assembly_required_p = true;
    // -Xrun
    } else if (match_option(option, "-Xrun", &tail)) {
      if (tail != NULL) {
        const char* pos = strchr(tail, ':');
        size_t len = (pos == NULL) ? strlen(tail) : pos - tail;
        char* name = (char*)memcpy(NEW_C_HEAP_ARRAY(char, len + 1), tail, len);
        name[len] = '\0';

        char *options = NULL;
        if(pos != NULL) {
          size_t len2 = strlen(pos+1) + 1; // options start after ':'.  Final zero must be copied.
          options = (char*)memcpy(NEW_C_HEAP_ARRAY(char, len2), pos+1, len2);
        }
#ifdef JVMTI_KERNEL
        if ((strcmp(name, "hprof") == 0) || (strcmp(name, "jdwp") == 0)) {
          warning("profiling and debugging agents are not supported with Kernel VM");
        } else
#endif // JVMTI_KERNEL
        add_init_library(name, options);
      }
    // -agentlib and -agentpath
    } else if (match_option(option, "-agentlib:", &tail) ||
          (is_absolute_path = match_option(option, "-agentpath:", &tail))) {
      if(tail != NULL) {
        const char* pos = strchr(tail, '=');
        size_t len = (pos == NULL) ? strlen(tail) : pos - tail;
        char* name = strncpy(NEW_C_HEAP_ARRAY(char, len + 1), tail, len);
        name[len] = '\0';

        char *options = NULL;
        if(pos != NULL) {
          options = strcpy(NEW_C_HEAP_ARRAY(char, strlen(pos + 1) + 1), pos + 1);
        }
#ifdef JVMTI_KERNEL
        if ((strcmp(name, "hprof") == 0) || (strcmp(name, "jdwp") == 0)) {
          warning("profiling and debugging agents are not supported with Kernel VM");
        } else
#endif // JVMTI_KERNEL
        add_init_agent(name, options, is_absolute_path);

      }
    // -javaagent
    } else if (match_option(option, "-javaagent:", &tail)) {
      if(tail != NULL) {
        char *options = strcpy(NEW_C_HEAP_ARRAY(char, strlen(tail) + 1), tail);
        add_init_agent("instrument", options, false);
      }
    // -Xnoclassgc
    } else if (match_option(option, "-Xnoclassgc", &tail)) {
      FLAG_SET_CMDLINE(bool, ClassUnloading, false);
    // -Xincgc: i-CMS
    } else if (match_option(option, "-Xincgc", &tail)) {
      FLAG_SET_CMDLINE(bool, UseConcMarkSweepGC, true);
      FLAG_SET_CMDLINE(bool, CMSIncrementalMode, true);
    // -Xnoincgc: no i-CMS
    } else if (match_option(option, "-Xnoincgc", &tail)) {
      FLAG_SET_CMDLINE(bool, UseConcMarkSweepGC, false);
      FLAG_SET_CMDLINE(bool, CMSIncrementalMode, false);
    // -Xconcgc
    } else if (match_option(option, "-Xconcgc", &tail)) {
      FLAG_SET_CMDLINE(bool, UseConcMarkSweepGC, true);
    // -Xnoconcgc
    } else if (match_option(option, "-Xnoconcgc", &tail)) {
      FLAG_SET_CMDLINE(bool, UseConcMarkSweepGC, false);
    // -Xbatch
    } else if (match_option(option, "-Xbatch", &tail)) {
      FLAG_SET_CMDLINE(bool, BackgroundCompilation, false);
    // -Xmn for compatibility with other JVM vendors
    } else if (match_option(option, "-Xmn", &tail)) {
      julong long_initial_eden_size = 0;
      ArgsRange errcode = parse_memory_size(tail, &long_initial_eden_size, 1);
      if (errcode != arg_in_range) {
        jio_fprintf(defaultStream::error_stream(),
                    "Invalid initial eden size: %s\n", option->optionString);
        describe_range_error(errcode);
        return JNI_EINVAL;
      }
      FLAG_SET_CMDLINE(uintx, MaxNewSize, (size_t) long_initial_eden_size);
      FLAG_SET_CMDLINE(uintx, NewSize, (size_t) long_initial_eden_size);
    // -Xms
    } else if (match_option(option, "-Xms", &tail)) {
      julong long_initial_heap_size = 0;
      ArgsRange errcode = parse_memory_size(tail, &long_initial_heap_size, 1);
      if (errcode != arg_in_range) {
        jio_fprintf(defaultStream::error_stream(),
                    "Invalid initial heap size: %s\n", option->optionString);
        describe_range_error(errcode);
        return JNI_EINVAL;
      }
      set_initial_heap_size((size_t) long_initial_heap_size);
      // Currently the minimum size and the initial heap sizes are the same.
      set_min_heap_size(initial_heap_size());
    // -Xmx
    } else if (match_option(option, "-Xmx", &tail)) {
      julong long_max_heap_size = 0;
      ArgsRange errcode = parse_memory_size(tail, &long_max_heap_size, 1);
      if (errcode != arg_in_range) {
        jio_fprintf(defaultStream::error_stream(),
                    "Invalid maximum heap size: %s\n", option->optionString);
        describe_range_error(errcode);
        return JNI_EINVAL;
      }
      FLAG_SET_CMDLINE(uintx, MaxHeapSize, (size_t) long_max_heap_size);
    // Xmaxf
    } else if (match_option(option, "-Xmaxf", &tail)) {
      int maxf = (int)(atof(tail) * 100);
      if (maxf < 0 || maxf > 100) {
        jio_fprintf(defaultStream::error_stream(),
                    "Bad max heap free percentage size: %s\n",
                    option->optionString);
        return JNI_EINVAL;
      } else {
        FLAG_SET_CMDLINE(uintx, MaxHeapFreeRatio, maxf);
      }
    // Xminf
    } else if (match_option(option, "-Xminf", &tail)) {
      int minf = (int)(atof(tail) * 100);
      if (minf < 0 || minf > 100) {
        jio_fprintf(defaultStream::error_stream(),
                    "Bad min heap free percentage size: %s\n",
                    option->optionString);
        return JNI_EINVAL;
      } else {
        FLAG_SET_CMDLINE(uintx, MinHeapFreeRatio, minf);
      }
    // -Xss
    } else if (match_option(option, "-Xss", &tail)) {
      julong long_ThreadStackSize = 0;
      ArgsRange errcode = parse_memory_size(tail, &long_ThreadStackSize, 1000);
      if (errcode != arg_in_range) {
        jio_fprintf(defaultStream::error_stream(),
                    "Invalid thread stack size: %s\n", option->optionString);
        describe_range_error(errcode);
        return JNI_EINVAL;
      }
      // Internally track ThreadStackSize in units of 1024 bytes.
      FLAG_SET_CMDLINE(intx, ThreadStackSize,
                              round_to((int)long_ThreadStackSize, K) / K);
    // -Xoss
    } else if (match_option(option, "-Xoss", &tail)) {
          // HotSpot does not have separate native and Java stacks, ignore silently for compatibility
    // -Xmaxjitcodesize
    } else if (match_option(option, "-Xmaxjitcodesize", &tail)) {
      julong long_ReservedCodeCacheSize = 0;
      ArgsRange errcode = parse_memory_size(tail, &long_ReservedCodeCacheSize,
                                            (size_t)InitialCodeCacheSize);
      if (errcode != arg_in_range) {
        jio_fprintf(defaultStream::error_stream(),
                    "Invalid maximum code cache size: %s\n",
                    option->optionString);
        describe_range_error(errcode);
        return JNI_EINVAL;
      }
      FLAG_SET_CMDLINE(uintx, ReservedCodeCacheSize, (uintx)long_ReservedCodeCacheSize);
    // -green
    } else if (match_option(option, "-green", &tail)) {
      jio_fprintf(defaultStream::error_stream(),
                  "Green threads support not available\n");
          return JNI_EINVAL;
    // -native
    } else if (match_option(option, "-native", &tail)) {
          // HotSpot always uses native threads, ignore silently for compatibility
    // -Xsqnopause
    } else if (match_option(option, "-Xsqnopause", &tail)) {
          // EVM option, ignore silently for compatibility
    // -Xrs
    } else if (match_option(option, "-Xrs", &tail)) {
          // Classic/EVM option, new functionality
      FLAG_SET_CMDLINE(bool, ReduceSignalUsage, true);
    } else if (match_option(option, "-Xusealtsigs", &tail)) {
          // change default internal VM signals used - lower case for back compat
      FLAG_SET_CMDLINE(bool, UseAltSigs, true);
    // -Xoptimize
    } else if (match_option(option, "-Xoptimize", &tail)) {
          // EVM option, ignore silently for compatibility
    // -Xprof
    } else if (match_option(option, "-Xprof", &tail)) {
#ifndef FPROF_KERNEL
      _has_profile = true;
#else // FPROF_KERNEL
      // do we have to exit?
      warning("Kernel VM does not support flat profiling.");
#endif // FPROF_KERNEL
    // -Xaprof
    } else if (match_option(option, "-Xaprof", &tail)) {
      _has_alloc_profile = true;
    // -Xconcurrentio
    } else if (match_option(option, "-Xconcurrentio", &tail)) {
      FLAG_SET_CMDLINE(bool, UseLWPSynchronization, true);
      FLAG_SET_CMDLINE(bool, BackgroundCompilation, false);
      FLAG_SET_CMDLINE(intx, DeferThrSuspendLoopCount, 1);
      FLAG_SET_CMDLINE(bool, UseTLAB, false);
      FLAG_SET_CMDLINE(uintx, NewSizeThreadIncrease, 16 * K);  // 20Kb per thread added to new generation

      // -Xinternalversion
    } else if (match_option(option, "-Xinternalversion", &tail)) {
      jio_fprintf(defaultStream::output_stream(), "%s\n",
                  VM_Version::internal_vm_info_string());
      vm_exit(0);
#ifndef PRODUCT
    // -Xprintflags
    } else if (match_option(option, "-Xprintflags", &tail)) {
      CommandLineFlags::printFlags();
      vm_exit(0);
#endif
    // -D
    } else if (match_option(option, "-D", &tail)) {
      if (!add_property(tail)) {
        return JNI_ENOMEM;
      }
      // Out of the box management support
      if (match_option(option, "-Dcom.sun.management", &tail)) {
        FLAG_SET_CMDLINE(bool, ManagementServer, true);
      }
    // -Xint
    } else if (match_option(option, "-Xint", &tail)) {
          set_mode_flags(_int);
    // -Xmixed
    } else if (match_option(option, "-Xmixed", &tail)) {
          set_mode_flags(_mixed);
    // -Xcomp
    } else if (match_option(option, "-Xcomp", &tail)) {
      // for testing the compiler; turn off all flags that inhibit compilation
          set_mode_flags(_comp);

    // -Xshare:dump
    } else if (match_option(option, "-Xshare:dump", &tail)) {
#ifdef TIERED
      FLAG_SET_CMDLINE(bool, DumpSharedSpaces, true);
      set_mode_flags(_int);     // Prevent compilation, which creates objects
#elif defined(COMPILER2)
      vm_exit_during_initialization(
          "Dumping a shared archive is not supported on the Server JVM.", NULL);
#elif defined(KERNEL)
      vm_exit_during_initialization(
          "Dumping a shared archive is not supported on the Kernel JVM.", NULL);
#else
      FLAG_SET_CMDLINE(bool, DumpSharedSpaces, true);
      set_mode_flags(_int);     // Prevent compilation, which creates objects
#endif
    // -Xshare:on
    } else if (match_option(option, "-Xshare:on", &tail)) {
      FLAG_SET_CMDLINE(bool, UseSharedSpaces, true);
      FLAG_SET_CMDLINE(bool, RequireSharedSpaces, true);
#ifdef TIERED
      FLAG_SET_CMDLINE(bool, ForceSharedSpaces, true);
#endif // TIERED
    // -Xshare:auto
    } else if (match_option(option, "-Xshare:auto", &tail)) {
      FLAG_SET_CMDLINE(bool, UseSharedSpaces, true);
      FLAG_SET_CMDLINE(bool, RequireSharedSpaces, false);
    // -Xshare:off
    } else if (match_option(option, "-Xshare:off", &tail)) {
      FLAG_SET_CMDLINE(bool, UseSharedSpaces, false);
      FLAG_SET_CMDLINE(bool, RequireSharedSpaces, false);

    // -Xverify
    } else if (match_option(option, "-Xverify", &tail)) {
      if (strcmp(tail, ":all") == 0 || strcmp(tail, "") == 0) {
        FLAG_SET_CMDLINE(bool, BytecodeVerificationLocal, true);
        FLAG_SET_CMDLINE(bool, BytecodeVerificationRemote, true);
      } else if (strcmp(tail, ":remote") == 0) {
        FLAG_SET_CMDLINE(bool, BytecodeVerificationLocal, false);
        FLAG_SET_CMDLINE(bool, BytecodeVerificationRemote, true);
      } else if (strcmp(tail, ":none") == 0) {
        FLAG_SET_CMDLINE(bool, BytecodeVerificationLocal, false);
        FLAG_SET_CMDLINE(bool, BytecodeVerificationRemote, false);
      } else if (is_bad_option(option, args->ignoreUnrecognized, "verification")) {
        return JNI_EINVAL;
      }
    // -Xdebug
    } else if (match_option(option, "-Xdebug", &tail)) {
      // note this flag has been used, then ignore
      set_xdebug_mode(true);
    // -Xnoagent
    } else if (match_option(option, "-Xnoagent", &tail)) {
      // For compatibility with classic. HotSpot refuses to load the old style agent.dll.
    } else if (match_option(option, "-Xboundthreads", &tail)) {
      // Bind user level threads to kernel threads (Solaris only)
      FLAG_SET_CMDLINE(bool, UseBoundThreads, true);
    } else if (match_option(option, "-Xloggc:", &tail)) {
      // Redirect GC output to the file. -Xloggc:<filename>
      // ostream_init_log(), when called will use this filename
      // to initialize a fileStream.
      _gc_log_filename = strdup(tail);
      FLAG_SET_CMDLINE(bool, PrintGC, true);
      FLAG_SET_CMDLINE(bool, PrintGCTimeStamps, true);
      FLAG_SET_CMDLINE(bool, TraceClassUnloading, true);

    // JNI hooks
    } else if (match_option(option, "-Xcheck", &tail)) {
      if (!strcmp(tail, ":jni")) {
        CheckJNICalls = true;
      } else if (is_bad_option(option, args->ignoreUnrecognized,
                                     "check")) {
        return JNI_EINVAL;
      }
    } else if (match_option(option, "vfprintf", &tail)) {
      _vfprintf_hook = CAST_TO_FN_PTR(vfprintf_hook_t, option->extraInfo);
    } else if (match_option(option, "exit", &tail)) {
      _exit_hook = CAST_TO_FN_PTR(exit_hook_t, option->extraInfo);
    } else if (match_option(option, "abort", &tail)) {
      _abort_hook = CAST_TO_FN_PTR(abort_hook_t, option->extraInfo);
    // -XX:+AggressiveHeap
    } else if (match_option(option, "-XX:+AggressiveHeap", &tail)) {

      // This option inspects the machine and attempts to set various
      // parameters to be optimal for long-running, memory allocation
      // intensive jobs.  It is intended for machines with large
      // amounts of cpu and memory.

      // initHeapSize is needed since _initial_heap_size is 4 bytes on a 32 bit
      // VM, but we may not be able to represent the total physical memory
      // available (like having 8gb of memory on a box but using a 32bit VM).
      // Thus, we need to make sure we're using a julong for intermediate
      // calculations.
      julong initHeapSize;
      julong total_memory = os::physical_memory();

      if (total_memory < (julong)256*M) {
        jio_fprintf(defaultStream::error_stream(),
                    "You need at least 256mb of memory to use -XX:+AggressiveHeap\n");
        vm_exit(1);
      }

      // The heap size is half of available memory, or (at most)
      // all of possible memory less 160mb (leaving room for the OS
      // when using ISM).  This is the maximum; because adaptive sizing
      // is turned on below, the actual space used may be smaller.

      initHeapSize = MIN2(total_memory / (julong)2,
                          total_memory - (julong)160*M);

      // Make sure that if we have a lot of memory we cap the 32 bit
      // process space.  The 64bit VM version of this function is a nop.
      initHeapSize = os::allocatable_physical_memory(initHeapSize);

      // The perm gen is separate but contiguous with the
      // object heap (and is reserved with it) so subtract it
      // from the heap size.
      if (initHeapSize > MaxPermSize) {
        initHeapSize = initHeapSize - MaxPermSize;
      } else {
        warning("AggressiveHeap and MaxPermSize values may conflict");
      }

      if (FLAG_IS_DEFAULT(MaxHeapSize)) {
         FLAG_SET_CMDLINE(uintx, MaxHeapSize, initHeapSize);
         set_initial_heap_size(MaxHeapSize);
         // Currently the minimum size and the initial heap sizes are the same.
         set_min_heap_size(initial_heap_size());
      }
      if (FLAG_IS_DEFAULT(NewSize)) {
         // Make the young generation 3/8ths of the total heap.
         FLAG_SET_CMDLINE(uintx, NewSize,
                                ((julong)MaxHeapSize / (julong)8) * (julong)3);
         FLAG_SET_CMDLINE(uintx, MaxNewSize, NewSize);
      }

      FLAG_SET_DEFAULT(UseLargePages, true);

      // Increase some data structure sizes for efficiency
      FLAG_SET_CMDLINE(uintx, BaseFootPrintEstimate, MaxHeapSize);
      FLAG_SET_CMDLINE(bool, ResizeTLAB, false);
      FLAG_SET_CMDLINE(uintx, TLABSize, 256*K);

      // See the OldPLABSize comment below, but replace 'after promotion'
      // with 'after copying'.  YoungPLABSize is the size of the survivor
      // space per-gc-thread buffers.  The default is 4kw.
      FLAG_SET_CMDLINE(uintx, YoungPLABSize, 256*K);      // Note: this is in words

      // OldPLABSize is the size of the buffers in the old gen that
      // UseParallelGC uses to promote live data that doesn't fit in the
      // survivor spaces.  At any given time, there's one for each gc thread.
      // The default size is 1kw. These buffers are rarely used, since the
      // survivor spaces are usually big enough.  For specjbb, however, there
      // are occasions when there's lots of live data in the young gen
      // and we end up promoting some of it.  We don't have a definite
      // explanation for why bumping OldPLABSize helps, but the theory
      // is that a bigger PLAB results in retaining something like the
      // original allocation order after promotion, which improves mutator
      // locality.  A minor effect may be that larger PLABs reduce the
      // number of PLAB allocation events during gc.  The value of 8kw
      // was arrived at by experimenting with specjbb.
      FLAG_SET_CMDLINE(uintx, OldPLABSize, 8*K);  // Note: this is in words

      // CompilationPolicyChoice=0 causes the server compiler to adopt
      // a more conservative which-method-do-I-compile policy when one
      // of the counters maintained by the interpreter trips.  The
      // result is reduced startup time and improved specjbb and
      // alacrity performance.  Zero is the default, but we set it
      // explicitly here in case the default changes.
      // See runtime/compilationPolicy.*.
      FLAG_SET_CMDLINE(intx, CompilationPolicyChoice, 0);

      // Enable parallel GC and adaptive generation sizing
      FLAG_SET_CMDLINE(bool, UseParallelGC, true);
      FLAG_SET_DEFAULT(ParallelGCThreads,
                       Abstract_VM_Version::parallel_worker_threads());

      // Encourage steady state memory management
      FLAG_SET_CMDLINE(uintx, ThresholdTolerance, 100);

      // This appears to improve mutator locality
      FLAG_SET_CMDLINE(bool, ScavengeBeforeFullGC, false);

      // Get around early Solaris scheduling bug
      // (affinity vs other jobs on system)
      // but disallow DR and offlining (5008695).
      FLAG_SET_CMDLINE(bool, BindGCTaskThreadsToCPUs, true);

    } else if (match_option(option, "-XX:+NeverTenure", &tail)) {
      // The last option must always win.
      FLAG_SET_CMDLINE(bool, AlwaysTenure, false);
      FLAG_SET_CMDLINE(bool, NeverTenure, true);
    } else if (match_option(option, "-XX:+AlwaysTenure", &tail)) {
      // The last option must always win.
      FLAG_SET_CMDLINE(bool, NeverTenure, false);
      FLAG_SET_CMDLINE(bool, AlwaysTenure, true);
    } else if (match_option(option, "-XX:+CMSPermGenSweepingEnabled", &tail) ||
               match_option(option, "-XX:-CMSPermGenSweepingEnabled", &tail)) {
      jio_fprintf(defaultStream::error_stream(),
        "Please use CMSClassUnloadingEnabled in place of "
        "CMSPermGenSweepingEnabled in the future\n");
    } else if (match_option(option, "-XX:+UseGCTimeLimit", &tail)) {
      FLAG_SET_CMDLINE(bool, UseGCOverheadLimit, true);
      jio_fprintf(defaultStream::error_stream(),
        "Please use -XX:+UseGCOverheadLimit in place of "
        "-XX:+UseGCTimeLimit in the future\n");
    } else if (match_option(option, "-XX:-UseGCTimeLimit", &tail)) {
      FLAG_SET_CMDLINE(bool, UseGCOverheadLimit, false);
      jio_fprintf(defaultStream::error_stream(),
        "Please use -XX:-UseGCOverheadLimit in place of "
        "-XX:-UseGCTimeLimit in the future\n");
    // The TLE options are for compatibility with 1.3 and will be
    // removed without notice in a future release.  These options
    // are not to be documented.
    } else if (match_option(option, "-XX:MaxTLERatio=", &tail)) {
      // No longer used.
    } else if (match_option(option, "-XX:+ResizeTLE", &tail)) {
      FLAG_SET_CMDLINE(bool, ResizeTLAB, true);
    } else if (match_option(option, "-XX:-ResizeTLE", &tail)) {
      FLAG_SET_CMDLINE(bool, ResizeTLAB, false);
    } else if (match_option(option, "-XX:+PrintTLE", &tail)) {
      FLAG_SET_CMDLINE(bool, PrintTLAB, true);
    } else if (match_option(option, "-XX:-PrintTLE", &tail)) {
      FLAG_SET_CMDLINE(bool, PrintTLAB, false);
    } else if (match_option(option, "-XX:TLEFragmentationRatio=", &tail)) {
      // No longer used.
    } else if (match_option(option, "-XX:TLESize=", &tail)) {
      julong long_tlab_size = 0;
      ArgsRange errcode = parse_memory_size(tail, &long_tlab_size, 1);
      if (errcode != arg_in_range) {
        jio_fprintf(defaultStream::error_stream(),
                    "Invalid TLAB size: %s\n", option->optionString);
        describe_range_error(errcode);
        return JNI_EINVAL;
      }
      FLAG_SET_CMDLINE(uintx, TLABSize, long_tlab_size);
    } else if (match_option(option, "-XX:TLEThreadRatio=", &tail)) {
      // No longer used.
    } else if (match_option(option, "-XX:+UseTLE", &tail)) {
      FLAG_SET_CMDLINE(bool, UseTLAB, true);
    } else if (match_option(option, "-XX:-UseTLE", &tail)) {
      FLAG_SET_CMDLINE(bool, UseTLAB, false);
SOLARIS_ONLY(
    } else if (match_option(option, "-XX:+UsePermISM", &tail)) {
      warning("-XX:+UsePermISM is obsolete.");
      FLAG_SET_CMDLINE(bool, UseISM, true);
    } else if (match_option(option, "-XX:-UsePermISM", &tail)) {
      FLAG_SET_CMDLINE(bool, UseISM, false);
)
    } else if (match_option(option, "-XX:+DisplayVMOutputToStderr", &tail)) {
      FLAG_SET_CMDLINE(bool, DisplayVMOutputToStdout, false);
      FLAG_SET_CMDLINE(bool, DisplayVMOutputToStderr, true);
    } else if (match_option(option, "-XX:+DisplayVMOutputToStdout", &tail)) {
      FLAG_SET_CMDLINE(bool, DisplayVMOutputToStderr, false);
      FLAG_SET_CMDLINE(bool, DisplayVMOutputToStdout, true);
    } else if (match_option(option, "-XX:+ExtendedDTraceProbes", &tail)) {
#ifdef SOLARIS
      FLAG_SET_CMDLINE(bool, ExtendedDTraceProbes, true);
      FLAG_SET_CMDLINE(bool, DTraceMethodProbes, true);
      FLAG_SET_CMDLINE(bool, DTraceAllocProbes, true);
      FLAG_SET_CMDLINE(bool, DTraceMonitorProbes, true);
#else // ndef SOLARIS
      jio_fprintf(defaultStream::error_stream(),
                  "ExtendedDTraceProbes flag is only applicable on Solaris\n");
      return JNI_EINVAL;
#endif // ndef SOLARIS
    } else
#ifdef ASSERT
    if (match_option(option, "-XX:+FullGCALot", &tail)) {
      FLAG_SET_CMDLINE(bool, FullGCALot, true);
      // disable scavenge before parallel mark-compact
      FLAG_SET_CMDLINE(bool, ScavengeBeforeFullGC, false);
    } else
#endif
    if (match_option(option, "-XX:ParCMSPromoteBlocksToClaim=", &tail)) {
      julong cms_blocks_to_claim = (julong)atol(tail);
      FLAG_SET_CMDLINE(uintx, CMSParPromoteBlocksToClaim, cms_blocks_to_claim);
      jio_fprintf(defaultStream::error_stream(),
        "Please use -XX:CMSParPromoteBlocksToClaim in place of "
        "-XX:ParCMSPromoteBlocksToClaim in the future\n");
    } else
    if (match_option(option, "-XX:ParallelGCOldGenAllocBufferSize=", &tail)) {
      julong old_plab_size = 0;
      ArgsRange errcode = parse_memory_size(tail, &old_plab_size, 1);
      if (errcode != arg_in_range) {
        jio_fprintf(defaultStream::error_stream(),
                    "Invalid old PLAB size: %s\n", option->optionString);
        describe_range_error(errcode);
        return JNI_EINVAL;
      }
      FLAG_SET_CMDLINE(uintx, OldPLABSize, old_plab_size);
      jio_fprintf(defaultStream::error_stream(),
                  "Please use -XX:OldPLABSize in place of "
                  "-XX:ParallelGCOldGenAllocBufferSize in the future\n");
    } else
    if (match_option(option, "-XX:ParallelGCToSpaceAllocBufferSize=", &tail)) {
      julong young_plab_size = 0;
      ArgsRange errcode = parse_memory_size(tail, &young_plab_size, 1);
      if (errcode != arg_in_range) {
        jio_fprintf(defaultStream::error_stream(),
                    "Invalid young PLAB size: %s\n", option->optionString);
        describe_range_error(errcode);
        return JNI_EINVAL;
      }
      FLAG_SET_CMDLINE(uintx, YoungPLABSize, young_plab_size);
      jio_fprintf(defaultStream::error_stream(),
                  "Please use -XX:YoungPLABSize in place of "
                  "-XX:ParallelGCToSpaceAllocBufferSize in the future\n");
    } else
    if (match_option(option, "-XX:", &tail)) { // -XX:xxxx
      // Skip -XX:Flags= since that case has already been handled
      if (strncmp(tail, "Flags=", strlen("Flags=")) != 0) {
        if (!process_argument(tail, args->ignoreUnrecognized, origin)) {
          return JNI_EINVAL;
        }
      }
    // Unknown option
    } else if (is_bad_option(option, args->ignoreUnrecognized)) {
      return JNI_ERR;
    }
  }
  // Change the default value for flags  which have different default values
  // when working with older JDKs.
  if (JDK_Version::current().compare_major(6) <= 0 &&
      FLAG_IS_DEFAULT(UseVMInterruptibleIO)) {
    FLAG_SET_DEFAULT(UseVMInterruptibleIO, true);
  }
  return JNI_OK;
}

jint Arguments::finalize_vm_init_args(SysClassPath* scp_p, bool scp_assembly_required) {
  // This must be done after all -D arguments have been processed.
  scp_p->expand_endorsed();

  if (scp_assembly_required || scp_p->get_endorsed() != NULL) {
    // Assemble the bootclasspath elements into the final path.
    Arguments::set_sysclasspath(scp_p->combined_path());
  }

  // This must be done after all arguments have been processed.
  // java_compiler() true means set to "NONE" or empty.
  if (java_compiler() && !xdebug_mode()) {
    // For backwards compatibility, we switch to interpreted mode if
    // -Djava.compiler="NONE" or "" is specified AND "-Xdebug" was
    // not specified.
    set_mode_flags(_int);
  }
  if (CompileThreshold == 0) {
    set_mode_flags(_int);
  }

#ifdef TIERED
  // If we are using tiered compilation in the tiered vm then c1 will
  // do the profiling and we don't want to waste that time in the
  // interpreter.
  if (TieredCompilation) {
    ProfileInterpreter = false;
  } else {
    // Since we are running vanilla server we must adjust the compile threshold
    // unless the user has already adjusted it because the default threshold assumes
    // we will run tiered.

    if (FLAG_IS_DEFAULT(CompileThreshold)) {
      CompileThreshold = Tier2CompileThreshold;
    }
  }
#endif // TIERED

#ifndef COMPILER2
  // Don't degrade server performance for footprint
  if (FLAG_IS_DEFAULT(UseLargePages) &&
      MaxHeapSize < LargePageHeapSizeThreshold) {
    // No need for large granularity pages w/small heaps.
    // Note that large pages are enabled/disabled for both the
    // Java heap and the code cache.
    FLAG_SET_DEFAULT(UseLargePages, false);
    SOLARIS_ONLY(FLAG_SET_DEFAULT(UseMPSS, false));
    SOLARIS_ONLY(FLAG_SET_DEFAULT(UseISM, false));
  }

#else
  if (!FLAG_IS_DEFAULT(OptoLoopAlignment) && FLAG_IS_DEFAULT(MaxLoopPad)) {
    FLAG_SET_DEFAULT(MaxLoopPad, OptoLoopAlignment-1);
  }
  // Temporary disable bulk zeroing reduction with G1. See CR 6627983.
  if (UseG1GC) {
    FLAG_SET_DEFAULT(ReduceBulkZeroing, false);
  }
#endif

  if (!check_vm_args_consistency()) {
    return JNI_ERR;
  }

  return JNI_OK;
}

jint Arguments::parse_java_options_environment_variable(SysClassPath* scp_p, bool* scp_assembly_required_p) {
  return parse_options_environment_variable("_JAVA_OPTIONS", scp_p,
                                            scp_assembly_required_p);
}

jint Arguments::parse_java_tool_options_environment_variable(SysClassPath* scp_p, bool* scp_assembly_required_p) {
  return parse_options_environment_variable("JAVA_TOOL_OPTIONS", scp_p,
                                            scp_assembly_required_p);
}

jint Arguments::parse_options_environment_variable(const char* name, SysClassPath* scp_p, bool* scp_assembly_required_p) {
  const int N_MAX_OPTIONS = 64;
  const int OPTION_BUFFER_SIZE = 1024;
  char buffer[OPTION_BUFFER_SIZE];

  // The variable will be ignored if it exceeds the length of the buffer.
  // Don't check this variable if user has special privileges
  // (e.g. unix su command).
  if (os::getenv(name, buffer, sizeof(buffer)) &&
      !os::have_special_privileges()) {
    JavaVMOption options[N_MAX_OPTIONS];      // Construct option array
    jio_fprintf(defaultStream::error_stream(),
                "Picked up %s: %s\n", name, buffer);
    char* rd = buffer;                        // pointer to the input string (rd)
    int i;
    for (i = 0; i < N_MAX_OPTIONS;) {         // repeat for all options in the input string
      while (isspace(*rd)) rd++;              // skip whitespace
      if (*rd == 0) break;                    // we re done when the input string is read completely

      // The output, option string, overwrites the input string.
      // Because of quoting, the pointer to the option string (wrt) may lag the pointer to
      // input string (rd).
      char* wrt = rd;

      options[i++].optionString = wrt;        // Fill in option
      while (*rd != 0 && !isspace(*rd)) {     // unquoted strings terminate with a space or NULL
        if (*rd == '\'' || *rd == '"') {      // handle a quoted string
          int quote = *rd;                    // matching quote to look for
          rd++;                               // don't copy open quote
          while (*rd != quote) {              // include everything (even spaces) up until quote
            if (*rd == 0) {                   // string termination means unmatched string
              jio_fprintf(defaultStream::error_stream(),
                          "Unmatched quote in %s\n", name);
              return JNI_ERR;
            }
            *wrt++ = *rd++;                   // copy to option string
          }
          rd++;                               // don't copy close quote
        } else {
          *wrt++ = *rd++;                     // copy to option string
        }
      }
      // Need to check if we're done before writing a NULL,
      // because the write could be to the byte that rd is pointing to.
      if (*rd++ == 0) {
        *wrt = 0;
        break;
      }
      *wrt = 0;                               // Zero terminate option
    }
    // Construct JavaVMInitArgs structure and parse as if it was part of the command line
    JavaVMInitArgs vm_args;
    vm_args.version = JNI_VERSION_1_2;
    vm_args.options = options;
    vm_args.nOptions = i;
    vm_args.ignoreUnrecognized = IgnoreUnrecognizedVMOptions;

    if (PrintVMOptions) {
      const char* tail;
      for (int i = 0; i < vm_args.nOptions; i++) {
        const JavaVMOption *option = vm_args.options + i;
        if (match_option(option, "-XX:", &tail)) {
          logOption(tail);
        }
      }
    }

    return(parse_each_vm_init_arg(&vm_args, scp_p, scp_assembly_required_p, ENVIRON_VAR));
  }
  return JNI_OK;
}

// Parse entry point called from JNI_CreateJavaVM

jint Arguments::parse(const JavaVMInitArgs* args) {

  // Sharing support
  // Construct the path to the archive
  char jvm_path[JVM_MAXPATHLEN];
  os::jvm_path(jvm_path, sizeof(jvm_path));
#ifdef TIERED
  if (strstr(jvm_path, "client") != NULL) {
    force_client_mode = true;
  }
#endif // TIERED
  char *end = strrchr(jvm_path, *os::file_separator());
  if (end != NULL) *end = '\0';
  char *shared_archive_path = NEW_C_HEAP_ARRAY(char, strlen(jvm_path) +
                                        strlen(os::file_separator()) + 20);
  if (shared_archive_path == NULL) return JNI_ENOMEM;
  strcpy(shared_archive_path, jvm_path);
  strcat(shared_archive_path, os::file_separator());
  strcat(shared_archive_path, "classes");
  DEBUG_ONLY(strcat(shared_archive_path, "_g");)
  strcat(shared_archive_path, ".jsa");
  SharedArchivePath = shared_archive_path;

  // Remaining part of option string
  const char* tail;

  // If flag "-XX:Flags=flags-file" is used it will be the first option to be processed.
  bool settings_file_specified = false;
  const char* flags_file;
  int index;
  for (index = 0; index < args->nOptions; index++) {
    const JavaVMOption *option = args->options + index;
    if (match_option(option, "-XX:Flags=", &tail)) {
      flags_file = tail;
      settings_file_specified = true;
    }
    if (match_option(option, "-XX:+PrintVMOptions", &tail)) {
      PrintVMOptions = true;
    }
    if (match_option(option, "-XX:-PrintVMOptions", &tail)) {
      PrintVMOptions = false;
    }
    if (match_option(option, "-XX:+IgnoreUnrecognizedVMOptions", &tail)) {
      IgnoreUnrecognizedVMOptions = true;
    }
    if (match_option(option, "-XX:-IgnoreUnrecognizedVMOptions", &tail)) {
      IgnoreUnrecognizedVMOptions = false;
    }
  }

  if (IgnoreUnrecognizedVMOptions) {
    // uncast const to modify the flag args->ignoreUnrecognized
    *(jboolean*)(&args->ignoreUnrecognized) = true;
  }

  // Parse specified settings file
  if (settings_file_specified) {
    if (!process_settings_file(flags_file, true, args->ignoreUnrecognized)) {
      return JNI_EINVAL;
    }
  }

  // Parse default .hotspotrc settings file
  if (!settings_file_specified) {
    if (!process_settings_file(".hotspotrc", false, args->ignoreUnrecognized)) {
      return JNI_EINVAL;
    }
  }

  if (PrintVMOptions) {
    for (index = 0; index < args->nOptions; index++) {
      const JavaVMOption *option = args->options + index;
      if (match_option(option, "-XX:", &tail)) {
        logOption(tail);
      }
    }
  }

  // Parse JavaVMInitArgs structure passed in, as well as JAVA_TOOL_OPTIONS and _JAVA_OPTIONS
  jint result = parse_vm_init_args(args);
  if (result != JNI_OK) {
    return result;
  }

#ifndef PRODUCT
  if (TraceBytecodesAt != 0) {
    TraceBytecodes = true;
  }
  if (CountCompiledCalls) {
    if (UseCounterDecay) {
      warning("UseCounterDecay disabled because CountCalls is set");
      UseCounterDecay = false;
    }
  }
#endif // PRODUCT

  if (EnableInvokeDynamic && !EnableMethodHandles) {
    if (!FLAG_IS_DEFAULT(EnableMethodHandles)) {
      warning("forcing EnableMethodHandles true because EnableInvokeDynamic is true");
    }
    EnableMethodHandles = true;
  }
  if (EnableMethodHandles && !AnonymousClasses) {
    if (!FLAG_IS_DEFAULT(AnonymousClasses)) {
      warning("forcing AnonymousClasses true because EnableMethodHandles is true");
    }
    AnonymousClasses = true;
  }
  if ((EnableMethodHandles || AnonymousClasses) && ScavengeRootsInCode == 0) {
    if (!FLAG_IS_DEFAULT(ScavengeRootsInCode)) {
      warning("forcing ScavengeRootsInCode non-zero because EnableMethodHandles or AnonymousClasses is true");
    }
    ScavengeRootsInCode = 1;
  }

  if (PrintGCDetails) {
    // Turn on -verbose:gc options as well
    PrintGC = true;
    if (FLAG_IS_DEFAULT(TraceClassUnloading)) {
      TraceClassUnloading = true;
    }
  }

#ifdef SERIALGC
  set_serial_gc_flags();
#endif // SERIALGC
#ifdef KERNEL
  no_shared_spaces();
#endif // KERNEL

  // Set flags based on ergonomics.
  set_ergonomics_flags();

  // Check the GC selections again.
  if (!check_gc_consistency()) {
    return JNI_EINVAL;
  }

  if (UseParallelGC || UseParallelOldGC) {
    // Set some flags for ParallelGC if needed.
    set_parallel_gc_flags();
  } else if (UseConcMarkSweepGC) {
    // Set some flags for CMS
    set_cms_and_parnew_gc_flags();
  } else if (UseParNewGC) {
    // Set some flags for ParNew
    set_parnew_gc_flags();
  } else if (UseG1GC) {
    // Set some flags for garbage-first, if needed.
    set_g1_gc_flags();
  }

#ifdef SERIALGC
  assert(verify_serial_gc_flags(), "SerialGC unset");
#endif // SERIALGC

  // Set bytecode rewriting flags
  set_bytecode_flags();

  // Set flags if Aggressive optimization flags (-XX:+AggressiveOpts) enabled.
  set_aggressive_opts_flags();

#ifdef CC_INTERP
  // Biased locking is not implemented with c++ interpreter
  FLAG_SET_DEFAULT(UseBiasedLocking, false);
#endif /* CC_INTERP */

#ifdef COMPILER2
  if (!UseBiasedLocking || EmitSync != 0) {
    UseOptoBiasInlining = false;
  }
#endif

  if (PrintCommandLineFlags) {
    CommandLineFlags::printSetFlags();
  }

#ifdef ASSERT
  if (PrintFlagsFinal) {
    CommandLineFlags::printFlags();
  }
#endif

  return JNI_OK;
}

int Arguments::PropertyList_count(SystemProperty* pl) {
  int count = 0;
  while(pl != NULL) {
    count++;
    pl = pl->next();
  }
  return count;
}

const char* Arguments::PropertyList_get_value(SystemProperty *pl, const char* key) {
  assert(key != NULL, "just checking");
  SystemProperty* prop;
  for (prop = pl; prop != NULL; prop = prop->next()) {
    if (strcmp(key, prop->key()) == 0) return prop->value();
  }
  return NULL;
}

const char* Arguments::PropertyList_get_key_at(SystemProperty *pl, int index) {
  int count = 0;
  const char* ret_val = NULL;

  while(pl != NULL) {
    if(count >= index) {
      ret_val = pl->key();
      break;
    }
    count++;
    pl = pl->next();
  }

  return ret_val;
}

char* Arguments::PropertyList_get_value_at(SystemProperty* pl, int index) {
  int count = 0;
  char* ret_val = NULL;

  while(pl != NULL) {
    if(count >= index) {
      ret_val = pl->value();
      break;
    }
    count++;
    pl = pl->next();
  }

  return ret_val;
}

void Arguments::PropertyList_add(SystemProperty** plist, SystemProperty *new_p) {
  SystemProperty* p = *plist;
  if (p == NULL) {
    *plist = new_p;
  } else {
    while (p->next() != NULL) {
      p = p->next();
    }
    p->set_next(new_p);
  }
}

void Arguments::PropertyList_add(SystemProperty** plist, const char* k, char* v) {
  if (plist == NULL)
    return;

  SystemProperty* new_p = new SystemProperty(k, v, true);
  PropertyList_add(plist, new_p);
}

// This add maintains unique property key in the list.
void Arguments::PropertyList_unique_add(SystemProperty** plist, const char* k, char* v, jboolean append) {
  if (plist == NULL)
    return;

  // If property key exist then update with new value.
  SystemProperty* prop;
  for (prop = *plist; prop != NULL; prop = prop->next()) {
    if (strcmp(k, prop->key()) == 0) {
      if (append) {
        prop->append_value(v);
      } else {
        prop->set_value(v);
      }
      return;
    }
  }

  PropertyList_add(plist, k, v);
}

#ifdef KERNEL
char *Arguments::get_kernel_properties() {
  // Find properties starting with kernel and append them to string
  // We need to find out how long they are first because the URL's that they
  // might point to could get long.
  int length = 0;
  SystemProperty* prop;
  for (prop = _system_properties; prop != NULL; prop = prop->next()) {
    if (strncmp(prop->key(), "kernel.", 7 ) == 0) {
      length += (strlen(prop->key()) + strlen(prop->value()) + 5);  // "-D ="
    }
  }
  // Add one for null terminator.
  char *props = AllocateHeap(length + 1, "get_kernel_properties");
  if (length != 0) {
    int pos = 0;
    for (prop = _system_properties; prop != NULL; prop = prop->next()) {
      if (strncmp(prop->key(), "kernel.", 7 ) == 0) {
        jio_snprintf(&props[pos], length-pos,
                     "-D%s=%s ", prop->key(), prop->value());
        pos = strlen(props);
      }
    }
  }
  // null terminate props in case of null
  props[length] = '\0';
  return props;
}
#endif // KERNEL

// Copies src into buf, replacing "%%" with "%" and "%p" with pid
// Returns true if all of the source pointed by src has been copied over to
// the destination buffer pointed by buf. Otherwise, returns false.
// Notes:
// 1. If the length (buflen) of the destination buffer excluding the
// NULL terminator character is not long enough for holding the expanded
// pid characters, it also returns false instead of returning the partially
// expanded one.
// 2. The passed in "buflen" should be large enough to hold the null terminator.
bool Arguments::copy_expand_pid(const char* src, size_t srclen,
                                char* buf, size_t buflen) {
  const char* p = src;
  char* b = buf;
  const char* src_end = &src[srclen];
  char* buf_end = &buf[buflen - 1];

  while (p < src_end && b < buf_end) {
    if (*p == '%') {
      switch (*(++p)) {
      case '%':         // "%%" ==> "%"
        *b++ = *p++;
        break;
      case 'p':  {       //  "%p" ==> current process id
        // buf_end points to the character before the last character so
        // that we could write '\0' to the end of the buffer.
        size_t buf_sz = buf_end - b + 1;
        int ret = jio_snprintf(b, buf_sz, "%d", os::current_process_id());

        // if jio_snprintf fails or the buffer is not long enough to hold
        // the expanded pid, returns false.
        if (ret < 0 || ret >= (int)buf_sz) {
          return false;
        } else {
          b += ret;
          assert(*b == '\0', "fail in copy_expand_pid");
          if (p == src_end && b == buf_end + 1) {
            // reach the end of the buffer.
            return true;
          }
        }
        p++;
        break;
      }
      default :
        *b++ = '%';
      }
    } else {
      *b++ = *p++;
    }
  }
  *b = '\0';
  return (p == src_end); // return false if not all of the source was copied
}<|MERGE_RESOLUTION|>--- conflicted
+++ resolved
@@ -872,18 +872,13 @@
       FreeHeap(value);
     }
     return true;
-<<<<<<< HEAD
   } else if (strcmp(key, "sun.java.launcher.module.boot") == 0) {
     // Another private property
     FreeHeap(key);
     if (eq != NULL) {
       FreeHeap(value);
     }
-  }
-  else if (strcmp(key, "java.vendor.url.bug") == 0) {
-=======
   } else if (strcmp(key, "java.vendor.url.bug") == 0) {
->>>>>>> 9b8a3aca
     // save it in _java_vendor_url_bug, so JVM fatal error handler can access
     // its value without going through the property list or making a Java call.
     _java_vendor_url_bug = value;
