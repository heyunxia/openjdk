--- conflicted
+++ resolved
@@ -126,6 +126,8 @@
 Monitor* Service_lock                 = NULL;
 Monitor* PeriodicTask_lock            = NULL;
 
+Mutex*   LoaderTag_lock               = NULL;
+
 #ifdef INCLUDE_TRACE
 Mutex*   JfrStacktrace_lock           = NULL;
 Monitor* JfrMsg_lock                  = NULL;
@@ -133,8 +135,6 @@
 Mutex*   JfrStream_lock               = NULL;
 Mutex*   JfrThreadGroups_lock         = NULL;
 #endif
-
-Mutex*   LoaderTag_lock               = NULL;
 
 #define MAX_NUM_MUTEX 128
 static Monitor * _mutex_array[MAX_NUM_MUTEX];
@@ -277,20 +277,16 @@
   def(CompileThread_lock           , Monitor, nonleaf+5,   false );
   def(PeriodicTask_lock            , Monitor, nonleaf+5,   true);
 
+  def(LoaderTag_lock               , Mutex,   leaf,        true);
+
 #ifdef INCLUDE_TRACE
   def(JfrMsg_lock                  , Monitor, leaf,        true);
   def(JfrBuffer_lock               , Mutex,   nonleaf+1,   true);
   def(JfrThreadGroups_lock         , Mutex,   nonleaf+1,   true);
   def(JfrStream_lock               , Mutex,   nonleaf+2,   true);
-<<<<<<< HEAD
-  def(PeriodicTask_lock            , Monitor, nonleaf+5,   true);
-
-  def(LoaderTag_lock               , Mutex,   leaf,        true);
-=======
   def(JfrStacktrace_lock           , Mutex,   special,     true );
 #endif
 
->>>>>>> 2c282234
 }
 
 GCMutexLocker::GCMutexLocker(Monitor * mutex) {
