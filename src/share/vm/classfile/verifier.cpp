/*
 * Copyright (c) 1998, 2013, Oracle and/or its affiliates. All rights reserved.
 * DO NOT ALTER OR REMOVE COPYRIGHT NOTICES OR THIS FILE HEADER.
 *
 * This code is free software; you can redistribute it and/or modify it
 * under the terms of the GNU General Public License version 2 only, as
 * published by the Free Software Foundation.
 *
 * This code is distributed in the hope that it will be useful, but WITHOUT
 * ANY WARRANTY; without even the implied warranty of MERCHANTABILITY or
 * FITNESS FOR A PARTICULAR PURPOSE.  See the GNU General Public License
 * version 2 for more details (a copy is included in the LICENSE file that
 * accompanied this code).
 *
 * You should have received a copy of the GNU General Public License version
 * 2 along with this work; if not, write to the Free Software Foundation,
 * Inc., 51 Franklin St, Fifth Floor, Boston, MA 02110-1301 USA.
 *
 * Please contact Oracle, 500 Oracle Parkway, Redwood Shores, CA 94065 USA
 * or visit www.oracle.com if you need additional information or have any
 * questions.
 *
 */

#include "precompiled.hpp"
#include "classfile/classFileStream.hpp"
#include "classfile/javaClasses.hpp"
#include "classfile/stackMapTable.hpp"
#include "classfile/stackMapFrame.hpp"
#include "classfile/stackMapTableFormat.hpp"
#include "classfile/systemDictionary.hpp"
#include "classfile/verifier.hpp"
#include "classfile/vmSymbols.hpp"
#include "interpreter/bytecodes.hpp"
#include "interpreter/bytecodeStream.hpp"
#include "memory/oopFactory.hpp"
#include "memory/resourceArea.hpp"
#include "oops/instanceKlass.hpp"
#include "oops/oop.inline.hpp"
#include "oops/typeArrayOop.hpp"
#include "prims/jvm.h"
#include "runtime/fieldDescriptor.hpp"
#include "runtime/handles.inline.hpp"
#include "runtime/interfaceSupport.hpp"
#include "runtime/javaCalls.hpp"
#include "runtime/orderAccess.hpp"
#include "services/threadService.hpp"
#include "runtime/os.hpp"
#ifdef TARGET_ARCH_x86
# include "bytes_x86.hpp"
#endif
#ifdef TARGET_ARCH_sparc
# include "bytes_sparc.hpp"
#endif
#ifdef TARGET_ARCH_zero
# include "bytes_zero.hpp"
#endif
#ifdef TARGET_ARCH_arm
# include "bytes_arm.hpp"
#endif
#ifdef TARGET_ARCH_ppc
# include "bytes_ppc.hpp"
#endif

#define NOFAILOVER_MAJOR_VERSION                       51
#define NONZERO_PADDING_BYTES_IN_SWITCH_MAJOR_VERSION  51
#define STATIC_METHOD_IN_INTERFACE_MAJOR_VERSION       52

// Access to external entry for VerifyClassCodes - old byte code verifier

extern "C" {
  typedef jboolean (*verify_byte_codes_fn_t)(JNIEnv *, jclass, char *, jint);
  typedef jboolean (*verify_byte_codes_fn_new_t)(JNIEnv *, jclass, char *, jint, jint);
}

static void* volatile _verify_byte_codes_fn = NULL;

static volatile jint _is_new_verify_byte_codes_fn = (jint) true;

static void* verify_byte_codes_fn() {
  if (_verify_byte_codes_fn == NULL) {
    void *lib_handle = os::native_java_library();
    void *func = os::dll_lookup(lib_handle, "VerifyClassCodesForMajorVersion");
    OrderAccess::release_store_ptr(&_verify_byte_codes_fn, func);
    if (func == NULL) {
      OrderAccess::release_store(&_is_new_verify_byte_codes_fn, false);
      func = os::dll_lookup(lib_handle, "VerifyClassCodes");
      OrderAccess::release_store_ptr(&_verify_byte_codes_fn, func);
    }
  }
  return (void*)_verify_byte_codes_fn;
}


// Methods in Verifier

bool Verifier::should_verify_for(oop class_loader, bool should_verify_class) {
  return (class_loader == NULL || !should_verify_class) ?
    BytecodeVerificationLocal : BytecodeVerificationRemote;
}

bool Verifier::relax_verify_for(oop loader) {
  bool trusted = java_lang_ClassLoader::is_trusted_loader(loader);
  bool need_verify =
    // verifyAll
    (BytecodeVerificationLocal && BytecodeVerificationRemote) ||
    // verifyRemote
    (!BytecodeVerificationLocal && BytecodeVerificationRemote && !trusted);
  return !need_verify;
}

bool Verifier::verify(instanceKlassHandle klass, Verifier::Mode mode, bool should_verify_class, TRAPS) {
  HandleMark hm;
  ResourceMark rm(THREAD);

  Symbol* exception_name = NULL;
  const size_t message_buffer_len = klass->name()->utf8_length() + 1024;
  char* message_buffer = NEW_RESOURCE_ARRAY(char, message_buffer_len);
  char* exception_message = message_buffer;

  const char* klassName = klass->external_name();
  bool can_failover = FailOverToOldVerifier &&
      klass->major_version() < NOFAILOVER_MAJOR_VERSION;

  // If the class should be verified, first see if we can use the split
  // verifier.  If not, or if verification fails and FailOverToOldVerifier
  // is set, then call the inference verifier.
  if (is_eligible_for_verification(klass, should_verify_class)) {
    if (TraceClassInitialization) {
      tty->print_cr("Start class verification for: %s", klassName);
    }
<<<<<<< HEAD
    if (klass->major_version() >= STACKMAP_ATTRIBUTE_MAJOR_VERSION) {
=======

    assert(THREAD->is_Java_thread(), "non-JavaThread in verifier");
    JavaThread* jt = (JavaThread*)THREAD;

    // Timer includes any side effects of class verification (resolution,
    // etc), but not recursive entry into verify_code().
    PerfClassTraceTime timer(ClassLoader::perf_class_verify_time(),
                             ClassLoader::perf_class_verify_selftime(),
                             ClassLoader::perf_classes_verified(),
                             jt->get_thread_stat()->perf_recursion_counts_addr(),
                             jt->get_thread_stat()->perf_timers_addr(),
                             PerfClassTraceTime::CLASS_VERIFY);

    if (UseSplitVerifier &&
        klass->major_version() >= STACKMAP_ATTRIBUTE_MAJOR_VERSION) {
>>>>>>> f4bc3eca
      ClassVerifier split_verifier(klass, THREAD);
      split_verifier.verify_class(THREAD);
      exception_name = split_verifier.result();
      if (can_failover && !HAS_PENDING_EXCEPTION &&
          (exception_name == vmSymbols::java_lang_VerifyError() ||
           exception_name == vmSymbols::java_lang_ClassFormatError())) {
        if (TraceClassInitialization || VerboseVerification) {
          tty->print_cr(
            "Fail over class verification to old verifier for: %s", klassName);
        }
        exception_name = inference_verify(
          klass, message_buffer, message_buffer_len, THREAD);
      }
      if (exception_name != NULL) {
        exception_message = split_verifier.exception_message();
      }
    } else {
      exception_name = inference_verify(
          klass, message_buffer, message_buffer_len, THREAD);
    }

    if (TraceClassInitialization || VerboseVerification) {
      if (HAS_PENDING_EXCEPTION) {
        tty->print("Verification for %s has", klassName);
        tty->print_cr(" exception pending %s ",
          InstanceKlass::cast(PENDING_EXCEPTION->klass())->external_name());
      } else if (exception_name != NULL) {
        tty->print_cr("Verification for %s failed", klassName);
      }
      tty->print_cr("End class verification for: %s", klassName);
    }
  }

  if (HAS_PENDING_EXCEPTION) {
    return false; // use the existing exception
  } else if (exception_name == NULL) {
    return true; // verifcation succeeded
  } else { // VerifyError or ClassFormatError to be created and thrown
    ResourceMark rm(THREAD);
    instanceKlassHandle kls =
      SystemDictionary::resolve_or_fail(exception_name, true, CHECK_false);
    while (!kls.is_null()) {
      if (kls == klass) {
        // If the class being verified is the exception we're creating
        // or one of it's superclasses, we're in trouble and are going
        // to infinitely recurse when we try to initialize the exception.
        // So bail out here by throwing the preallocated VM error.
        THROW_OOP_(Universe::virtual_machine_error_instance(), false);
      }
      kls = kls->super();
    }
    message_buffer[message_buffer_len - 1] = '\0'; // just to be sure
    THROW_MSG_(exception_name, exception_message, false);
  }
}

bool Verifier::is_eligible_for_verification(instanceKlassHandle klass, bool should_verify_class) {
  Symbol* name = klass->name();
  Klass* refl_magic_klass = SystemDictionary::reflect_MagicAccessorImpl_klass();

  return (should_verify_for(klass->class_loader(), should_verify_class) &&
    // return if the class is a bootstrapping class
    // or defineClass specified not to verify by default (flags override passed arg)
    // We need to skip the following four for bootstraping
    name != vmSymbols::java_lang_Object() &&
    name != vmSymbols::java_lang_Class() &&
    name != vmSymbols::java_lang_String() &&
    name != vmSymbols::java_lang_Throwable() &&

    // Can not verify the bytecodes for shared classes because they have
    // already been rewritten to contain constant pool cache indices,
    // which the verifier can't understand.
    // Shared classes shouldn't have stackmaps either.
    !klass()->is_shared() &&

    // As of the fix for 4486457 we disable verification for all of the
    // dynamically-generated bytecodes associated with the 1.4
    // reflection implementation, not just those associated with
    // sun/reflect/SerializationConstructorAccessor.
    // NOTE: this is called too early in the bootstrapping process to be
    // guarded by Universe::is_gte_jdk14x_version()/UseNewReflection.
    (refl_magic_klass == NULL ||
     !klass->is_subtype_of(refl_magic_klass) ||
     VerifyReflectionBytecodes)
  );
}

Symbol* Verifier::inference_verify(
    instanceKlassHandle klass, char* message, size_t message_len, TRAPS) {
  JavaThread* thread = (JavaThread*)THREAD;
  JNIEnv *env = thread->jni_environment();

  void* verify_func = verify_byte_codes_fn();

  if (verify_func == NULL) {
    jio_snprintf(message, message_len, "Could not link verifier");
    return vmSymbols::java_lang_VerifyError();
  }

  ResourceMark rm(THREAD);
  if (VerboseVerification) {
    tty->print_cr("Verifying class %s with old format", klass->external_name());
  }

  jclass cls = (jclass) JNIHandles::make_local(env, klass->java_mirror());
  jint result;

  {
    HandleMark hm(thread);
    ThreadToNativeFromVM ttn(thread);
    // ThreadToNativeFromVM takes care of changing thread_state, so safepoint
    // code knows that we have left the VM

    if (_is_new_verify_byte_codes_fn) {
      verify_byte_codes_fn_new_t func =
        CAST_TO_FN_PTR(verify_byte_codes_fn_new_t, verify_func);
      result = (*func)(env, cls, message, (int)message_len,
          klass->major_version());
    } else {
      verify_byte_codes_fn_t func =
        CAST_TO_FN_PTR(verify_byte_codes_fn_t, verify_func);
      result = (*func)(env, cls, message, (int)message_len);
    }
  }

  JNIHandles::destroy_local(cls);

  // These numbers are chosen so that VerifyClassCodes interface doesn't need
  // to be changed (still return jboolean (unsigned char)), and result is
  // 1 when verification is passed.
  if (result == 0) {
    return vmSymbols::java_lang_VerifyError();
  } else if (result == 1) {
    return NULL; // verified.
  } else if (result == 2) {
    THROW_MSG_(vmSymbols::java_lang_OutOfMemoryError(), message, NULL);
  } else if (result == 3) {
    return vmSymbols::java_lang_ClassFormatError();
  } else {
    ShouldNotReachHere();
    return NULL;
  }
}

TypeOrigin TypeOrigin::null() {
  return TypeOrigin();
}
TypeOrigin TypeOrigin::local(u2 index, StackMapFrame* frame) {
  assert(frame != NULL, "Must have a frame");
  return TypeOrigin(CF_LOCALS, index, StackMapFrame::copy(frame),
     frame->local_at(index));
}
TypeOrigin TypeOrigin::stack(u2 index, StackMapFrame* frame) {
  assert(frame != NULL, "Must have a frame");
  return TypeOrigin(CF_STACK, index, StackMapFrame::copy(frame),
      frame->stack_at(index));
}
TypeOrigin TypeOrigin::sm_local(u2 index, StackMapFrame* frame) {
  assert(frame != NULL, "Must have a frame");
  return TypeOrigin(SM_LOCALS, index, StackMapFrame::copy(frame),
      frame->local_at(index));
}
TypeOrigin TypeOrigin::sm_stack(u2 index, StackMapFrame* frame) {
  assert(frame != NULL, "Must have a frame");
  return TypeOrigin(SM_STACK, index, StackMapFrame::copy(frame),
      frame->stack_at(index));
}
TypeOrigin TypeOrigin::bad_index(u2 index) {
  return TypeOrigin(BAD_INDEX, index, NULL, VerificationType::bogus_type());
}
TypeOrigin TypeOrigin::cp(u2 index, VerificationType vt) {
  return TypeOrigin(CONST_POOL, index, NULL, vt);
}
TypeOrigin TypeOrigin::signature(VerificationType vt) {
  return TypeOrigin(SIG, 0, NULL, vt);
}
TypeOrigin TypeOrigin::implicit(VerificationType t) {
  return TypeOrigin(IMPLICIT, 0, NULL, t);
}
TypeOrigin TypeOrigin::frame(StackMapFrame* frame) {
  return TypeOrigin(FRAME_ONLY, 0, StackMapFrame::copy(frame),
                    VerificationType::bogus_type());
}

void TypeOrigin::reset_frame() {
  if (_frame != NULL) {
    _frame->restore();
  }
}

void TypeOrigin::details(outputStream* ss) const {
  _type.print_on(ss);
  switch (_origin) {
    case CF_LOCALS:
      ss->print(" (current frame, locals[%d])", _index);
      break;
    case CF_STACK:
      ss->print(" (current frame, stack[%d])", _index);
      break;
    case SM_LOCALS:
      ss->print(" (stack map, locals[%d])", _index);
      break;
    case SM_STACK:
      ss->print(" (stack map, stack[%d])", _index);
      break;
    case CONST_POOL:
      ss->print(" (constant pool %d)", _index);
      break;
    case SIG:
      ss->print(" (from method signature)");
      break;
    case IMPLICIT:
    case FRAME_ONLY:
    case NONE:
    default:
      ;
  }
}

#ifdef ASSERT
void TypeOrigin::print_on(outputStream* str) const {
  str->print("{%d,%d,%p:", _origin, _index, _frame);
  if (_frame != NULL) {
    _frame->print_on(str);
  } else {
    str->print("null");
  }
  str->print(",");
  _type.print_on(str);
  str->print("}");
}
#endif

void ErrorContext::details(outputStream* ss, Method* method) const {
  if (is_valid()) {
    ss->print_cr("");
    ss->print_cr("Exception Details:");
    location_details(ss, method);
    reason_details(ss);
    frame_details(ss);
    bytecode_details(ss, method);
    handler_details(ss, method);
    stackmap_details(ss, method);
  }
}

void ErrorContext::reason_details(outputStream* ss) const {
  streamIndentor si(ss);
  ss->indent().print_cr("Reason:");
  streamIndentor si2(ss);
  ss->indent().print("");
  switch (_fault) {
    case INVALID_BYTECODE:
      ss->print("Error exists in the bytecode");
      break;
    case WRONG_TYPE:
      if (_expected.is_valid()) {
        ss->print("Type ");
        _type.details(ss);
        ss->print(" is not assignable to ");
        _expected.details(ss);
      } else {
        ss->print("Invalid type: ");
        _type.details(ss);
      }
      break;
    case FLAGS_MISMATCH:
      if (_expected.is_valid()) {
        ss->print("Current frame's flags are not assignable "
                  "to stack map frame's.");
      } else {
        ss->print("Current frame's flags are invalid in this context.");
      }
      break;
    case BAD_CP_INDEX:
      ss->print("Constant pool index %d is invalid", _type.index());
      break;
    case BAD_LOCAL_INDEX:
      ss->print("Local index %d is invalid", _type.index());
      break;
    case LOCALS_SIZE_MISMATCH:
      ss->print("Current frame's local size doesn't match stackmap.");
      break;
    case STACK_SIZE_MISMATCH:
      ss->print("Current frame's stack size doesn't match stackmap.");
      break;
    case STACK_OVERFLOW:
      ss->print("Exceeded max stack size.");
      break;
    case STACK_UNDERFLOW:
      ss->print("Attempt to pop empty stack.");
      break;
    case MISSING_STACKMAP:
      ss->print("Expected stackmap frame at this location.");
      break;
    case BAD_STACKMAP:
      ss->print("Invalid stackmap specification.");
      break;
    case UNKNOWN:
    default:
      ShouldNotReachHere();
      ss->print_cr("Unknown");
  }
  ss->print_cr("");
}

void ErrorContext::location_details(outputStream* ss, Method* method) const {
  if (_bci != -1 && method != NULL) {
    streamIndentor si(ss);
    const char* bytecode_name = "<invalid>";
    if (method->validate_bci_from_bcx(_bci) != -1) {
      Bytecodes::Code code = Bytecodes::code_or_bp_at(method->bcp_from(_bci));
      if (Bytecodes::is_defined(code)) {
          bytecode_name = Bytecodes::name(code);
      } else {
          bytecode_name = "<illegal>";
      }
    }
    InstanceKlass* ik = method->method_holder();
    ss->indent().print_cr("Location:");
    streamIndentor si2(ss);
    ss->indent().print_cr("%s.%s%s @%d: %s",
        ik->name()->as_C_string(), method->name()->as_C_string(),
        method->signature()->as_C_string(), _bci, bytecode_name);
  }
}

void ErrorContext::frame_details(outputStream* ss) const {
  streamIndentor si(ss);
  if (_type.is_valid() && _type.frame() != NULL) {
    ss->indent().print_cr("Current Frame:");
    streamIndentor si2(ss);
    _type.frame()->print_on(ss);
  }
  if (_expected.is_valid() && _expected.frame() != NULL) {
    ss->indent().print_cr("Stackmap Frame:");
    streamIndentor si2(ss);
    _expected.frame()->print_on(ss);
  }
}

void ErrorContext::bytecode_details(outputStream* ss, Method* method) const {
  if (method != NULL) {
    streamIndentor si(ss);
    ss->indent().print_cr("Bytecode:");
    streamIndentor si2(ss);
    ss->print_data(method->code_base(), method->code_size(), false);
  }
}

void ErrorContext::handler_details(outputStream* ss, Method* method) const {
  if (method != NULL) {
    streamIndentor si(ss);
    ExceptionTable table(method);
    if (table.length() > 0) {
      ss->indent().print_cr("Exception Handler Table:");
      streamIndentor si2(ss);
      for (int i = 0; i < table.length(); ++i) {
        ss->indent().print_cr("bci [%d, %d] => handler: %d", table.start_pc(i),
            table.end_pc(i), table.handler_pc(i));
      }
    }
  }
}

void ErrorContext::stackmap_details(outputStream* ss, Method* method) const {
  if (method != NULL && method->has_stackmap_table()) {
    streamIndentor si(ss);
    ss->indent().print_cr("Stackmap Table:");
    Array<u1>* data = method->stackmap_data();
    stack_map_table* sm_table =
        stack_map_table::at((address)data->adr_at(0));
    stack_map_frame* sm_frame = sm_table->entries();
    streamIndentor si2(ss);
    int current_offset = -1;
    for (u2 i = 0; i < sm_table->number_of_entries(); ++i) {
      ss->indent();
      sm_frame->print_on(ss, current_offset);
      ss->print_cr("");
      current_offset += sm_frame->offset_delta();
      sm_frame = sm_frame->next();
    }
  }
}

// Methods in ClassVerifier

ClassVerifier::ClassVerifier(
    instanceKlassHandle klass, TRAPS)
    : _thread(THREAD), _exception_type(NULL), _message(NULL), _klass(klass) {
  _this_type = VerificationType::reference_type(klass->name());
  // Create list to hold symbols in reference area.
  _symbols = new GrowableArray<Symbol*>(100, 0, NULL);
}

ClassVerifier::~ClassVerifier() {
  // Decrement the reference count for any symbols created.
  for (int i = 0; i < _symbols->length(); i++) {
    Symbol* s = _symbols->at(i);
    s->decrement_refcount();
  }
}

VerificationType ClassVerifier::object_type() const {
  return VerificationType::reference_type(vmSymbols::java_lang_Object());
}

TypeOrigin ClassVerifier::ref_ctx(const char* sig, TRAPS) {
  VerificationType vt = VerificationType::reference_type(
      create_temporary_symbol(sig, (int)strlen(sig), THREAD));
  return TypeOrigin::implicit(vt);
}

void ClassVerifier::verify_class(TRAPS) {
  if (VerboseVerification) {
    tty->print_cr("Verifying class %s with new format",
      _klass->external_name());
  }

  Array<Method*>* methods = _klass->methods();
  int num_methods = methods->length();

  for (int index = 0; index < num_methods; index++) {
    // Check for recursive re-verification before each method.
    if (was_recursively_verified())  return;

    Method* m = methods->at(index);
    if (m->is_native() || m->is_abstract() || m->is_overpass()) {
      // If m is native or abstract, skip it.  It is checked in class file
      // parser that methods do not override a final method.  Overpass methods
      // are trusted since the VM generates them.
      continue;
    }
    verify_method(methodHandle(THREAD, m), CHECK_VERIFY(this));
  }

  if (VerboseVerification || TraceClassInitialization) {
    if (was_recursively_verified())
      tty->print_cr("Recursive verification detected for: %s",
          _klass->external_name());
  }
}

void ClassVerifier::verify_method(methodHandle m, TRAPS) {
  HandleMark hm(THREAD);
  _method = m;   // initialize _method
  if (VerboseVerification) {
    tty->print_cr("Verifying method %s", m->name_and_sig_as_C_string());
  }

  const char* bad_type_msg = "Bad type on operand stack in %s";

  int32_t max_stack = m->verifier_max_stack();
  int32_t max_locals = m->max_locals();
  constantPoolHandle cp(THREAD, m->constants());

  if (!SignatureVerifier::is_valid_method_signature(m->signature())) {
    class_format_error("Invalid method signature");
    return;
  }

  // Initial stack map frame: offset is 0, stack is initially empty.
  StackMapFrame current_frame(max_locals, max_stack, this);
  // Set initial locals
  VerificationType return_type = current_frame.set_locals_from_arg(
    m, current_type(), CHECK_VERIFY(this));

  int32_t stackmap_index = 0; // index to the stackmap array

  u4 code_length = m->code_size();

  // Scan the bytecode and map each instruction's start offset to a number.
  char* code_data = generate_code_data(m, code_length, CHECK_VERIFY(this));

  int ex_min = code_length;
  int ex_max = -1;
  // Look through each item on the exception table. Each of the fields must refer
  // to a legal instruction.
  verify_exception_handler_table(
    code_length, code_data, ex_min, ex_max, CHECK_VERIFY(this));

  // Look through each entry on the local variable table and make sure
  // its range of code array offsets is valid. (4169817)
  if (m->has_localvariable_table()) {
    verify_local_variable_table(code_length, code_data, CHECK_VERIFY(this));
  }

  Array<u1>* stackmap_data = m->stackmap_data();
  StackMapStream stream(stackmap_data);
  StackMapReader reader(this, &stream, code_data, code_length, THREAD);
  StackMapTable stackmap_table(&reader, &current_frame, max_locals, max_stack,
                               code_data, code_length, CHECK_VERIFY(this));

  if (VerboseVerification) {
    stackmap_table.print_on(tty);
  }

  RawBytecodeStream bcs(m);

  // Scan the byte code linearly from the start to the end
  bool no_control_flow = false; // Set to true when there is no direct control
                                // flow from current instruction to the next
                                // instruction in sequence
  Bytecodes::Code opcode;
  while (!bcs.is_last_bytecode()) {
    // Check for recursive re-verification before each bytecode.
    if (was_recursively_verified())  return;

    opcode = bcs.raw_next();
    u2 bci = bcs.bci();

    // Set current frame's offset to bci
    current_frame.set_offset(bci);
    current_frame.set_mark();

    // Make sure every offset in stackmap table point to the beginning to
    // an instruction. Match current_frame to stackmap_table entry with
    // the same offset if exists.
    stackmap_index = verify_stackmap_table(
      stackmap_index, bci, &current_frame, &stackmap_table,
      no_control_flow, CHECK_VERIFY(this));


    bool this_uninit = false;  // Set to true when invokespecial <init> initialized 'this'

    // Merge with the next instruction
    {
      u2 index;
      int target;
      VerificationType type, type2;
      VerificationType atype;

#ifndef PRODUCT
      if (VerboseVerification) {
        current_frame.print_on(tty);
        tty->print_cr("offset = %d,  opcode = %s", bci, Bytecodes::name(opcode));
      }
#endif

      // Make sure wide instruction is in correct format
      if (bcs.is_wide()) {
        if (opcode != Bytecodes::_iinc   && opcode != Bytecodes::_iload  &&
            opcode != Bytecodes::_aload  && opcode != Bytecodes::_lload  &&
            opcode != Bytecodes::_istore && opcode != Bytecodes::_astore &&
            opcode != Bytecodes::_lstore && opcode != Bytecodes::_fload  &&
            opcode != Bytecodes::_dload  && opcode != Bytecodes::_fstore &&
            opcode != Bytecodes::_dstore) {
          /* Unreachable?  RawBytecodeStream's raw_next() returns 'illegal'
           * if we encounter a wide instruction that modifies an invalid
           * opcode (not one of the ones listed above) */
          verify_error(ErrorContext::bad_code(bci), "Bad wide instruction");
          return;
        }
      }

      switch (opcode) {
        case Bytecodes::_nop :
          no_control_flow = false; break;
        case Bytecodes::_aconst_null :
          current_frame.push_stack(
            VerificationType::null_type(), CHECK_VERIFY(this));
          no_control_flow = false; break;
        case Bytecodes::_iconst_m1 :
        case Bytecodes::_iconst_0 :
        case Bytecodes::_iconst_1 :
        case Bytecodes::_iconst_2 :
        case Bytecodes::_iconst_3 :
        case Bytecodes::_iconst_4 :
        case Bytecodes::_iconst_5 :
          current_frame.push_stack(
            VerificationType::integer_type(), CHECK_VERIFY(this));
          no_control_flow = false; break;
        case Bytecodes::_lconst_0 :
        case Bytecodes::_lconst_1 :
          current_frame.push_stack_2(
            VerificationType::long_type(),
            VerificationType::long2_type(), CHECK_VERIFY(this));
          no_control_flow = false; break;
        case Bytecodes::_fconst_0 :
        case Bytecodes::_fconst_1 :
        case Bytecodes::_fconst_2 :
          current_frame.push_stack(
            VerificationType::float_type(), CHECK_VERIFY(this));
          no_control_flow = false; break;
        case Bytecodes::_dconst_0 :
        case Bytecodes::_dconst_1 :
          current_frame.push_stack_2(
            VerificationType::double_type(),
            VerificationType::double2_type(), CHECK_VERIFY(this));
          no_control_flow = false; break;
        case Bytecodes::_sipush :
        case Bytecodes::_bipush :
          current_frame.push_stack(
            VerificationType::integer_type(), CHECK_VERIFY(this));
          no_control_flow = false; break;
        case Bytecodes::_ldc :
          verify_ldc(
            opcode, bcs.get_index_u1(), &current_frame,
            cp, bci, CHECK_VERIFY(this));
          no_control_flow = false; break;
        case Bytecodes::_ldc_w :
        case Bytecodes::_ldc2_w :
          verify_ldc(
            opcode, bcs.get_index_u2(), &current_frame,
            cp, bci, CHECK_VERIFY(this));
          no_control_flow = false; break;
        case Bytecodes::_iload :
          verify_iload(bcs.get_index(), &current_frame, CHECK_VERIFY(this));
          no_control_flow = false; break;
        case Bytecodes::_iload_0 :
        case Bytecodes::_iload_1 :
        case Bytecodes::_iload_2 :
        case Bytecodes::_iload_3 :
          index = opcode - Bytecodes::_iload_0;
          verify_iload(index, &current_frame, CHECK_VERIFY(this));
          no_control_flow = false; break;
        case Bytecodes::_lload :
          verify_lload(bcs.get_index(), &current_frame, CHECK_VERIFY(this));
          no_control_flow = false; break;
        case Bytecodes::_lload_0 :
        case Bytecodes::_lload_1 :
        case Bytecodes::_lload_2 :
        case Bytecodes::_lload_3 :
          index = opcode - Bytecodes::_lload_0;
          verify_lload(index, &current_frame, CHECK_VERIFY(this));
          no_control_flow = false; break;
        case Bytecodes::_fload :
          verify_fload(bcs.get_index(), &current_frame, CHECK_VERIFY(this));
          no_control_flow = false; break;
        case Bytecodes::_fload_0 :
        case Bytecodes::_fload_1 :
        case Bytecodes::_fload_2 :
        case Bytecodes::_fload_3 :
          index = opcode - Bytecodes::_fload_0;
          verify_fload(index, &current_frame, CHECK_VERIFY(this));
          no_control_flow = false; break;
        case Bytecodes::_dload :
          verify_dload(bcs.get_index(), &current_frame, CHECK_VERIFY(this));
          no_control_flow = false; break;
        case Bytecodes::_dload_0 :
        case Bytecodes::_dload_1 :
        case Bytecodes::_dload_2 :
        case Bytecodes::_dload_3 :
          index = opcode - Bytecodes::_dload_0;
          verify_dload(index, &current_frame, CHECK_VERIFY(this));
          no_control_flow = false; break;
        case Bytecodes::_aload :
          verify_aload(bcs.get_index(), &current_frame, CHECK_VERIFY(this));
          no_control_flow = false; break;
        case Bytecodes::_aload_0 :
        case Bytecodes::_aload_1 :
        case Bytecodes::_aload_2 :
        case Bytecodes::_aload_3 :
          index = opcode - Bytecodes::_aload_0;
          verify_aload(index, &current_frame, CHECK_VERIFY(this));
          no_control_flow = false; break;
        case Bytecodes::_iaload :
          type = current_frame.pop_stack(
            VerificationType::integer_type(), CHECK_VERIFY(this));
          atype = current_frame.pop_stack(
            VerificationType::reference_check(), CHECK_VERIFY(this));
          if (!atype.is_int_array()) {
            verify_error(ErrorContext::bad_type(bci,
                current_frame.stack_top_ctx(), ref_ctx("[I", THREAD)),
                bad_type_msg, "iaload");
            return;
          }
          current_frame.push_stack(
            VerificationType::integer_type(), CHECK_VERIFY(this));
          no_control_flow = false; break;
        case Bytecodes::_baload :
          type = current_frame.pop_stack(
            VerificationType::integer_type(), CHECK_VERIFY(this));
          atype = current_frame.pop_stack(
            VerificationType::reference_check(), CHECK_VERIFY(this));
          if (!atype.is_bool_array() && !atype.is_byte_array()) {
            verify_error(
                ErrorContext::bad_type(bci, current_frame.stack_top_ctx()),
                bad_type_msg, "baload");
            return;
          }
          current_frame.push_stack(
            VerificationType::integer_type(), CHECK_VERIFY(this));
          no_control_flow = false; break;
        case Bytecodes::_caload :
          type = current_frame.pop_stack(
            VerificationType::integer_type(), CHECK_VERIFY(this));
          atype = current_frame.pop_stack(
            VerificationType::reference_check(), CHECK_VERIFY(this));
          if (!atype.is_char_array()) {
            verify_error(ErrorContext::bad_type(bci,
                current_frame.stack_top_ctx(), ref_ctx("[C", THREAD)),
                bad_type_msg, "caload");
            return;
          }
          current_frame.push_stack(
            VerificationType::integer_type(), CHECK_VERIFY(this));
          no_control_flow = false; break;
        case Bytecodes::_saload :
          type = current_frame.pop_stack(
            VerificationType::integer_type(), CHECK_VERIFY(this));
          atype = current_frame.pop_stack(
            VerificationType::reference_check(), CHECK_VERIFY(this));
          if (!atype.is_short_array()) {
            verify_error(ErrorContext::bad_type(bci,
                current_frame.stack_top_ctx(), ref_ctx("[S", THREAD)),
                bad_type_msg, "saload");
            return;
          }
          current_frame.push_stack(
            VerificationType::integer_type(), CHECK_VERIFY(this));
          no_control_flow = false; break;
        case Bytecodes::_laload :
          type = current_frame.pop_stack(
            VerificationType::integer_type(), CHECK_VERIFY(this));
          atype = current_frame.pop_stack(
            VerificationType::reference_check(), CHECK_VERIFY(this));
          if (!atype.is_long_array()) {
            verify_error(ErrorContext::bad_type(bci,
                current_frame.stack_top_ctx(), ref_ctx("[J", THREAD)),
                bad_type_msg, "laload");
            return;
          }
          current_frame.push_stack_2(
            VerificationType::long_type(),
            VerificationType::long2_type(), CHECK_VERIFY(this));
          no_control_flow = false; break;
        case Bytecodes::_faload :
          type = current_frame.pop_stack(
            VerificationType::integer_type(), CHECK_VERIFY(this));
          atype = current_frame.pop_stack(
            VerificationType::reference_check(), CHECK_VERIFY(this));
          if (!atype.is_float_array()) {
            verify_error(ErrorContext::bad_type(bci,
                current_frame.stack_top_ctx(), ref_ctx("[F", THREAD)),
                bad_type_msg, "faload");
            return;
          }
          current_frame.push_stack(
            VerificationType::float_type(), CHECK_VERIFY(this));
          no_control_flow = false; break;
        case Bytecodes::_daload :
          type = current_frame.pop_stack(
            VerificationType::integer_type(), CHECK_VERIFY(this));
          atype = current_frame.pop_stack(
            VerificationType::reference_check(), CHECK_VERIFY(this));
          if (!atype.is_double_array()) {
            verify_error(ErrorContext::bad_type(bci,
                current_frame.stack_top_ctx(), ref_ctx("[D", THREAD)),
                bad_type_msg, "daload");
            return;
          }
          current_frame.push_stack_2(
            VerificationType::double_type(),
            VerificationType::double2_type(), CHECK_VERIFY(this));
          no_control_flow = false; break;
        case Bytecodes::_aaload : {
          type = current_frame.pop_stack(
            VerificationType::integer_type(), CHECK_VERIFY(this));
          atype = current_frame.pop_stack(
            VerificationType::reference_check(), CHECK_VERIFY(this));
          if (!atype.is_reference_array()) {
            verify_error(ErrorContext::bad_type(bci,
                current_frame.stack_top_ctx(),
                TypeOrigin::implicit(VerificationType::reference_check())),
                bad_type_msg, "aaload");
            return;
          }
          if (atype.is_null()) {
            current_frame.push_stack(
              VerificationType::null_type(), CHECK_VERIFY(this));
          } else {
            VerificationType component =
              atype.get_component(this, CHECK_VERIFY(this));
            current_frame.push_stack(component, CHECK_VERIFY(this));
          }
          no_control_flow = false; break;
        }
        case Bytecodes::_istore :
          verify_istore(bcs.get_index(), &current_frame, CHECK_VERIFY(this));
          no_control_flow = false; break;
        case Bytecodes::_istore_0 :
        case Bytecodes::_istore_1 :
        case Bytecodes::_istore_2 :
        case Bytecodes::_istore_3 :
          index = opcode - Bytecodes::_istore_0;
          verify_istore(index, &current_frame, CHECK_VERIFY(this));
          no_control_flow = false; break;
        case Bytecodes::_lstore :
          verify_lstore(bcs.get_index(), &current_frame, CHECK_VERIFY(this));
          no_control_flow = false; break;
        case Bytecodes::_lstore_0 :
        case Bytecodes::_lstore_1 :
        case Bytecodes::_lstore_2 :
        case Bytecodes::_lstore_3 :
          index = opcode - Bytecodes::_lstore_0;
          verify_lstore(index, &current_frame, CHECK_VERIFY(this));
          no_control_flow = false; break;
        case Bytecodes::_fstore :
          verify_fstore(bcs.get_index(), &current_frame, CHECK_VERIFY(this));
          no_control_flow = false; break;
        case Bytecodes::_fstore_0 :
        case Bytecodes::_fstore_1 :
        case Bytecodes::_fstore_2 :
        case Bytecodes::_fstore_3 :
          index = opcode - Bytecodes::_fstore_0;
          verify_fstore(index, &current_frame, CHECK_VERIFY(this));
          no_control_flow = false; break;
        case Bytecodes::_dstore :
          verify_dstore(bcs.get_index(), &current_frame, CHECK_VERIFY(this));
          no_control_flow = false; break;
        case Bytecodes::_dstore_0 :
        case Bytecodes::_dstore_1 :
        case Bytecodes::_dstore_2 :
        case Bytecodes::_dstore_3 :
          index = opcode - Bytecodes::_dstore_0;
          verify_dstore(index, &current_frame, CHECK_VERIFY(this));
          no_control_flow = false; break;
        case Bytecodes::_astore :
          verify_astore(bcs.get_index(), &current_frame, CHECK_VERIFY(this));
          no_control_flow = false; break;
        case Bytecodes::_astore_0 :
        case Bytecodes::_astore_1 :
        case Bytecodes::_astore_2 :
        case Bytecodes::_astore_3 :
          index = opcode - Bytecodes::_astore_0;
          verify_astore(index, &current_frame, CHECK_VERIFY(this));
          no_control_flow = false; break;
        case Bytecodes::_iastore :
          type = current_frame.pop_stack(
            VerificationType::integer_type(), CHECK_VERIFY(this));
          type2 = current_frame.pop_stack(
            VerificationType::integer_type(), CHECK_VERIFY(this));
          atype = current_frame.pop_stack(
            VerificationType::reference_check(), CHECK_VERIFY(this));
          if (!atype.is_int_array()) {
            verify_error(ErrorContext::bad_type(bci,
                current_frame.stack_top_ctx(), ref_ctx("[I", THREAD)),
                bad_type_msg, "iastore");
            return;
          }
          no_control_flow = false; break;
        case Bytecodes::_bastore :
          type = current_frame.pop_stack(
            VerificationType::integer_type(), CHECK_VERIFY(this));
          type2 = current_frame.pop_stack(
            VerificationType::integer_type(), CHECK_VERIFY(this));
          atype = current_frame.pop_stack(
            VerificationType::reference_check(), CHECK_VERIFY(this));
          if (!atype.is_bool_array() && !atype.is_byte_array()) {
            verify_error(
                ErrorContext::bad_type(bci, current_frame.stack_top_ctx()),
                bad_type_msg, "bastore");
            return;
          }
          no_control_flow = false; break;
        case Bytecodes::_castore :
          current_frame.pop_stack(
            VerificationType::integer_type(), CHECK_VERIFY(this));
          current_frame.pop_stack(
            VerificationType::integer_type(), CHECK_VERIFY(this));
          atype = current_frame.pop_stack(
            VerificationType::reference_check(), CHECK_VERIFY(this));
          if (!atype.is_char_array()) {
            verify_error(ErrorContext::bad_type(bci,
                current_frame.stack_top_ctx(), ref_ctx("[C", THREAD)),
                bad_type_msg, "castore");
            return;
          }
          no_control_flow = false; break;
        case Bytecodes::_sastore :
          current_frame.pop_stack(
            VerificationType::integer_type(), CHECK_VERIFY(this));
          current_frame.pop_stack(
            VerificationType::integer_type(), CHECK_VERIFY(this));
          atype = current_frame.pop_stack(
            VerificationType::reference_check(), CHECK_VERIFY(this));
          if (!atype.is_short_array()) {
            verify_error(ErrorContext::bad_type(bci,
                current_frame.stack_top_ctx(), ref_ctx("[S", THREAD)),
                bad_type_msg, "sastore");
            return;
          }
          no_control_flow = false; break;
        case Bytecodes::_lastore :
          current_frame.pop_stack_2(
            VerificationType::long2_type(),
            VerificationType::long_type(), CHECK_VERIFY(this));
          current_frame.pop_stack(
            VerificationType::integer_type(), CHECK_VERIFY(this));
          atype = current_frame.pop_stack(
            VerificationType::reference_check(), CHECK_VERIFY(this));
          if (!atype.is_long_array()) {
            verify_error(ErrorContext::bad_type(bci,
                current_frame.stack_top_ctx(), ref_ctx("[J", THREAD)),
                bad_type_msg, "lastore");
            return;
          }
          no_control_flow = false; break;
        case Bytecodes::_fastore :
          current_frame.pop_stack(
            VerificationType::float_type(), CHECK_VERIFY(this));
          current_frame.pop_stack
            (VerificationType::integer_type(), CHECK_VERIFY(this));
          atype = current_frame.pop_stack(
            VerificationType::reference_check(), CHECK_VERIFY(this));
          if (!atype.is_float_array()) {
            verify_error(ErrorContext::bad_type(bci,
                current_frame.stack_top_ctx(), ref_ctx("[F", THREAD)),
                bad_type_msg, "fastore");
            return;
          }
          no_control_flow = false; break;
        case Bytecodes::_dastore :
          current_frame.pop_stack_2(
            VerificationType::double2_type(),
            VerificationType::double_type(), CHECK_VERIFY(this));
          current_frame.pop_stack(
            VerificationType::integer_type(), CHECK_VERIFY(this));
          atype = current_frame.pop_stack(
            VerificationType::reference_check(), CHECK_VERIFY(this));
          if (!atype.is_double_array()) {
            verify_error(ErrorContext::bad_type(bci,
                current_frame.stack_top_ctx(), ref_ctx("[D", THREAD)),
                bad_type_msg, "dastore");
            return;
          }
          no_control_flow = false; break;
        case Bytecodes::_aastore :
          type = current_frame.pop_stack(object_type(), CHECK_VERIFY(this));
          type2 = current_frame.pop_stack(
            VerificationType::integer_type(), CHECK_VERIFY(this));
          atype = current_frame.pop_stack(
            VerificationType::reference_check(), CHECK_VERIFY(this));
          // more type-checking is done at runtime
          if (!atype.is_reference_array()) {
            verify_error(ErrorContext::bad_type(bci,
                current_frame.stack_top_ctx(),
                TypeOrigin::implicit(VerificationType::reference_check())),
                bad_type_msg, "aastore");
            return;
          }
          // 4938384: relaxed constraint in JVMS 3nd edition.
          no_control_flow = false; break;
        case Bytecodes::_pop :
          current_frame.pop_stack(
            VerificationType::category1_check(), CHECK_VERIFY(this));
          no_control_flow = false; break;
        case Bytecodes::_pop2 :
          type = current_frame.pop_stack(CHECK_VERIFY(this));
          if (type.is_category1()) {
            current_frame.pop_stack(
              VerificationType::category1_check(), CHECK_VERIFY(this));
          } else if (type.is_category2_2nd()) {
            current_frame.pop_stack(
              VerificationType::category2_check(), CHECK_VERIFY(this));
          } else {
            /* Unreachable? Would need a category2_1st on TOS
             * which does not appear possible. */
            verify_error(
                ErrorContext::bad_type(bci, current_frame.stack_top_ctx()),
                bad_type_msg, "pop2");
            return;
          }
          no_control_flow = false; break;
        case Bytecodes::_dup :
          type = current_frame.pop_stack(
            VerificationType::category1_check(), CHECK_VERIFY(this));
          current_frame.push_stack(type, CHECK_VERIFY(this));
          current_frame.push_stack(type, CHECK_VERIFY(this));
          no_control_flow = false; break;
        case Bytecodes::_dup_x1 :
          type = current_frame.pop_stack(
            VerificationType::category1_check(), CHECK_VERIFY(this));
          type2 = current_frame.pop_stack(
            VerificationType::category1_check(), CHECK_VERIFY(this));
          current_frame.push_stack(type, CHECK_VERIFY(this));
          current_frame.push_stack(type2, CHECK_VERIFY(this));
          current_frame.push_stack(type, CHECK_VERIFY(this));
          no_control_flow = false; break;
        case Bytecodes::_dup_x2 :
        {
          VerificationType type3;
          type = current_frame.pop_stack(
            VerificationType::category1_check(), CHECK_VERIFY(this));
          type2 = current_frame.pop_stack(CHECK_VERIFY(this));
          if (type2.is_category1()) {
            type3 = current_frame.pop_stack(
              VerificationType::category1_check(), CHECK_VERIFY(this));
          } else if (type2.is_category2_2nd()) {
            type3 = current_frame.pop_stack(
              VerificationType::category2_check(), CHECK_VERIFY(this));
          } else {
            /* Unreachable? Would need a category2_1st at stack depth 2 with
             * a category1 on TOS which does not appear possible. */
            verify_error(ErrorContext::bad_type(
                bci, current_frame.stack_top_ctx()), bad_type_msg, "dup_x2");
            return;
          }
          current_frame.push_stack(type, CHECK_VERIFY(this));
          current_frame.push_stack(type3, CHECK_VERIFY(this));
          current_frame.push_stack(type2, CHECK_VERIFY(this));
          current_frame.push_stack(type, CHECK_VERIFY(this));
          no_control_flow = false; break;
        }
        case Bytecodes::_dup2 :
          type = current_frame.pop_stack(CHECK_VERIFY(this));
          if (type.is_category1()) {
            type2 = current_frame.pop_stack(
              VerificationType::category1_check(), CHECK_VERIFY(this));
          } else if (type.is_category2_2nd()) {
            type2 = current_frame.pop_stack(
              VerificationType::category2_check(), CHECK_VERIFY(this));
          } else {
            /* Unreachable?  Would need a category2_1st on TOS which does not
             * appear possible. */
            verify_error(
                ErrorContext::bad_type(bci, current_frame.stack_top_ctx()),
                bad_type_msg, "dup2");
            return;
          }
          current_frame.push_stack(type2, CHECK_VERIFY(this));
          current_frame.push_stack(type, CHECK_VERIFY(this));
          current_frame.push_stack(type2, CHECK_VERIFY(this));
          current_frame.push_stack(type, CHECK_VERIFY(this));
          no_control_flow = false; break;
        case Bytecodes::_dup2_x1 :
        {
          VerificationType type3;
          type = current_frame.pop_stack(CHECK_VERIFY(this));
          if (type.is_category1()) {
            type2 = current_frame.pop_stack(
              VerificationType::category1_check(), CHECK_VERIFY(this));
          } else if (type.is_category2_2nd()) {
            type2 = current_frame.pop_stack(
              VerificationType::category2_check(), CHECK_VERIFY(this));
          } else {
            /* Unreachable?  Would need a category2_1st on TOS which does
             * not appear possible. */
            verify_error(
                ErrorContext::bad_type(bci, current_frame.stack_top_ctx()),
                bad_type_msg, "dup2_x1");
            return;
          }
          type3 = current_frame.pop_stack(
            VerificationType::category1_check(), CHECK_VERIFY(this));
          current_frame.push_stack(type2, CHECK_VERIFY(this));
          current_frame.push_stack(type, CHECK_VERIFY(this));
          current_frame.push_stack(type3, CHECK_VERIFY(this));
          current_frame.push_stack(type2, CHECK_VERIFY(this));
          current_frame.push_stack(type, CHECK_VERIFY(this));
          no_control_flow = false; break;
        }
        case Bytecodes::_dup2_x2 :
        {
          VerificationType type3, type4;
          type = current_frame.pop_stack(CHECK_VERIFY(this));
          if (type.is_category1()) {
            type2 = current_frame.pop_stack(
              VerificationType::category1_check(), CHECK_VERIFY(this));
          } else if (type.is_category2_2nd()) {
            type2 = current_frame.pop_stack(
              VerificationType::category2_check(), CHECK_VERIFY(this));
          } else {
            /* Unreachable?  Would need a category2_1st on TOS which does
             * not appear possible. */
            verify_error(
                ErrorContext::bad_type(bci, current_frame.stack_top_ctx()),
                bad_type_msg, "dup2_x2");
            return;
          }
          type3 = current_frame.pop_stack(CHECK_VERIFY(this));
          if (type3.is_category1()) {
            type4 = current_frame.pop_stack(
              VerificationType::category1_check(), CHECK_VERIFY(this));
          } else if (type3.is_category2_2nd()) {
            type4 = current_frame.pop_stack(
              VerificationType::category2_check(), CHECK_VERIFY(this));
          } else {
            /* Unreachable?  Would need a category2_1st on TOS after popping
             * a long/double or two category 1's, which does not
             * appear possible. */
            verify_error(
                ErrorContext::bad_type(bci, current_frame.stack_top_ctx()),
                bad_type_msg, "dup2_x2");
            return;
          }
          current_frame.push_stack(type2, CHECK_VERIFY(this));
          current_frame.push_stack(type, CHECK_VERIFY(this));
          current_frame.push_stack(type4, CHECK_VERIFY(this));
          current_frame.push_stack(type3, CHECK_VERIFY(this));
          current_frame.push_stack(type2, CHECK_VERIFY(this));
          current_frame.push_stack(type, CHECK_VERIFY(this));
          no_control_flow = false; break;
        }
        case Bytecodes::_swap :
          type = current_frame.pop_stack(
            VerificationType::category1_check(), CHECK_VERIFY(this));
          type2 = current_frame.pop_stack(
            VerificationType::category1_check(), CHECK_VERIFY(this));
          current_frame.push_stack(type, CHECK_VERIFY(this));
          current_frame.push_stack(type2, CHECK_VERIFY(this));
          no_control_flow = false; break;
        case Bytecodes::_iadd :
        case Bytecodes::_isub :
        case Bytecodes::_imul :
        case Bytecodes::_idiv :
        case Bytecodes::_irem :
        case Bytecodes::_ishl :
        case Bytecodes::_ishr :
        case Bytecodes::_iushr :
        case Bytecodes::_ior :
        case Bytecodes::_ixor :
        case Bytecodes::_iand :
          current_frame.pop_stack(
            VerificationType::integer_type(), CHECK_VERIFY(this));
          // fall through
        case Bytecodes::_ineg :
          current_frame.pop_stack(
            VerificationType::integer_type(), CHECK_VERIFY(this));
          current_frame.push_stack(
            VerificationType::integer_type(), CHECK_VERIFY(this));
          no_control_flow = false; break;
        case Bytecodes::_ladd :
        case Bytecodes::_lsub :
        case Bytecodes::_lmul :
        case Bytecodes::_ldiv :
        case Bytecodes::_lrem :
        case Bytecodes::_land :
        case Bytecodes::_lor :
        case Bytecodes::_lxor :
          current_frame.pop_stack_2(
            VerificationType::long2_type(),
            VerificationType::long_type(), CHECK_VERIFY(this));
          // fall through
        case Bytecodes::_lneg :
          current_frame.pop_stack_2(
            VerificationType::long2_type(),
            VerificationType::long_type(), CHECK_VERIFY(this));
          current_frame.push_stack_2(
            VerificationType::long_type(),
            VerificationType::long2_type(), CHECK_VERIFY(this));
          no_control_flow = false; break;
        case Bytecodes::_lshl :
        case Bytecodes::_lshr :
        case Bytecodes::_lushr :
          current_frame.pop_stack(
            VerificationType::integer_type(), CHECK_VERIFY(this));
          current_frame.pop_stack_2(
            VerificationType::long2_type(),
            VerificationType::long_type(), CHECK_VERIFY(this));
          current_frame.push_stack_2(
            VerificationType::long_type(),
            VerificationType::long2_type(), CHECK_VERIFY(this));
          no_control_flow = false; break;
        case Bytecodes::_fadd :
        case Bytecodes::_fsub :
        case Bytecodes::_fmul :
        case Bytecodes::_fdiv :
        case Bytecodes::_frem :
          current_frame.pop_stack(
            VerificationType::float_type(), CHECK_VERIFY(this));
          // fall through
        case Bytecodes::_fneg :
          current_frame.pop_stack(
            VerificationType::float_type(), CHECK_VERIFY(this));
          current_frame.push_stack(
            VerificationType::float_type(), CHECK_VERIFY(this));
          no_control_flow = false; break;
        case Bytecodes::_dadd :
        case Bytecodes::_dsub :
        case Bytecodes::_dmul :
        case Bytecodes::_ddiv :
        case Bytecodes::_drem :
          current_frame.pop_stack_2(
            VerificationType::double2_type(),
            VerificationType::double_type(), CHECK_VERIFY(this));
          // fall through
        case Bytecodes::_dneg :
          current_frame.pop_stack_2(
            VerificationType::double2_type(),
            VerificationType::double_type(), CHECK_VERIFY(this));
          current_frame.push_stack_2(
            VerificationType::double_type(),
            VerificationType::double2_type(), CHECK_VERIFY(this));
          no_control_flow = false; break;
        case Bytecodes::_iinc :
          verify_iinc(bcs.get_index(), &current_frame, CHECK_VERIFY(this));
          no_control_flow = false; break;
        case Bytecodes::_i2l :
          type = current_frame.pop_stack(
            VerificationType::integer_type(), CHECK_VERIFY(this));
          current_frame.push_stack_2(
            VerificationType::long_type(),
            VerificationType::long2_type(), CHECK_VERIFY(this));
          no_control_flow = false; break;
       case Bytecodes::_l2i :
          current_frame.pop_stack_2(
            VerificationType::long2_type(),
            VerificationType::long_type(), CHECK_VERIFY(this));
          current_frame.push_stack(
            VerificationType::integer_type(), CHECK_VERIFY(this));
          no_control_flow = false; break;
        case Bytecodes::_i2f :
          current_frame.pop_stack(
            VerificationType::integer_type(), CHECK_VERIFY(this));
          current_frame.push_stack(
            VerificationType::float_type(), CHECK_VERIFY(this));
          no_control_flow = false; break;
        case Bytecodes::_i2d :
          current_frame.pop_stack(
            VerificationType::integer_type(), CHECK_VERIFY(this));
          current_frame.push_stack_2(
            VerificationType::double_type(),
            VerificationType::double2_type(), CHECK_VERIFY(this));
          no_control_flow = false; break;
        case Bytecodes::_l2f :
          current_frame.pop_stack_2(
            VerificationType::long2_type(),
            VerificationType::long_type(), CHECK_VERIFY(this));
          current_frame.push_stack(
            VerificationType::float_type(), CHECK_VERIFY(this));
          no_control_flow = false; break;
        case Bytecodes::_l2d :
          current_frame.pop_stack_2(
            VerificationType::long2_type(),
            VerificationType::long_type(), CHECK_VERIFY(this));
          current_frame.push_stack_2(
            VerificationType::double_type(),
            VerificationType::double2_type(), CHECK_VERIFY(this));
          no_control_flow = false; break;
        case Bytecodes::_f2i :
          current_frame.pop_stack(
            VerificationType::float_type(), CHECK_VERIFY(this));
          current_frame.push_stack(
            VerificationType::integer_type(), CHECK_VERIFY(this));
          no_control_flow = false; break;
        case Bytecodes::_f2l :
          current_frame.pop_stack(
            VerificationType::float_type(), CHECK_VERIFY(this));
          current_frame.push_stack_2(
            VerificationType::long_type(),
            VerificationType::long2_type(), CHECK_VERIFY(this));
          no_control_flow = false; break;
        case Bytecodes::_f2d :
          current_frame.pop_stack(
            VerificationType::float_type(), CHECK_VERIFY(this));
          current_frame.push_stack_2(
            VerificationType::double_type(),
            VerificationType::double2_type(), CHECK_VERIFY(this));
          no_control_flow = false; break;
        case Bytecodes::_d2i :
          current_frame.pop_stack_2(
            VerificationType::double2_type(),
            VerificationType::double_type(), CHECK_VERIFY(this));
          current_frame.push_stack(
            VerificationType::integer_type(), CHECK_VERIFY(this));
          no_control_flow = false; break;
        case Bytecodes::_d2l :
          current_frame.pop_stack_2(
            VerificationType::double2_type(),
            VerificationType::double_type(), CHECK_VERIFY(this));
          current_frame.push_stack_2(
            VerificationType::long_type(),
            VerificationType::long2_type(), CHECK_VERIFY(this));
          no_control_flow = false; break;
        case Bytecodes::_d2f :
          current_frame.pop_stack_2(
            VerificationType::double2_type(),
            VerificationType::double_type(), CHECK_VERIFY(this));
          current_frame.push_stack(
            VerificationType::float_type(), CHECK_VERIFY(this));
          no_control_flow = false; break;
        case Bytecodes::_i2b :
        case Bytecodes::_i2c :
        case Bytecodes::_i2s :
          current_frame.pop_stack(
            VerificationType::integer_type(), CHECK_VERIFY(this));
          current_frame.push_stack(
            VerificationType::integer_type(), CHECK_VERIFY(this));
          no_control_flow = false; break;
        case Bytecodes::_lcmp :
          current_frame.pop_stack_2(
            VerificationType::long2_type(),
            VerificationType::long_type(), CHECK_VERIFY(this));
          current_frame.pop_stack_2(
            VerificationType::long2_type(),
            VerificationType::long_type(), CHECK_VERIFY(this));
          current_frame.push_stack(
            VerificationType::integer_type(), CHECK_VERIFY(this));
          no_control_flow = false; break;
        case Bytecodes::_fcmpl :
        case Bytecodes::_fcmpg :
          current_frame.pop_stack(
            VerificationType::float_type(), CHECK_VERIFY(this));
          current_frame.pop_stack(
            VerificationType::float_type(), CHECK_VERIFY(this));
          current_frame.push_stack(
            VerificationType::integer_type(), CHECK_VERIFY(this));
          no_control_flow = false; break;
        case Bytecodes::_dcmpl :
        case Bytecodes::_dcmpg :
          current_frame.pop_stack_2(
            VerificationType::double2_type(),
            VerificationType::double_type(), CHECK_VERIFY(this));
          current_frame.pop_stack_2(
            VerificationType::double2_type(),
            VerificationType::double_type(), CHECK_VERIFY(this));
          current_frame.push_stack(
            VerificationType::integer_type(), CHECK_VERIFY(this));
          no_control_flow = false; break;
        case Bytecodes::_if_icmpeq:
        case Bytecodes::_if_icmpne:
        case Bytecodes::_if_icmplt:
        case Bytecodes::_if_icmpge:
        case Bytecodes::_if_icmpgt:
        case Bytecodes::_if_icmple:
          current_frame.pop_stack(
            VerificationType::integer_type(), CHECK_VERIFY(this));
          // fall through
        case Bytecodes::_ifeq:
        case Bytecodes::_ifne:
        case Bytecodes::_iflt:
        case Bytecodes::_ifge:
        case Bytecodes::_ifgt:
        case Bytecodes::_ifle:
          current_frame.pop_stack(
            VerificationType::integer_type(), CHECK_VERIFY(this));
          target = bcs.dest();
          stackmap_table.check_jump_target(
            &current_frame, target, CHECK_VERIFY(this));
          no_control_flow = false; break;
        case Bytecodes::_if_acmpeq :
        case Bytecodes::_if_acmpne :
          current_frame.pop_stack(
            VerificationType::reference_check(), CHECK_VERIFY(this));
          // fall through
        case Bytecodes::_ifnull :
        case Bytecodes::_ifnonnull :
          current_frame.pop_stack(
            VerificationType::reference_check(), CHECK_VERIFY(this));
          target = bcs.dest();
          stackmap_table.check_jump_target
            (&current_frame, target, CHECK_VERIFY(this));
          no_control_flow = false; break;
        case Bytecodes::_goto :
          target = bcs.dest();
          stackmap_table.check_jump_target(
            &current_frame, target, CHECK_VERIFY(this));
          no_control_flow = true; break;
        case Bytecodes::_goto_w :
          target = bcs.dest_w();
          stackmap_table.check_jump_target(
            &current_frame, target, CHECK_VERIFY(this));
          no_control_flow = true; break;
        case Bytecodes::_tableswitch :
        case Bytecodes::_lookupswitch :
          verify_switch(
            &bcs, code_length, code_data, &current_frame,
            &stackmap_table, CHECK_VERIFY(this));
          no_control_flow = true; break;
        case Bytecodes::_ireturn :
          type = current_frame.pop_stack(
            VerificationType::integer_type(), CHECK_VERIFY(this));
          verify_return_value(return_type, type, bci,
                              &current_frame, CHECK_VERIFY(this));
          no_control_flow = true; break;
        case Bytecodes::_lreturn :
          type2 = current_frame.pop_stack(
            VerificationType::long2_type(), CHECK_VERIFY(this));
          type = current_frame.pop_stack(
            VerificationType::long_type(), CHECK_VERIFY(this));
          verify_return_value(return_type, type, bci,
                              &current_frame, CHECK_VERIFY(this));
          no_control_flow = true; break;
        case Bytecodes::_freturn :
          type = current_frame.pop_stack(
            VerificationType::float_type(), CHECK_VERIFY(this));
          verify_return_value(return_type, type, bci,
                              &current_frame, CHECK_VERIFY(this));
          no_control_flow = true; break;
        case Bytecodes::_dreturn :
          type2 = current_frame.pop_stack(
            VerificationType::double2_type(),  CHECK_VERIFY(this));
          type = current_frame.pop_stack(
            VerificationType::double_type(), CHECK_VERIFY(this));
          verify_return_value(return_type, type, bci,
                              &current_frame, CHECK_VERIFY(this));
          no_control_flow = true; break;
        case Bytecodes::_areturn :
          type = current_frame.pop_stack(
            VerificationType::reference_check(), CHECK_VERIFY(this));
          verify_return_value(return_type, type, bci,
                              &current_frame, CHECK_VERIFY(this));
          no_control_flow = true; break;
        case Bytecodes::_return :
          if (return_type != VerificationType::bogus_type()) {
            verify_error(ErrorContext::bad_code(bci),
                         "Method expects a return value");
            return;
          }
          // Make sure "this" has been initialized if current method is an
          // <init>
          if (_method->name() == vmSymbols::object_initializer_name() &&
              current_frame.flag_this_uninit()) {
            verify_error(ErrorContext::bad_code(bci),
                         "Constructor must call super() or this() "
                         "before return");
            return;
          }
          no_control_flow = true; break;
        case Bytecodes::_getstatic :
        case Bytecodes::_putstatic :
        case Bytecodes::_getfield :
        case Bytecodes::_putfield :
          verify_field_instructions(
            &bcs, &current_frame, cp, CHECK_VERIFY(this));
          no_control_flow = false; break;
        case Bytecodes::_invokevirtual :
        case Bytecodes::_invokespecial :
        case Bytecodes::_invokestatic :
          verify_invoke_instructions(
            &bcs, code_length, &current_frame,
            &this_uninit, return_type, cp, CHECK_VERIFY(this));
          no_control_flow = false; break;
        case Bytecodes::_invokeinterface :
        case Bytecodes::_invokedynamic :
          verify_invoke_instructions(
            &bcs, code_length, &current_frame,
            &this_uninit, return_type, cp, CHECK_VERIFY(this));
          no_control_flow = false; break;
        case Bytecodes::_new :
        {
          index = bcs.get_index_u2();
          verify_cp_class_type(bci, index, cp, CHECK_VERIFY(this));
          VerificationType new_class_type =
            cp_index_to_type(index, cp, CHECK_VERIFY(this));
          if (!new_class_type.is_object()) {
            verify_error(ErrorContext::bad_type(bci,
                TypeOrigin::cp(index, new_class_type)),
                "Illegal new instruction");
            return;
          }
          type = VerificationType::uninitialized_type(bci);
          current_frame.push_stack(type, CHECK_VERIFY(this));
          no_control_flow = false; break;
        }
        case Bytecodes::_newarray :
          type = get_newarray_type(bcs.get_index(), bci, CHECK_VERIFY(this));
          current_frame.pop_stack(
            VerificationType::integer_type(),  CHECK_VERIFY(this));
          current_frame.push_stack(type, CHECK_VERIFY(this));
          no_control_flow = false; break;
        case Bytecodes::_anewarray :
          verify_anewarray(
            bci, bcs.get_index_u2(), cp, &current_frame, CHECK_VERIFY(this));
          no_control_flow = false; break;
        case Bytecodes::_arraylength :
          type = current_frame.pop_stack(
            VerificationType::reference_check(), CHECK_VERIFY(this));
          if (!(type.is_null() || type.is_array())) {
            verify_error(ErrorContext::bad_type(
                bci, current_frame.stack_top_ctx()),
                bad_type_msg, "arraylength");
          }
          current_frame.push_stack(
            VerificationType::integer_type(), CHECK_VERIFY(this));
          no_control_flow = false; break;
        case Bytecodes::_checkcast :
        {
          index = bcs.get_index_u2();
          verify_cp_class_type(bci, index, cp, CHECK_VERIFY(this));
          current_frame.pop_stack(object_type(), CHECK_VERIFY(this));
          VerificationType klass_type = cp_index_to_type(
            index, cp, CHECK_VERIFY(this));
          current_frame.push_stack(klass_type, CHECK_VERIFY(this));
          no_control_flow = false; break;
        }
        case Bytecodes::_instanceof : {
          index = bcs.get_index_u2();
          verify_cp_class_type(bci, index, cp, CHECK_VERIFY(this));
          current_frame.pop_stack(object_type(), CHECK_VERIFY(this));
          current_frame.push_stack(
            VerificationType::integer_type(), CHECK_VERIFY(this));
          no_control_flow = false; break;
        }
        case Bytecodes::_monitorenter :
        case Bytecodes::_monitorexit :
          current_frame.pop_stack(
            VerificationType::reference_check(), CHECK_VERIFY(this));
          no_control_flow = false; break;
        case Bytecodes::_multianewarray :
        {
          index = bcs.get_index_u2();
          u2 dim = *(bcs.bcp()+3);
          verify_cp_class_type(bci, index, cp, CHECK_VERIFY(this));
          VerificationType new_array_type =
            cp_index_to_type(index, cp, CHECK_VERIFY(this));
          if (!new_array_type.is_array()) {
            verify_error(ErrorContext::bad_type(bci,
                TypeOrigin::cp(index, new_array_type)),
                "Illegal constant pool index in multianewarray instruction");
            return;
          }
          if (dim < 1 || new_array_type.dimensions() < dim) {
            verify_error(ErrorContext::bad_code(bci),
                "Illegal dimension in multianewarray instruction: %d", dim);
            return;
          }
          for (int i = 0; i < dim; i++) {
            current_frame.pop_stack(
              VerificationType::integer_type(), CHECK_VERIFY(this));
          }
          current_frame.push_stack(new_array_type, CHECK_VERIFY(this));
          no_control_flow = false; break;
        }
        case Bytecodes::_athrow :
          type = VerificationType::reference_type(
            vmSymbols::java_lang_Throwable());
          current_frame.pop_stack(type, CHECK_VERIFY(this));
          no_control_flow = true; break;
        default:
          // We only need to check the valid bytecodes in class file.
          // And jsr and ret are not in the new class file format in JDK1.5.
          verify_error(ErrorContext::bad_code(bci),
              "Bad instruction: %02x", opcode);
          no_control_flow = false;
          return;
      }  // end switch
    }  // end Merge with the next instruction

    // Look for possible jump target in exception handlers and see if it
    // matches current_frame
    if (bci >= ex_min && bci < ex_max) {
      verify_exception_handler_targets(
        bci, this_uninit, &current_frame, &stackmap_table, CHECK_VERIFY(this));
    }
  } // end while

  // Make sure that control flow does not fall through end of the method
  if (!no_control_flow) {
    verify_error(ErrorContext::bad_code(code_length),
        "Control flow falls through code end");
    return;
  }
}

char* ClassVerifier::generate_code_data(methodHandle m, u4 code_length, TRAPS) {
  char* code_data = NEW_RESOURCE_ARRAY(char, code_length);
  memset(code_data, 0, sizeof(char) * code_length);
  RawBytecodeStream bcs(m);

  while (!bcs.is_last_bytecode()) {
    if (bcs.raw_next() != Bytecodes::_illegal) {
      int bci = bcs.bci();
      if (bcs.raw_code() == Bytecodes::_new) {
        code_data[bci] = NEW_OFFSET;
      } else {
        code_data[bci] = BYTECODE_OFFSET;
      }
    } else {
      verify_error(ErrorContext::bad_code(bcs.bci()), "Bad instruction");
      return NULL;
    }
  }

  return code_data;
}

void ClassVerifier::verify_exception_handler_table(u4 code_length, char* code_data, int& min, int& max, TRAPS) {
  ExceptionTable exhandlers(_method());
  int exlength = exhandlers.length();
  constantPoolHandle cp (THREAD, _method->constants());

  for(int i = 0; i < exlength; i++) {
    //reacquire the table in case a GC happened
    ExceptionTable exhandlers(_method());
    u2 start_pc = exhandlers.start_pc(i);
    u2 end_pc = exhandlers.end_pc(i);
    u2 handler_pc = exhandlers.handler_pc(i);
    if (start_pc >= code_length || code_data[start_pc] == 0) {
      class_format_error("Illegal exception table start_pc %d", start_pc);
      return;
    }
    if (end_pc != code_length) {   // special case: end_pc == code_length
      if (end_pc > code_length || code_data[end_pc] == 0) {
        class_format_error("Illegal exception table end_pc %d", end_pc);
        return;
      }
    }
    if (handler_pc >= code_length || code_data[handler_pc] == 0) {
      class_format_error("Illegal exception table handler_pc %d", handler_pc);
      return;
    }
    int catch_type_index = exhandlers.catch_type_index(i);
    if (catch_type_index != 0) {
      VerificationType catch_type = cp_index_to_type(
        catch_type_index, cp, CHECK_VERIFY(this));
      VerificationType throwable =
        VerificationType::reference_type(vmSymbols::java_lang_Throwable());
      bool is_subclass = throwable.is_assignable_from(
        catch_type, this, CHECK_VERIFY(this));
      if (!is_subclass) {
        // 4286534: should throw VerifyError according to recent spec change
        verify_error(ErrorContext::bad_type(handler_pc,
            TypeOrigin::cp(catch_type_index, catch_type),
            TypeOrigin::implicit(throwable)),
            "Catch type is not a subclass "
            "of Throwable in exception handler %d", handler_pc);
        return;
      }
    }
    if (start_pc < min) min = start_pc;
    if (end_pc > max) max = end_pc;
  }
}

void ClassVerifier::verify_local_variable_table(u4 code_length, char* code_data, TRAPS) {
  int localvariable_table_length = _method()->localvariable_table_length();
  if (localvariable_table_length > 0) {
    LocalVariableTableElement* table = _method()->localvariable_table_start();
    for (int i = 0; i < localvariable_table_length; i++) {
      u2 start_bci = table[i].start_bci;
      u2 length = table[i].length;

      if (start_bci >= code_length || code_data[start_bci] == 0) {
        class_format_error(
          "Illegal local variable table start_pc %d", start_bci);
        return;
      }
      u4 end_bci = (u4)(start_bci + length);
      if (end_bci != code_length) {
        if (end_bci >= code_length || code_data[end_bci] == 0) {
          class_format_error( "Illegal local variable table length %d", length);
          return;
        }
      }
    }
  }
}

u2 ClassVerifier::verify_stackmap_table(u2 stackmap_index, u2 bci,
                                        StackMapFrame* current_frame,
                                        StackMapTable* stackmap_table,
                                        bool no_control_flow, TRAPS) {
  if (stackmap_index < stackmap_table->get_frame_count()) {
    u2 this_offset = stackmap_table->get_offset(stackmap_index);
    if (no_control_flow && this_offset > bci) {
      verify_error(ErrorContext::missing_stackmap(bci),
                   "Expecting a stack map frame");
      return 0;
    }
    if (this_offset == bci) {
      ErrorContext ctx;
      // See if current stack map can be assigned to the frame in table.
      // current_frame is the stackmap frame got from the last instruction.
      // If matched, current_frame will be updated by this method.
      bool matches = stackmap_table->match_stackmap(
        current_frame, this_offset, stackmap_index,
        !no_control_flow, true, &ctx, CHECK_VERIFY_(this, 0));
      if (!matches) {
        // report type error
        verify_error(ctx, "Instruction type does not match stack map");
        return 0;
      }
      stackmap_index++;
    } else if (this_offset < bci) {
      // current_offset should have met this_offset.
      class_format_error("Bad stack map offset %d", this_offset);
      return 0;
    }
  } else if (no_control_flow) {
    verify_error(ErrorContext::bad_code(bci), "Expecting a stack map frame");
    return 0;
  }
  return stackmap_index;
}

void ClassVerifier::verify_exception_handler_targets(u2 bci, bool this_uninit, StackMapFrame* current_frame,
                                                     StackMapTable* stackmap_table, TRAPS) {
  constantPoolHandle cp (THREAD, _method->constants());
  ExceptionTable exhandlers(_method());
  int exlength = exhandlers.length();
  for(int i = 0; i < exlength; i++) {
    //reacquire the table in case a GC happened
    ExceptionTable exhandlers(_method());
    u2 start_pc = exhandlers.start_pc(i);
    u2 end_pc = exhandlers.end_pc(i);
    u2 handler_pc = exhandlers.handler_pc(i);
    int catch_type_index = exhandlers.catch_type_index(i);
    if(bci >= start_pc && bci < end_pc) {
      u1 flags = current_frame->flags();
      if (this_uninit) {  flags |= FLAG_THIS_UNINIT; }
      StackMapFrame* new_frame = current_frame->frame_in_exception_handler(flags);
      if (catch_type_index != 0) {
        // We know that this index refers to a subclass of Throwable
        VerificationType catch_type = cp_index_to_type(
          catch_type_index, cp, CHECK_VERIFY(this));
        new_frame->push_stack(catch_type, CHECK_VERIFY(this));
      } else {
        VerificationType throwable =
          VerificationType::reference_type(vmSymbols::java_lang_Throwable());
        new_frame->push_stack(throwable, CHECK_VERIFY(this));
      }
      ErrorContext ctx;
      bool matches = stackmap_table->match_stackmap(
        new_frame, handler_pc, true, false, &ctx, CHECK_VERIFY(this));
      if (!matches) {
        verify_error(ctx, "Stack map does not match the one at "
            "exception handler %d", handler_pc);
        return;
      }
    }
  }
}

void ClassVerifier::verify_cp_index(
    u2 bci, constantPoolHandle cp, int index, TRAPS) {
  int nconstants = cp->length();
  if ((index <= 0) || (index >= nconstants)) {
    verify_error(ErrorContext::bad_cp_index(bci, index),
        "Illegal constant pool index %d in class %s",
        index, cp->pool_holder()->external_name());
    return;
  }
}

void ClassVerifier::verify_cp_type(
    u2 bci, int index, constantPoolHandle cp, unsigned int types, TRAPS) {

  // In some situations, bytecode rewriting may occur while we're verifying.
  // In this case, a constant pool cache exists and some indices refer to that
  // instead.  Be sure we don't pick up such indices by accident.
  // We must check was_recursively_verified() before we get here.
  guarantee(cp->cache() == NULL, "not rewritten yet");

  verify_cp_index(bci, cp, index, CHECK_VERIFY(this));
  unsigned int tag = cp->tag_at(index).value();
  if ((types & (1 << tag)) == 0) {
    verify_error(ErrorContext::bad_cp_index(bci, index),
      "Illegal type at constant pool entry %d in class %s",
      index, cp->pool_holder()->external_name());
    return;
  }
}

void ClassVerifier::verify_cp_class_type(
    u2 bci, int index, constantPoolHandle cp, TRAPS) {
  verify_cp_index(bci, cp, index, CHECK_VERIFY(this));
  constantTag tag = cp->tag_at(index);
  if (!tag.is_klass() && !tag.is_unresolved_klass()) {
    verify_error(ErrorContext::bad_cp_index(bci, index),
        "Illegal type at constant pool entry %d in class %s",
        index, cp->pool_holder()->external_name());
    return;
  }
}

void ClassVerifier::verify_error(ErrorContext ctx, const char* msg, ...) {
  stringStream ss;

  ctx.reset_frames();
  _exception_type = vmSymbols::java_lang_VerifyError();
  _error_context = ctx;
  va_list va;
  va_start(va, msg);
  ss.vprint(msg, va);
  va_end(va);
  _message = ss.as_string();
#ifdef ASSERT
  ResourceMark rm;
  const char* exception_name = _exception_type->as_C_string();
  Exceptions::debug_check_abort(exception_name, NULL);
#endif // ndef ASSERT
}

void ClassVerifier::class_format_error(const char* msg, ...) {
  stringStream ss;
  _exception_type = vmSymbols::java_lang_ClassFormatError();
  va_list va;
  va_start(va, msg);
  ss.vprint(msg, va);
  va_end(va);
  if (!_method.is_null()) {
    ss.print(" in method %s", _method->name_and_sig_as_C_string());
  }
  _message = ss.as_string();
}

Klass* ClassVerifier::load_class(Symbol* name, TRAPS) {
  // Get current loader and protection domain first.
  oop loader = current_class()->class_loader();
  oop protection_domain = current_class()->protection_domain();

  return SystemDictionary::resolve_or_fail(
    name, Handle(THREAD, loader), Handle(THREAD, protection_domain),
    true, CHECK_NULL);
}

bool ClassVerifier::is_protected_access(instanceKlassHandle this_class,
                                        Klass* target_class,
                                        Symbol* field_name,
                                        Symbol* field_sig,
                                        bool is_method) {
  No_Safepoint_Verifier nosafepoint;

  // If target class isn't a super class of this class, we don't worry about this case
  if (!this_class->is_subclass_of(target_class)) {
    return false;
  }
  // Check if the specified method or field is protected
  InstanceKlass* target_instance = InstanceKlass::cast(target_class);
  fieldDescriptor fd;
  if (is_method) {
    Method* m = target_instance->uncached_lookup_method(field_name, field_sig);
    if (m != NULL && m->is_protected()) {
      if (!this_class->is_same_class_package(m->method_holder())) {
        return true;
      }
    }
  } else {
    Klass* member_klass = target_instance->find_field(field_name, field_sig, &fd);
    if (member_klass != NULL && fd.is_protected()) {
      if (!this_class->is_same_class_package(member_klass)) {
        return true;
      }
    }
  }
  return false;
}

void ClassVerifier::verify_ldc(
    int opcode, u2 index, StackMapFrame* current_frame,
    constantPoolHandle cp, u2 bci, TRAPS) {
  verify_cp_index(bci, cp, index, CHECK_VERIFY(this));
  constantTag tag = cp->tag_at(index);
  unsigned int types;
  if (opcode == Bytecodes::_ldc || opcode == Bytecodes::_ldc_w) {
    if (!tag.is_unresolved_klass()) {
      types = (1 << JVM_CONSTANT_Integer) | (1 << JVM_CONSTANT_Float)
            | (1 << JVM_CONSTANT_String)  | (1 << JVM_CONSTANT_Class)
            | (1 << JVM_CONSTANT_MethodHandle) | (1 << JVM_CONSTANT_MethodType);
      // Note:  The class file parser already verified the legality of
      // MethodHandle and MethodType constants.
      verify_cp_type(bci, index, cp, types, CHECK_VERIFY(this));
    }
  } else {
    assert(opcode == Bytecodes::_ldc2_w, "must be ldc2_w");
    types = (1 << JVM_CONSTANT_Double) | (1 << JVM_CONSTANT_Long);
    verify_cp_type(bci, index, cp, types, CHECK_VERIFY(this));
  }
  if (tag.is_string() && cp->is_pseudo_string_at(index)) {
    current_frame->push_stack(object_type(), CHECK_VERIFY(this));
  } else if (tag.is_string()) {
    current_frame->push_stack(
      VerificationType::reference_type(
        vmSymbols::java_lang_String()), CHECK_VERIFY(this));
  } else if (tag.is_klass() || tag.is_unresolved_klass()) {
    current_frame->push_stack(
      VerificationType::reference_type(
        vmSymbols::java_lang_Class()), CHECK_VERIFY(this));
  } else if (tag.is_int()) {
    current_frame->push_stack(
      VerificationType::integer_type(), CHECK_VERIFY(this));
  } else if (tag.is_float()) {
    current_frame->push_stack(
      VerificationType::float_type(), CHECK_VERIFY(this));
  } else if (tag.is_double()) {
    current_frame->push_stack_2(
      VerificationType::double_type(),
      VerificationType::double2_type(), CHECK_VERIFY(this));
  } else if (tag.is_long()) {
    current_frame->push_stack_2(
      VerificationType::long_type(),
      VerificationType::long2_type(), CHECK_VERIFY(this));
  } else if (tag.is_method_handle()) {
    current_frame->push_stack(
      VerificationType::reference_type(
        vmSymbols::java_lang_invoke_MethodHandle()), CHECK_VERIFY(this));
  } else if (tag.is_method_type()) {
    current_frame->push_stack(
      VerificationType::reference_type(
        vmSymbols::java_lang_invoke_MethodType()), CHECK_VERIFY(this));
  } else {
    /* Unreachable? verify_cp_type has already validated the cp type. */
    verify_error(
        ErrorContext::bad_cp_index(bci, index), "Invalid index in ldc");
    return;
  }
}

void ClassVerifier::verify_switch(
    RawBytecodeStream* bcs, u4 code_length, char* code_data,
    StackMapFrame* current_frame, StackMapTable* stackmap_table, TRAPS) {
  int bci = bcs->bci();
  address bcp = bcs->bcp();
  address aligned_bcp = (address) round_to((intptr_t)(bcp + 1), jintSize);

  if (_klass->major_version() < NONZERO_PADDING_BYTES_IN_SWITCH_MAJOR_VERSION) {
    // 4639449 & 4647081: padding bytes must be 0
    u2 padding_offset = 1;
    while ((bcp + padding_offset) < aligned_bcp) {
      if(*(bcp + padding_offset) != 0) {
        verify_error(ErrorContext::bad_code(bci),
                     "Nonzero padding byte in lookswitch or tableswitch");
        return;
      }
      padding_offset++;
    }
  }

  int default_offset = (int) Bytes::get_Java_u4(aligned_bcp);
  int keys, delta;
  current_frame->pop_stack(
    VerificationType::integer_type(), CHECK_VERIFY(this));
  if (bcs->raw_code() == Bytecodes::_tableswitch) {
    jint low = (jint)Bytes::get_Java_u4(aligned_bcp + jintSize);
    jint high = (jint)Bytes::get_Java_u4(aligned_bcp + 2*jintSize);
    if (low > high) {
      verify_error(ErrorContext::bad_code(bci),
          "low must be less than or equal to high in tableswitch");
      return;
    }
    keys = high - low + 1;
    if (keys < 0) {
      verify_error(ErrorContext::bad_code(bci), "too many keys in tableswitch");
      return;
    }
    delta = 1;
  } else {
    keys = (int)Bytes::get_Java_u4(aligned_bcp + jintSize);
    if (keys < 0) {
      verify_error(ErrorContext::bad_code(bci),
                   "number of keys in lookupswitch less than 0");
      return;
    }
    delta = 2;
    // Make sure that the lookupswitch items are sorted
    for (int i = 0; i < (keys - 1); i++) {
      jint this_key = Bytes::get_Java_u4(aligned_bcp + (2+2*i)*jintSize);
      jint next_key = Bytes::get_Java_u4(aligned_bcp + (2+2*i+2)*jintSize);
      if (this_key >= next_key) {
        verify_error(ErrorContext::bad_code(bci),
                     "Bad lookupswitch instruction");
        return;
      }
    }
  }
  int target = bci + default_offset;
  stackmap_table->check_jump_target(current_frame, target, CHECK_VERIFY(this));
  for (int i = 0; i < keys; i++) {
    // Because check_jump_target() may safepoint, the bytecode could have
    // moved, which means 'aligned_bcp' is no good and needs to be recalculated.
    aligned_bcp = (address)round_to((intptr_t)(bcs->bcp() + 1), jintSize);
    target = bci + (jint)Bytes::get_Java_u4(aligned_bcp+(3+i*delta)*jintSize);
    stackmap_table->check_jump_target(
      current_frame, target, CHECK_VERIFY(this));
  }
  NOT_PRODUCT(aligned_bcp = NULL);  // no longer valid at this point
}

bool ClassVerifier::name_in_supers(
    Symbol* ref_name, instanceKlassHandle current) {
  Klass* super = current->super();
  while (super != NULL) {
    if (super->name() == ref_name) {
      return true;
    }
    super = super->super();
  }
  return false;
}

void ClassVerifier::verify_field_instructions(RawBytecodeStream* bcs,
                                              StackMapFrame* current_frame,
                                              constantPoolHandle cp,
                                              TRAPS) {
  u2 index = bcs->get_index_u2();
  verify_cp_type(bcs->bci(), index, cp,
      1 << JVM_CONSTANT_Fieldref, CHECK_VERIFY(this));

  // Get field name and signature
  Symbol* field_name = cp->name_ref_at(index);
  Symbol* field_sig = cp->signature_ref_at(index);

  if (!SignatureVerifier::is_valid_type_signature(field_sig)) {
    class_format_error(
      "Invalid signature for field in class %s referenced "
      "from constant pool index %d", _klass->external_name(), index);
    return;
  }

  // Get referenced class type
  VerificationType ref_class_type = cp_ref_index_to_type(
    index, cp, CHECK_VERIFY(this));
  if (!ref_class_type.is_object()) {
    /* Unreachable?  Class file parser verifies Fieldref contents */
    verify_error(ErrorContext::bad_type(bcs->bci(),
        TypeOrigin::cp(index, ref_class_type)),
        "Expecting reference to class in class %s at constant pool index %d",
        _klass->external_name(), index);
    return;
  }
  VerificationType target_class_type = ref_class_type;

  assert(sizeof(VerificationType) == sizeof(uintptr_t),
        "buffer type must match VerificationType size");
  uintptr_t field_type_buffer[2];
  VerificationType* field_type = (VerificationType*)field_type_buffer;
  // If we make a VerificationType[2] array directly, the compiler calls
  // to the c-runtime library to do the allocation instead of just
  // stack allocating it.  Plus it would run constructors.  This shows up
  // in performance profiles.

  SignatureStream sig_stream(field_sig, false);
  VerificationType stack_object_type;
  int n = change_sig_to_verificationType(
    &sig_stream, field_type, CHECK_VERIFY(this));
  u2 bci = bcs->bci();
  bool is_assignable;
  switch (bcs->raw_code()) {
    case Bytecodes::_getstatic: {
      for (int i = 0; i < n; i++) {
        current_frame->push_stack(field_type[i], CHECK_VERIFY(this));
      }
      break;
    }
    case Bytecodes::_putstatic: {
      for (int i = n - 1; i >= 0; i--) {
        current_frame->pop_stack(field_type[i], CHECK_VERIFY(this));
      }
      break;
    }
    case Bytecodes::_getfield: {
      stack_object_type = current_frame->pop_stack(
        target_class_type, CHECK_VERIFY(this));
      for (int i = 0; i < n; i++) {
        current_frame->push_stack(field_type[i], CHECK_VERIFY(this));
      }
      goto check_protected;
    }
    case Bytecodes::_putfield: {
      for (int i = n - 1; i >= 0; i--) {
        current_frame->pop_stack(field_type[i], CHECK_VERIFY(this));
      }
      stack_object_type = current_frame->pop_stack(CHECK_VERIFY(this));

      // The JVMS 2nd edition allows field initialization before the superclass
      // initializer, if the field is defined within the current class.
      fieldDescriptor fd;
      if (stack_object_type == VerificationType::uninitialized_this_type() &&
          target_class_type.equals(current_type()) &&
          _klass->find_local_field(field_name, field_sig, &fd)) {
        stack_object_type = current_type();
      }
      is_assignable = target_class_type.is_assignable_from(
        stack_object_type, this, CHECK_VERIFY(this));
      if (!is_assignable) {
        verify_error(ErrorContext::bad_type(bci,
            current_frame->stack_top_ctx(),
            TypeOrigin::cp(index, target_class_type)),
            "Bad type on operand stack in putfield");
        return;
      }
    }
    check_protected: {
      if (_this_type == stack_object_type)
        break; // stack_object_type must be assignable to _current_class_type
      Symbol* ref_class_name =
        cp->klass_name_at(cp->klass_ref_index_at(index));
      if (!name_in_supers(ref_class_name, current_class()))
        // stack_object_type must be assignable to _current_class_type since:
        // 1. stack_object_type must be assignable to ref_class.
        // 2. ref_class must be _current_class or a subclass of it. It can't
        //    be a superclass of it. See revised JVMS 5.4.4.
        break;

      Klass* ref_class_oop = load_class(ref_class_name, CHECK);
      if (is_protected_access(current_class(), ref_class_oop, field_name,
                              field_sig, false)) {
        // It's protected access, check if stack object is assignable to
        // current class.
        is_assignable = current_type().is_assignable_from(
          stack_object_type, this, CHECK_VERIFY(this));
        if (!is_assignable) {
          verify_error(ErrorContext::bad_type(bci,
              current_frame->stack_top_ctx(),
              TypeOrigin::implicit(current_type())),
              "Bad access to protected data in getfield");
          return;
        }
      }
      break;
    }
    default: ShouldNotReachHere();
  }
}

void ClassVerifier::verify_invoke_init(
    RawBytecodeStream* bcs, u2 ref_class_index, VerificationType ref_class_type,
    StackMapFrame* current_frame, u4 code_length, bool *this_uninit,
    constantPoolHandle cp, TRAPS) {
  u2 bci = bcs->bci();
  VerificationType type = current_frame->pop_stack(
    VerificationType::reference_check(), CHECK_VERIFY(this));
  if (type == VerificationType::uninitialized_this_type()) {
    // The method must be an <init> method of this class or its superclass
    Klass* superk = current_class()->super();
    if (ref_class_type.name() != current_class()->name() &&
        ref_class_type.name() != superk->name()) {
      verify_error(ErrorContext::bad_type(bci,
          TypeOrigin::implicit(ref_class_type),
          TypeOrigin::implicit(current_type())),
          "Bad <init> method call");
      return;
    }
    current_frame->initialize_object(type, current_type());
    *this_uninit = true;
  } else if (type.is_uninitialized()) {
    u2 new_offset = type.bci();
    address new_bcp = bcs->bcp() - bci + new_offset;
    if (new_offset > (code_length - 3) || (*new_bcp) != Bytecodes::_new) {
      /* Unreachable?  Stack map parsing ensures valid type and new
       * instructions have a valid BCI. */
      verify_error(ErrorContext::bad_code(new_offset),
                   "Expecting new instruction");
      return;
    }
    u2 new_class_index = Bytes::get_Java_u2(new_bcp + 1);
    verify_cp_class_type(bci, new_class_index, cp, CHECK_VERIFY(this));

    // The method must be an <init> method of the indicated class
    VerificationType new_class_type = cp_index_to_type(
      new_class_index, cp, CHECK_VERIFY(this));
    if (!new_class_type.equals(ref_class_type)) {
      verify_error(ErrorContext::bad_type(bci,
          TypeOrigin::cp(new_class_index, new_class_type),
          TypeOrigin::cp(ref_class_index, ref_class_type)),
          "Call to wrong <init> method");
      return;
    }
    // According to the VM spec, if the referent class is a superclass of the
    // current class, and is in a different runtime package, and the method is
    // protected, then the objectref must be the current class or a subclass
    // of the current class.
    VerificationType objectref_type = new_class_type;
    if (name_in_supers(ref_class_type.name(), current_class())) {
      Klass* ref_klass = load_class(
        ref_class_type.name(), CHECK_VERIFY(this));
      Method* m = InstanceKlass::cast(ref_klass)->uncached_lookup_method(
        vmSymbols::object_initializer_name(),
        cp->signature_ref_at(bcs->get_index_u2()));
      instanceKlassHandle mh(THREAD, m->method_holder());
      if (m->is_protected() && !mh->is_same_class_package(_klass())) {
        bool assignable = current_type().is_assignable_from(
          objectref_type, this, CHECK_VERIFY(this));
        if (!assignable) {
          verify_error(ErrorContext::bad_type(bci,
              TypeOrigin::cp(new_class_index, objectref_type),
              TypeOrigin::implicit(current_type())),
              "Bad access to protected <init> method");
          return;
        }
      }
    }
    current_frame->initialize_object(type, new_class_type);
  } else {
    verify_error(ErrorContext::bad_type(bci, current_frame->stack_top_ctx()),
        "Bad operand type when invoking <init>");
    return;
  }
}

void ClassVerifier::verify_invoke_instructions(
    RawBytecodeStream* bcs, u4 code_length, StackMapFrame* current_frame,
    bool *this_uninit, VerificationType return_type,
    constantPoolHandle cp, TRAPS) {
  // Make sure the constant pool item is the right type
  u2 index = bcs->get_index_u2();
  Bytecodes::Code opcode = bcs->raw_code();
  unsigned int types;
  switch (opcode) {
    case Bytecodes::_invokeinterface:
      types = 1 << JVM_CONSTANT_InterfaceMethodref;
      break;
    case Bytecodes::_invokedynamic:
      types = 1 << JVM_CONSTANT_InvokeDynamic;
      break;
    case Bytecodes::_invokespecial:
      types = (1 << JVM_CONSTANT_InterfaceMethodref) |
              (1 << JVM_CONSTANT_Methodref);
      break;
    case Bytecodes::_invokestatic:
      types = (_klass->major_version() < STATIC_METHOD_IN_INTERFACE_MAJOR_VERSION) ?
        (1 << JVM_CONSTANT_Methodref) :
        ((1 << JVM_CONSTANT_InterfaceMethodref) | (1 << JVM_CONSTANT_Methodref));
      break;
    default:
      types = 1 << JVM_CONSTANT_Methodref;
  }
  verify_cp_type(bcs->bci(), index, cp, types, CHECK_VERIFY(this));

  // Get method name and signature
  Symbol* method_name = cp->name_ref_at(index);
  Symbol* method_sig = cp->signature_ref_at(index);

  if (!SignatureVerifier::is_valid_method_signature(method_sig)) {
    class_format_error(
      "Invalid method signature in class %s referenced "
      "from constant pool index %d", _klass->external_name(), index);
    return;
  }

  // Get referenced class type
  VerificationType ref_class_type;
  if (opcode == Bytecodes::_invokedynamic) {
    if (!EnableInvokeDynamic ||
        _klass->major_version() < Verifier::INVOKEDYNAMIC_MAJOR_VERSION) {
      class_format_error(
        (!EnableInvokeDynamic ?
         "invokedynamic instructions not enabled in this JVM" :
         "invokedynamic instructions not supported by this class file version"),
        _klass->external_name());
      return;
    }
  } else {
    ref_class_type = cp_ref_index_to_type(index, cp, CHECK_VERIFY(this));
  }

  // For a small signature length, we just allocate 128 bytes instead
  // of parsing the signature once to find its size.
  // -3 is for '(', ')' and return descriptor; multiply by 2 is for
  // longs/doubles to be consertive.
  assert(sizeof(VerificationType) == sizeof(uintptr_t),
        "buffer type must match VerificationType size");
  uintptr_t on_stack_sig_types_buffer[128];
  // If we make a VerificationType[128] array directly, the compiler calls
  // to the c-runtime library to do the allocation instead of just
  // stack allocating it.  Plus it would run constructors.  This shows up
  // in performance profiles.

  VerificationType* sig_types;
  int size = (method_sig->utf8_length() - 3) * 2;
  if (size > 128) {
    // Long and double occupies two slots here.
    ArgumentSizeComputer size_it(method_sig);
    size = size_it.size();
    sig_types = NEW_RESOURCE_ARRAY_IN_THREAD(THREAD, VerificationType, size);
  } else{
    sig_types = (VerificationType*)on_stack_sig_types_buffer;
  }
  SignatureStream sig_stream(method_sig);
  int sig_i = 0;
  while (!sig_stream.at_return_type()) {
    sig_i += change_sig_to_verificationType(
      &sig_stream, &sig_types[sig_i], CHECK_VERIFY(this));
    sig_stream.next();
  }
  int nargs = sig_i;

#ifdef ASSERT
  {
    ArgumentSizeComputer size_it(method_sig);
    assert(nargs == size_it.size(), "Argument sizes do not match");
    assert(nargs <= (method_sig->utf8_length() - 3) * 2, "estimate of max size isn't conservative enough");
  }
#endif

  // Check instruction operands
  u2 bci = bcs->bci();
  if (opcode == Bytecodes::_invokeinterface) {
    address bcp = bcs->bcp();
    // 4905268: count operand in invokeinterface should be nargs+1, not nargs.
    // JSR202 spec: The count operand of an invokeinterface instruction is valid if it is
    // the difference between the size of the operand stack before and after the instruction
    // executes.
    if (*(bcp+3) != (nargs+1)) {
      verify_error(ErrorContext::bad_code(bci),
          "Inconsistent args count operand in invokeinterface");
      return;
    }
    if (*(bcp+4) != 0) {
      verify_error(ErrorContext::bad_code(bci),
          "Fourth operand byte of invokeinterface must be zero");
      return;
    }
  }

  if (opcode == Bytecodes::_invokedynamic) {
    address bcp = bcs->bcp();
    if (*(bcp+3) != 0 || *(bcp+4) != 0) {
      verify_error(ErrorContext::bad_code(bci),
          "Third and fourth operand bytes of invokedynamic must be zero");
      return;
    }
  }

  if (method_name->byte_at(0) == '<') {
    // Make sure <init> can only be invoked by invokespecial
    if (opcode != Bytecodes::_invokespecial ||
        method_name != vmSymbols::object_initializer_name()) {
      verify_error(ErrorContext::bad_code(bci),
          "Illegal call to internal method");
      return;
    }
  } else if (opcode == Bytecodes::_invokespecial
             && !ref_class_type.equals(current_type())
             && !ref_class_type.equals(VerificationType::reference_type(
                  current_class()->super()->name()))) {
    bool subtype = ref_class_type.is_assignable_from(
      current_type(), this, CHECK_VERIFY(this));
    if (!subtype) {
      verify_error(ErrorContext::bad_code(bci),
          "Bad invokespecial instruction: "
          "current class isn't assignable to reference class.");
       return;
    }
  }
  // Match method descriptor with operand stack
  for (int i = nargs - 1; i >= 0; i--) {  // Run backwards
    current_frame->pop_stack(sig_types[i], CHECK_VERIFY(this));
  }
  // Check objectref on operand stack
  if (opcode != Bytecodes::_invokestatic &&
      opcode != Bytecodes::_invokedynamic) {
    if (method_name == vmSymbols::object_initializer_name()) {  // <init> method
      verify_invoke_init(bcs, index, ref_class_type, current_frame,
        code_length, this_uninit, cp, CHECK_VERIFY(this));
    } else {   // other methods
      // Ensures that target class is assignable to method class.
      if (opcode == Bytecodes::_invokespecial) {
        current_frame->pop_stack(current_type(), CHECK_VERIFY(this));
      } else if (opcode == Bytecodes::_invokevirtual) {
        VerificationType stack_object_type =
          current_frame->pop_stack(ref_class_type, CHECK_VERIFY(this));
        if (current_type() != stack_object_type) {
          assert(cp->cache() == NULL, "not rewritten yet");
          Symbol* ref_class_name =
            cp->klass_name_at(cp->klass_ref_index_at(index));
          // See the comments in verify_field_instructions() for
          // the rationale behind this.
          if (name_in_supers(ref_class_name, current_class())) {
            Klass* ref_class = load_class(ref_class_name, CHECK);
            if (is_protected_access(
                  _klass, ref_class, method_name, method_sig, true)) {
              // It's protected access, check if stack object is
              // assignable to current class.
              bool is_assignable = current_type().is_assignable_from(
                stack_object_type, this, CHECK_VERIFY(this));
              if (!is_assignable) {
                if (ref_class_type.name() == vmSymbols::java_lang_Object()
                    && stack_object_type.is_array()
                    && method_name == vmSymbols::clone_name()) {
                  // Special case: arrays pretend to implement public Object
                  // clone().
                } else {
                  verify_error(ErrorContext::bad_type(bci,
                      current_frame->stack_top_ctx(),
                      TypeOrigin::implicit(current_type())),
                      "Bad access to protected data in invokevirtual");
                  return;
                }
              }
            }
          }
        }
      } else {
        assert(opcode == Bytecodes::_invokeinterface, "Unexpected opcode encountered");
        current_frame->pop_stack(ref_class_type, CHECK_VERIFY(this));
      }
    }
  }
  // Push the result type.
  if (sig_stream.type() != T_VOID) {
    if (method_name == vmSymbols::object_initializer_name()) {
      // <init> method must have a void return type
      /* Unreachable?  Class file parser verifies that methods with '<' have
       * void return */
      verify_error(ErrorContext::bad_code(bci),
          "Return type must be void in <init> method");
      return;
    }
    VerificationType return_type[2];
    int n = change_sig_to_verificationType(
      &sig_stream, return_type, CHECK_VERIFY(this));
    for (int i = 0; i < n; i++) {
      current_frame->push_stack(return_type[i], CHECK_VERIFY(this)); // push types backwards
    }
  }
}

VerificationType ClassVerifier::get_newarray_type(
    u2 index, u2 bci, TRAPS) {
  const char* from_bt[] = {
    NULL, NULL, NULL, NULL, "[Z", "[C", "[F", "[D", "[B", "[S", "[I", "[J",
  };
  if (index < T_BOOLEAN || index > T_LONG) {
    verify_error(ErrorContext::bad_code(bci), "Illegal newarray instruction");
    return VerificationType::bogus_type();
  }

  // from_bt[index] contains the array signature which has a length of 2
  Symbol* sig = create_temporary_symbol(
    from_bt[index], 2, CHECK_(VerificationType::bogus_type()));
  return VerificationType::reference_type(sig);
}

void ClassVerifier::verify_anewarray(
    u2 bci, u2 index, constantPoolHandle cp,
    StackMapFrame* current_frame, TRAPS) {
  verify_cp_class_type(bci, index, cp, CHECK_VERIFY(this));
  current_frame->pop_stack(
    VerificationType::integer_type(), CHECK_VERIFY(this));

  VerificationType component_type =
    cp_index_to_type(index, cp, CHECK_VERIFY(this));
  int length;
  char* arr_sig_str;
  if (component_type.is_array()) {     // it's an array
    const char* component_name = component_type.name()->as_utf8();
    // add one dimension to component
    length = (int)strlen(component_name) + 1;
    arr_sig_str = NEW_RESOURCE_ARRAY_IN_THREAD(THREAD, char, length);
    arr_sig_str[0] = '[';
    strncpy(&arr_sig_str[1], component_name, length - 1);
  } else {         // it's an object or interface
    const char* component_name = component_type.name()->as_utf8();
    // add one dimension to component with 'L' prepended and ';' postpended.
    length = (int)strlen(component_name) + 3;
    arr_sig_str = NEW_RESOURCE_ARRAY_IN_THREAD(THREAD, char, length);
    arr_sig_str[0] = '[';
    arr_sig_str[1] = 'L';
    strncpy(&arr_sig_str[2], component_name, length - 2);
    arr_sig_str[length - 1] = ';';
  }
  Symbol* arr_sig = create_temporary_symbol(
    arr_sig_str, length, CHECK_VERIFY(this));
  VerificationType new_array_type = VerificationType::reference_type(arr_sig);
  current_frame->push_stack(new_array_type, CHECK_VERIFY(this));
}

void ClassVerifier::verify_iload(u2 index, StackMapFrame* current_frame, TRAPS) {
  current_frame->get_local(
    index, VerificationType::integer_type(), CHECK_VERIFY(this));
  current_frame->push_stack(
    VerificationType::integer_type(), CHECK_VERIFY(this));
}

void ClassVerifier::verify_lload(u2 index, StackMapFrame* current_frame, TRAPS) {
  current_frame->get_local_2(
    index, VerificationType::long_type(),
    VerificationType::long2_type(), CHECK_VERIFY(this));
  current_frame->push_stack_2(
    VerificationType::long_type(),
    VerificationType::long2_type(), CHECK_VERIFY(this));
}

void ClassVerifier::verify_fload(u2 index, StackMapFrame* current_frame, TRAPS) {
  current_frame->get_local(
    index, VerificationType::float_type(), CHECK_VERIFY(this));
  current_frame->push_stack(
    VerificationType::float_type(), CHECK_VERIFY(this));
}

void ClassVerifier::verify_dload(u2 index, StackMapFrame* current_frame, TRAPS) {
  current_frame->get_local_2(
    index, VerificationType::double_type(),
    VerificationType::double2_type(), CHECK_VERIFY(this));
  current_frame->push_stack_2(
    VerificationType::double_type(),
    VerificationType::double2_type(), CHECK_VERIFY(this));
}

void ClassVerifier::verify_aload(u2 index, StackMapFrame* current_frame, TRAPS) {
  VerificationType type = current_frame->get_local(
    index, VerificationType::reference_check(), CHECK_VERIFY(this));
  current_frame->push_stack(type, CHECK_VERIFY(this));
}

void ClassVerifier::verify_istore(u2 index, StackMapFrame* current_frame, TRAPS) {
  current_frame->pop_stack(
    VerificationType::integer_type(), CHECK_VERIFY(this));
  current_frame->set_local(
    index, VerificationType::integer_type(), CHECK_VERIFY(this));
}

void ClassVerifier::verify_lstore(u2 index, StackMapFrame* current_frame, TRAPS) {
  current_frame->pop_stack_2(
    VerificationType::long2_type(),
    VerificationType::long_type(), CHECK_VERIFY(this));
  current_frame->set_local_2(
    index, VerificationType::long_type(),
    VerificationType::long2_type(), CHECK_VERIFY(this));
}

void ClassVerifier::verify_fstore(u2 index, StackMapFrame* current_frame, TRAPS) {
  current_frame->pop_stack(VerificationType::float_type(), CHECK_VERIFY(this));
  current_frame->set_local(
    index, VerificationType::float_type(), CHECK_VERIFY(this));
}

void ClassVerifier::verify_dstore(u2 index, StackMapFrame* current_frame, TRAPS) {
  current_frame->pop_stack_2(
    VerificationType::double2_type(),
    VerificationType::double_type(), CHECK_VERIFY(this));
  current_frame->set_local_2(
    index, VerificationType::double_type(),
    VerificationType::double2_type(), CHECK_VERIFY(this));
}

void ClassVerifier::verify_astore(u2 index, StackMapFrame* current_frame, TRAPS) {
  VerificationType type = current_frame->pop_stack(
    VerificationType::reference_check(), CHECK_VERIFY(this));
  current_frame->set_local(index, type, CHECK_VERIFY(this));
}

void ClassVerifier::verify_iinc(u2 index, StackMapFrame* current_frame, TRAPS) {
  VerificationType type = current_frame->get_local(
    index, VerificationType::integer_type(), CHECK_VERIFY(this));
  current_frame->set_local(index, type, CHECK_VERIFY(this));
}

void ClassVerifier::verify_return_value(
    VerificationType return_type, VerificationType type, u2 bci,
    StackMapFrame* current_frame, TRAPS) {
  if (return_type == VerificationType::bogus_type()) {
    verify_error(ErrorContext::bad_type(bci,
        current_frame->stack_top_ctx(), TypeOrigin::signature(return_type)),
        "Method expects a return value");
    return;
  }
  bool match = return_type.is_assignable_from(type, this, CHECK_VERIFY(this));
  if (!match) {
    verify_error(ErrorContext::bad_type(bci,
        current_frame->stack_top_ctx(), TypeOrigin::signature(return_type)),
        "Bad return type");
    return;
  }
}

// The verifier creates symbols which are substrings of Symbols.
// These are stored in the verifier until the end of verification so that
// they can be reference counted.
Symbol* ClassVerifier::create_temporary_symbol(const Symbol *s, int begin,
                                               int end, TRAPS) {
  Symbol* sym = SymbolTable::new_symbol(s, begin, end, CHECK_NULL);
  _symbols->push(sym);
  return sym;
}

Symbol* ClassVerifier::create_temporary_symbol(const char *s, int length, TRAPS) {
  Symbol* sym = SymbolTable::new_symbol(s, length, CHECK_NULL);
  _symbols->push(sym);
  return sym;
}<|MERGE_RESOLUTION|>--- conflicted
+++ resolved
@@ -129,9 +129,6 @@
     if (TraceClassInitialization) {
       tty->print_cr("Start class verification for: %s", klassName);
     }
-<<<<<<< HEAD
-    if (klass->major_version() >= STACKMAP_ATTRIBUTE_MAJOR_VERSION) {
-=======
 
     assert(THREAD->is_Java_thread(), "non-JavaThread in verifier");
     JavaThread* jt = (JavaThread*)THREAD;
@@ -145,9 +142,7 @@
                              jt->get_thread_stat()->perf_timers_addr(),
                              PerfClassTraceTime::CLASS_VERIFY);
 
-    if (UseSplitVerifier &&
-        klass->major_version() >= STACKMAP_ATTRIBUTE_MAJOR_VERSION) {
->>>>>>> f4bc3eca
+    if (klass->major_version() >= STACKMAP_ATTRIBUTE_MAJOR_VERSION) {
       ClassVerifier split_verifier(klass, THREAD);
       split_verifier.verify_class(THREAD);
       exception_name = split_verifier.result();
