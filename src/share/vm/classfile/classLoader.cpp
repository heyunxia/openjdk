--- conflicted
+++ resolved
@@ -1040,11 +1040,11 @@
 
       // class file found, parse it
       ClassFileParser parser(stream);
-      Handle class_loader;
+      ClassLoaderData* loader_data = ClassLoaderData::the_null_class_loader_data();
       Handle protection_domain;
       TempNewSymbol parsed_name = NULL;
       ikh = parser.parseClassFile(h_name,
-                                  class_loader,
+                                  loader_data,
                                   protection_domain,
                                   parsed_name,
                                   false,
@@ -1116,21 +1116,6 @@
 
   instanceKlassHandle h;
   if (stream != NULL) {
-<<<<<<< HEAD
-
-    // class file found, parse it
-    ClassFileParser parser(stream);
-    ClassLoaderData* loader_data = ClassLoaderData::the_null_class_loader_data();
-    Handle protection_domain;
-    TempNewSymbol parsed_name = NULL;
-    instanceKlassHandle result = parser.parseClassFile(h_name,
-                                                       loader_data,
-                                                       protection_domain,
-                                                       parsed_name,
-                                                       false,
-                                                       CHECK_(h));
-
-=======
      instanceKlassHandle result;
     {
       PerfClassTraceTime vmtimer(ClassLoader::perf_define_sysclass_time(),
@@ -1142,18 +1127,17 @@
 
       // class file found, parse it
       ClassFileParser parser(stream);
-      Handle class_loader;
+      ClassLoaderData* loader_data = ClassLoaderData::the_null_class_loader_data();
       Handle protection_domain;
       TempNewSymbol parsed_name = NULL;
       result = parser.parseClassFile(h_name,
-                                     class_loader,
+                                     loader_data,
                                      protection_domain,
                                      parsed_name,
                                      false,
                                      CHECK_(h));
 
       } // end of timer
->>>>>>> 7a5d5565
     // add to package table
     if (add_package(name, classpath_index, THREAD)) {
       h = result;
@@ -1162,6 +1146,7 @@
 
   return h;
 }
+
 
 void ClassLoader::create_package_info_table(HashtableBucket<mtClass> *t, int length,
                                             int number_of_entries) {
