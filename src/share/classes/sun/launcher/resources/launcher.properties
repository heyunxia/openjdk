#
# Copyright (c) 2007, 2010, Oracle and/or its affiliates. All rights reserved.
# DO NOT ALTER OR REMOVE COPYRIGHT NOTICES OR THIS FILE HEADER.
#
# This code is free software; you can redistribute it and/or modify it
# under the terms of the GNU General Public License version 2 only, as
# published by the Free Software Foundation.  Oracle designates this
# particular file as subject to the "Classpath" exception as provided
# by Oracle in the LICENSE file that accompanied this code.
#
# This code is distributed in the hope that it will be useful, but WITHOUT
# ANY WARRANTY; without even the implied warranty of MERCHANTABILITY or
# FITNESS FOR A PARTICULAR PURPOSE.  See the GNU General Public License
# version 2 for more details (a copy is included in the LICENSE file that
# accompanied this code).
#
# You should have received a copy of the GNU General Public License version
# 2 along with this work; if not, write to the Free Software Foundation,
# Inc., 51 Franklin St, Fifth Floor, Boston, MA 02110-1301 USA.
#
# Please contact Oracle, 500 Oracle Parkway, Redwood Shores, CA 94065 USA
# or visit www.oracle.com if you need additional information or have any
# questions.
#

# Translators please note do not translate the options themselves
java.launcher.opt.header  =   Usage: {0} [-options] class [args...]\n\
\           (to execute a class)\n   or  {0} [-options] -jar jarfile [args...]\n\
\           (to execute a jar file)\n   or  {0} [-options] [-L <module library path>] -m module [args...]\n\
\           (to execute a module)\n\
where options include:\n

java.launcher.opt.datamodel  =\    -d{0}\t  use a {0}-bit data model if available\n
java.launcher.opt.vmselect   =\    {0}\t  to select the "{1}" VM\n
java.launcher.opt.hotspot    =\    {0}\t  is a synonym for the "{1}" VM  [deprecated]\n

java.launcher.ergo.message1  =\                  The default VM is {0}
java.launcher.ergo.message2  =\                  because you are running on a server-class machine.\n

# Translators please note do not translate the options themselves
java.launcher.opt.footer     =\    -cp <class search path of directories and zip/jar files>\n\
\                  This option cannot be used with -m option to execute a module\n\
\    -classpath <class search path of directories and zip/jar files>\n\
\                  A {0} separated list of directories, JAR archives,\n\
\                  and ZIP archives to search for class files.\n\
\                  This option cannot be used with -m option to execute a module\n\
\    -D<name>=<value>\n\
\                  set a system property\n\
\    -verbose[:class|gc|jni]\n\
\                  enable verbose output\n\
\    -version      print product version and exit\n\
\    -version:<value>\n\
\                  require the specified version to run\n\
\    -showversion  print product version and continue\n\
\    -jre-restrict-search | -no-jre-restrict-search\n\
\                  include/exclude user private JREs in the version search\n\
\    -? -help      print this help message\n\
\    -X            print help on non-standard options\n\
\    -ea[:<packagename>...|:<classname>]\n\
\    -enableassertions[:<packagename>...|:<classname>]\n\
\                  enable assertions with specified granularity\n\
\    -da[:<packagename>...|:<classname>]\n\
\    -disableassertions[:<packagename>...|:<classname>]\n\
\                  disable assertions with specified granularity\n\
\    -esa | -enablesystemassertions\n\
\                  enable system assertions\n\
\    -dsa | -disablesystemassertions\n\
\                  disable system assertions\n\
\    -agentlib:<libname>[=<options>]\n\
\                  load native agent library <libname>, e.g. -agentlib:hprof\n\
\                  see also, -agentlib:jdwp=help and -agentlib:hprof=help\n\
\    -agentpath:<pathname>[=<options>]\n\
\                  load native agent library by full pathname\n\
\    -javaagent:<jarpath>[=<options>]\n\
\                  load Java programming language agent, see java.lang.instrument\n\
\    -splash:<imagepath>\n\
\                  show splash screen with specified image\n\
See http://java.sun.com/javase/reference for more details.

# Translators please note do not translate the options themselves
java.launcher.X.usage=\
\    -Xmixed           mixed mode execution (default)\n\
\    -Xint             interpreted mode execution only\n\
\    -Xbootclasspath:<directories and zip/jar files separated by {0}>\n\
\                      set search path for bootstrap classes and resources\n\
\    -Xbootclasspath/a:<directories and zip/jar files separated by {0}>\n\
\                      append to end of bootstrap class path\n\
\    -Xbootclasspath/p:<directories and zip/jar files separated by {0}>\n\
\                      prepend in front of bootstrap class path\n\
<<<<<<< HEAD
\    -Xdiag            show additional diagnostic messages\n\
=======
\                      These -Xbootclasspath options cannot be used with -m option to execute a module\n\
>>>>>>> 107fd14e
\    -Xnoclassgc       disable class garbage collection\n\
\    -Xincgc           enable incremental garbage collection\n\
\    -Xloggc:<file>    log GC status to a file with time stamps\n\
\    -Xbatch           disable background compilation\n\
\    -Xms<size>        set initial Java heap size\n\
\    -Xmx<size>        set maximum Java heap size\n\
\    -Xss<size>        set java thread stack size\n\
\    -Xprof            output cpu profiling data\n\
\    -Xfuture          enable strictest checks, anticipating future default\n\
\    -Xrs              reduce use of OS signals by Java/VM (see documentation)\n\
\    -Xcheck:jni       perform additional checks for JNI functions\n\
\    -Xshare:off       do not attempt to use shared class data\n\
\    -Xshare:auto      use shared class data if possible (default)\n\
\    -Xshare:on        require using shared class data, otherwise fail.\n\
\    -XshowSettings    show all settings and continue\n\
\    -XshowSettings:all\n\
\                      show all settings and continue\n\
\    -XshowSettings:vm show all vm related settings and continue\n\
\    -XshowSettings:properties\n\
\                      show all property settings and continue\n\
\    -XshowSettings:locale\n\
\                      show all locale related settings and continue\n\n\
The -X options are non-standard and subject to change without notice.\n

java.launcher.cls.error1=\
    Error: Could not find or load main class {0}
java.launcher.cls.error2=\
    Error: Main method is not {0} in class {1}, please define the main method as:\n\
\   public static void main(String[] args)
java.launcher.cls.error3=\
    Error: Main method must return a value of type void in class {0}, please \n\
    define the main method as:\n\
\   public static void main(String[] args)
java.launcher.cls.error4=\
    Error: Main method not found in class {0}, please define the main method as:\n\
\   public static void main(String[] args)
java.launcher.jar.error1=\
    Error: An unexpected error occurred while trying to open file {0}
java.launcher.jar.error2=manifest not found in {0}
java.launcher.jar.error3=no main manifest attribute, in {0}<|MERGE_RESOLUTION|>--- conflicted
+++ resolved
@@ -87,11 +87,8 @@
 \                      append to end of bootstrap class path\n\
 \    -Xbootclasspath/p:<directories and zip/jar files separated by {0}>\n\
 \                      prepend in front of bootstrap class path\n\
-<<<<<<< HEAD
+\                      These -Xbootclasspath options cannot be used with -m option to execute a module\n\
 \    -Xdiag            show additional diagnostic messages\n\
-=======
-\                      These -Xbootclasspath options cannot be used with -m option to execute a module\n\
->>>>>>> 107fd14e
 \    -Xnoclassgc       disable class garbage collection\n\
 \    -Xincgc           enable incremental garbage collection\n\
 \    -Xloggc:<file>    log GC status to a file with time stamps\n\
