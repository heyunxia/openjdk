--- conflicted
+++ resolved
@@ -65,21 +65,8 @@
 
 public class LauncherHelper {
 
-<<<<<<< HEAD
-public enum LauncherHelper {
-    INSTANCE;
     private static final String MAIN_CLASS = "Main-Class";
-=======
-    private static final String defaultBundleName =
-            "sun.launcher.resources.launcher";
->>>>>>> 107fd14e
-
-    private static class ResourceBundleHolder {
-        private static final ResourceBundle RB
-            = ResourceBundle.getBundle(defaultBundleName);
-    }
-
-    private static final String MAIN_CLASS = "Main-Class";
+
     private static StringBuilder outBuf = new StringBuilder();
 
 
@@ -88,7 +75,6 @@
     private static final String PROP_SETTINGS   = "Property settings:";
     private static final String LOCALE_SETTINGS = "Locale settings:";
 
-<<<<<<< HEAD
     // sync with java.c and sun.misc.VM
     private static final String diagprop = "sun.java.launcher.diag";
 
@@ -99,8 +85,6 @@
                 ResourceBundle.getBundle(defaultBundleName);
     }
 
-=======
->>>>>>> 107fd14e
     /*
      * A method called by the launcher to print out the standard settings,
      * by default -XshowSettings is equivalent to -XshowSettings:all,
@@ -325,11 +309,7 @@
      * A private helper method to get a localized message and also
      * apply any arguments that we might pass.
      */
-<<<<<<< HEAD
     private static String getLocalizedMessage(String key, Object... args) {
-=======
-    private static String getLocalizedMessage(String key, Object ... args) {
->>>>>>> 107fd14e
         String msg = ResourceBundleHolder.RB.getString(key);
         return (args != null) ? MessageFormat.format(msg, args) : msg;
     }
@@ -427,6 +407,7 @@
         return null;
     }
 
+
     // From src/share/bin/java.c:
     //   enum LaunchMode { LM_UNKNOWN = 0, LM_CLASS, LM_JAR, LM_MODULE };
 
@@ -454,13 +435,13 @@
      * 1. gets the classname from a Jar's manifest, if necessary
      * 2. loads the class using the System ClassLoader
      * 3. ensures the availability and accessibility of the main method:
+     *    using signatureDiagnostic method.
      *    a. does the class exist
      *    b. is there a main
      *    c. is the main public
      *    d. is the main static
      *    c. does the main take a String array for args
      * 4. and off we go......
-<<<<<<< HEAD
      *
      * @param printToStderr
      * @param isJar
@@ -472,6 +453,7 @@
                                             String what) {
         final PrintStream ostream = (printToStderr) ? System.err : System.out;
         final ClassLoader ld = ClassLoader.getSystemClassLoader();
+
         // get the class name
         String cn = null;
         switch (mode) {
@@ -481,38 +463,14 @@
             case LM_JAR:
                 cn = getMainClassFromJar(ostream, what);
                 break;
+        case LM_MODULE:
+            cn = org.openjdk.jigsaw.Launcher.mainClass(ld);
+            break;
             default:
                 // should never happen
                 throw new InternalError("" + mode + ": Unknown launch mode");
         }
         cn = cn.replace('/', '.');
-=======
-     */
-    public static Class<?> checkAndLoadMain(boolean printToStderr,
-                                            int mode,
-                                            String what) throws IOException
-    {
-        PrintStream ostream = (printToStderr) ? System.err : System.out;
-        ClassLoader ld = ClassLoader.getSystemClassLoader();
-
-        // get the class name
-        String cn = null;
-        switch (mode) {
-        case LM_CLASS:
-            cn = what;
-            break;
-        case LM_JAR:
-            cn = getMainClassFromJar(what);
-            break;
-        case LM_MODULE:
-            cn = org.openjdk.jigsaw.Launcher.mainClass(ld);
-            break;
-        default:
-            throw new InternalError("" + mode + ": Unknown launch mode");
-        }
-        cn = cn.replace('/', '.');
-
->>>>>>> 107fd14e
         Class<?> c = null;
         try {
             c = ld.loadClass(cn);
