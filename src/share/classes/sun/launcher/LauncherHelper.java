/*
 * Copyright (c) 2007, 2010, Oracle and/or its affiliates. All rights reserved.
 * DO NOT ALTER OR REMOVE COPYRIGHT NOTICES OR THIS FILE HEADER.
 *
 * This code is free software; you can redistribute it and/or modify it
 * under the terms of the GNU General Public License version 2 only, as
 * published by the Free Software Foundation.  Oracle designates this
 * particular file as subject to the "Classpath" exception as provided
 * by Oracle in the LICENSE file that accompanied this code.
 *
 * This code is distributed in the hope that it will be useful, but WITHOUT
 * ANY WARRANTY; without even the implied warranty of MERCHANTABILITY or
 * FITNESS FOR A PARTICULAR PURPOSE.  See the GNU General Public License
 * version 2 for more details (a copy is included in the LICENSE file that
 * accompanied this code).
 *
 * You should have received a copy of the GNU General Public License version
 * 2 along with this work; if not, write to the Free Software Foundation,
 * Inc., 51 Franklin St, Fifth Floor, Boston, MA 02110-1301 USA.
 *
 * Please contact Oracle, 500 Oracle Parkway, Redwood Shores, CA 94065 USA
 * or visit www.oracle.com if you need additional information or have any
 * questions.
 */

package sun.launcher;

import java.io.File;
import java.io.IOException;
import java.io.PrintStream;
import java.lang.reflect.Method;
import java.lang.reflect.Modifier;
import java.util.ResourceBundle;
import java.text.MessageFormat;
import java.util.jar.Attributes;
import java.util.jar.JarFile;
import java.util.jar.Manifest;


/*
 * <p><b>This is NOT part of any API supported by Sun Microsystems.
 * If you write code that depends on this, you do so at your own
 * risk.  This code and its internal interfaces are subject to change
 * or deletion without notice.</b>
 */

/**
 * A utility package for the java(1), javaw(1) launchers.
 * The following are helper methods that the native launcher uses
 * to perform checks etc. using JNI, see src/share/bin/java.c
 */

class LauncherHelper {

    private static final String defaultBundleName =
            "sun.launcher.resources.launcher";

    private static class ResourceBundleHolder {
        private static final ResourceBundle RB
            = ResourceBundle.getBundle(defaultBundleName);
    }

    private static final String MAIN_CLASS = "Main-Class";
    private static StringBuilder outBuf = new StringBuilder();

    /**
     * A private helper method to get a localized message and also
     * apply any arguments that we might pass.
     */
    private static String getLocalizedMessage(String key, Object ... args) {
        String msg = ResourceBundleHolder.RB.getString(key);
        return (args != null) ? MessageFormat.format(msg, args) : msg;
    }

    /**
     * The java -help message is split into 3 parts, an invariant, followed
     * by a set of platform dependent variant messages, finally an invariant
     * set of lines.
     * This method initializes the help message for the first time, and also
     * assembles the invariant header part of the message.
     */
    static void initHelpMessage(String progname) {
        outBuf = outBuf.append(getLocalizedMessage("java.launcher.opt.header",
                (progname == null) ? "java" : progname ));
        outBuf = outBuf.append(getLocalizedMessage("java.launcher.opt.datamodel",
                32));
        outBuf = outBuf.append(getLocalizedMessage("java.launcher.opt.datamodel",
                64));
    }

    /**
     * Appends the vm selection messages to the header, already created.
     * initHelpSystem must already be called.
     */
    static void appendVmSelectMessage(String vm1, String vm2) {
        outBuf = outBuf.append(getLocalizedMessage("java.launcher.opt.vmselect",
                vm1, vm2));
    }

    /**
     * Appends the vm synoym message to the header, already created.
     * initHelpSystem must be called before using this method.
     */
    static void appendVmSynonymMessage(String vm1, String vm2) {
        outBuf = outBuf.append(getLocalizedMessage("java.launcher.opt.hotspot",
                vm1, vm2));
    }

    /**
     * Appends the vm Ergo message to the header, already created.
     * initHelpSystem must be called before using this method.
     */
    static void appendVmErgoMessage(boolean isServerClass, String vm) {
        outBuf = outBuf.append(getLocalizedMessage("java.launcher.ergo.message1",
                vm));
        outBuf = (isServerClass)
             ? outBuf.append(",\n" +
                getLocalizedMessage("java.launcher.ergo.message2") + "\n\n")
             : outBuf.append(".\n\n");
    }

    /**
     * Appends the last invariant part to the previously created messages,
     * and finishes up the printing to the desired output stream.
     * initHelpSystem must be called before using this method.
     */
    static void printHelpMessage(boolean printToStderr) {
        PrintStream ostream = (printToStderr) ? System.err : System.out;
        outBuf = outBuf.append(getLocalizedMessage("java.launcher.opt.footer",
                File.pathSeparator));
        ostream.println(outBuf.toString());
    }

    /**
     * Prints the Xusage text to the desired output stream.
     */
    static void printXUsageMessage(boolean printToStderr) {
        PrintStream ostream =  (printToStderr) ? System.err : System.out;
        ostream.println(getLocalizedMessage("java.launcher.X.usage",
                File.pathSeparator));
    }

    static String getMainClassFromJar(String jarname) throws IOException {
        JarFile jarFile = null;
        try {
            jarFile = new JarFile(jarname);
            Manifest manifest = jarFile.getManifest();
            if (manifest == null) {
                throw new IOException("manifest not found in " + jarname);
            }
            Attributes mainAttrs = manifest.getMainAttributes();
            if (mainAttrs == null) {
                throw new IOException("no main mainifest attributes, in " +
                        jarname);
            }
            return mainAttrs.getValue(MAIN_CLASS).trim();
        } finally {
            if (jarFile != null) {
                jarFile.close();
            }
        }
    }

    // From src/share/bin/java.c:
    //   enum LaunchMode { LM_UNKNOWN = 0, LM_CLASS, LM_JAR, LM_MODULE };

    private static final int LM_UNKNOWN = 0;
    private static final int LM_CLASS   = 1;
    private static final int LM_JAR     = 2;
    private static final int LM_MODULE  = 3;

    /**
     * This method does the following:
     * 1. gets the classname from a Jar's manifest, if necessary
     * 2. loads the class using the System ClassLoader
     * 3. ensures the availability and accessibility of the main method:
     *    a. does the class exist
     *    b. is there a main
     *    c. is the main public
     *    d. is the main static
     *    c. does the main take a String array for args
     * 4. and off we go......
     */
    public static Class checkAndLoadMain(int mode, String what)
        throws IOException
    {

        ClassLoader ld = ClassLoader.getSystemClassLoader();

        // get the class name
        String cn = null;
        switch (mode) {
        case LM_CLASS:
            cn = what;
            break;
        case LM_JAR:
            cn = getMainClassFromJar(what);
            break;
        case LM_MODULE:
            cn = org.openjdk.jigsaw.Launcher.mainClass(ld);
            break;
        default:
            throw new InternalError("" + mode + ": Unknown launch mode");
        }
        cn = cn.replace('/', '.');

        Class<?> c = null;
        try {
            c = ld.loadClass(cn);
        } catch (ClassNotFoundException cnfe) {
            System.err.println(getLocalizedMessage("java.launcher.cls.error1",
                                                   cn));
            NoClassDefFoundError ncdfe = new NoClassDefFoundError(cn);
            ncdfe.initCause(cnfe);
            throw ncdfe;
        }
        checkMainSignature(System.err, c);

        return c;

    }

    static void checkMainSignature(PrintStream ostream, Class<?> c) {
        String classname = c.getName();
        Method method = null;
        try {
<<<<<<< HEAD
            method = clazz.getMethod("main", String[].class);
        } catch (NoSuchMethodException nsme) {
=======
            method = c.getMethod("main", String[].class);
        } catch (Exception e) {
>>>>>>> 3d650b8d
            ostream.println(getLocalizedMessage("java.launcher.cls.error4",
                    classname));
            throw new RuntimeException("Main method not found in " + classname);
        }
        /*
         * getMethod (above) will choose the correct method, based
         * on its name and parameter type, however, we still have to
         * ensure that the method is static and returns a void.
         */
        int mod = method.getModifiers();
        if (!Modifier.isStatic(mod)) {
            ostream.println(getLocalizedMessage("java.launcher.cls.error2",
                    "static", classname));
            throw new RuntimeException("Main method is not static in class " +
                    classname);
        }
        if (method.getReturnType() != java.lang.Void.TYPE) {
            ostream.println(getLocalizedMessage("java.launcher.cls.error3",
                    classname));
            throw new RuntimeException("Main method must return a value" +
                    " of type void in class " +
                    classname);
        }
        return;
    }

}<|MERGE_RESOLUTION|>--- conflicted
+++ resolved
@@ -224,13 +224,8 @@
         String classname = c.getName();
         Method method = null;
         try {
-<<<<<<< HEAD
-            method = clazz.getMethod("main", String[].class);
+            method = c.getMethod("main", String[].class);
         } catch (NoSuchMethodException nsme) {
-=======
-            method = c.getMethod("main", String[].class);
-        } catch (Exception e) {
->>>>>>> 3d650b8d
             ostream.println(getLocalizedMessage("java.launcher.cls.error4",
                     classname));
             throw new RuntimeException("Main method not found in " + classname);
