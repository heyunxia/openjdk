/*
 * Copyright (c) 2007, 2010, Oracle and/or its affiliates. All rights reserved.
 * DO NOT ALTER OR REMOVE COPYRIGHT NOTICES OR THIS FILE HEADER.
 *
 * This code is free software; you can redistribute it and/or modify it
 * under the terms of the GNU General Public License version 2 only, as
 * published by the Free Software Foundation.  Oracle designates this
 * particular file as subject to the "Classpath" exception as provided
 * by Oracle in the LICENSE file that accompanied this code.
 *
 * This code is distributed in the hope that it will be useful, but WITHOUT
 * ANY WARRANTY; without even the implied warranty of MERCHANTABILITY or
 * FITNESS FOR A PARTICULAR PURPOSE.  See the GNU General Public License
 * version 2 for more details (a copy is included in the LICENSE file that
 * accompanied this code).
 *
 * You should have received a copy of the GNU General Public License version
 * 2 along with this work; if not, write to the Free Software Foundation,
 * Inc., 51 Franklin St, Fifth Floor, Boston, MA 02110-1301 USA.
 *
 * Please contact Oracle, 500 Oracle Parkway, Redwood Shores, CA 94065 USA
 * or visit www.oracle.com if you need additional information or have any
 * questions.
 */

package sun.launcher;

import java.io.File;
import java.io.IOException;
import java.io.PrintStream;
import java.io.UnsupportedEncodingException;
import java.lang.reflect.Method;
import java.lang.reflect.Modifier;
import java.math.BigDecimal;
import java.math.RoundingMode;
<<<<<<< HEAD
import java.nio.charset.Charset;
=======
import java.lang.reflect.InvocationTargetException;
>>>>>>> db5debc7
import java.util.ResourceBundle;
import java.text.MessageFormat;
import java.util.ArrayList;
import java.util.Collections;
import java.util.Iterator;
import java.util.List;
import java.util.Locale;
import java.util.Locale.Category;
import java.util.Properties;
import java.util.Set;
import java.util.TreeSet;
import java.util.jar.Attributes;
import java.util.jar.JarFile;
import java.util.jar.Manifest;
import java.util.Arrays;


/*
 * <p><b>This is NOT part of any API supported by Sun Microsystems.
 * If you write code that depends on this, you do so at your own
 * risk.  This code and its internal interfaces are subject to change
 * or deletion without notice.</b>
 */

/**
 * A utility package for the java(1), javaw(1) launchers.
 * The following are helper methods that the native launcher uses
 * to perform checks etc. using JNI, see src/share/bin/java.c
 */

public class LauncherHelper {

    private static final String MAIN_CLASS = "Main-Class";

    private static StringBuilder outBuf = new StringBuilder();


    private static final String INDENT = "    ";
    private static final String VM_SETTINGS     = "VM settings:";
    private static final String PROP_SETTINGS   = "Property settings:";
    private static final String LOCALE_SETTINGS = "Locale settings:";

    // sync with java.c and sun.misc.VM
    private static final String diagprop = "sun.java.launcher.diag";

    private static final String defaultBundleName =
            "sun.launcher.resources.launcher";
    private static class ResourceBundleHolder {
        private static final ResourceBundle RB =
                ResourceBundle.getBundle(defaultBundleName);
    }

    /*
     * A method called by the launcher to print out the standard settings,
     * by default -XshowSettings is equivalent to -XshowSettings:all,
     * Specific information may be gotten by using suboptions with possible
     * values vm, properties and locale.
     *
     * printToStderr: choose between stdout and stderr
     *
     * optionFlag: specifies which options to print default is all other
     *    possible values are vm, properties, locale.
     *
     * initialHeapSize: in bytes, as set by the launcher, a zero-value indicates
     *    this code should determine this value, using a suitable method or
     *    the line could be omitted.
     *
     * maxHeapSize: in bytes, as set by the launcher, a zero-value indicates
     *    this code should determine this value, using a suitable method.
     *
     * stackSize: in bytes, as set by the launcher, a zero-value indicates
     *    this code determine this value, using a suitable method or omit the
     *    line entirely.
     */
    static void showSettings(boolean printToStderr, String optionFlag,
            long initialHeapSize, long maxHeapSize, long stackSize,
            boolean isServer) {

        PrintStream ostream = (printToStderr) ? System.err : System.out;
        String opts[] = optionFlag.split(":");
        String optStr = (opts.length > 1 && opts[1] != null)
                ? opts[1].trim()
                : "all";
        switch (optStr) {
            case "vm":
                printVmSettings(ostream, initialHeapSize, maxHeapSize,
                        stackSize, isServer);
                break;
            case "properties":
                printProperties(ostream);
                break;
            case "locale":
                printLocale(ostream);
                break;
            default:
                printVmSettings(ostream, initialHeapSize, maxHeapSize,
                        stackSize, isServer);
                printProperties(ostream);
                printLocale(ostream);
                break;
        }
    }

    /*
     * prints the main vm settings subopt/section
     */
    private static void printVmSettings(PrintStream ostream,
            long initialHeapSize, long maxHeapSize,
            long stackSize, boolean isServer) {

        ostream.println(VM_SETTINGS);
        if (stackSize != 0L) {
            ostream.println(INDENT + "Stack Size: " +
                    SizePrefix.scaleValue(stackSize));
        }
        if (initialHeapSize != 0L) {
             ostream.println(INDENT + "Min. Heap Size: " +
                    SizePrefix.scaleValue(initialHeapSize));
        }
        if (maxHeapSize != 0L) {
            ostream.println(INDENT + "Max. Heap Size: " +
                    SizePrefix.scaleValue(maxHeapSize));
        } else {
            ostream.println(INDENT + "Max. Heap Size (Estimated): "
                    + SizePrefix.scaleValue(Runtime.getRuntime().maxMemory()));
        }
        ostream.println(INDENT + "Ergonomics Machine Class: "
                + ((isServer) ? "server" : "client"));
        ostream.println(INDENT + "Using VM: "
                + System.getProperty("java.vm.name"));
        ostream.println();
    }

    /*
     * prints the properties subopt/section
     */
    private static void printProperties(PrintStream ostream) {
        Properties p = System.getProperties();
        ostream.println(PROP_SETTINGS);
        List<String> sortedPropertyKeys = new ArrayList<>();
        sortedPropertyKeys.addAll(p.stringPropertyNames());
        Collections.sort(sortedPropertyKeys);
        for (String x : sortedPropertyKeys) {
            printPropertyValue(ostream, x, p.getProperty(x));
        }
        ostream.println();
    }

    private static boolean isPath(String key) {
        return key.endsWith(".dirs") || key.endsWith(".path");
    }

    private static void printPropertyValue(PrintStream ostream,
            String key, String value) {
        ostream.print(INDENT + key + " = ");
        if (key.equals("line.separator")) {
            for (byte b : value.getBytes()) {
                switch (b) {
                    case 0xd:
                        ostream.print("\\r ");
                        break;
                    case 0xa:
                        ostream.print("\\n ");
                        break;
                    default:
                        // print any bizzare line separators in hex, but really
                        // shouldn't happen.
                        ostream.printf("0x%02X", b & 0xff);
                        break;
                }
            }
            ostream.println();
            return;
        }
        if (!isPath(key)) {
            ostream.println(value);
            return;
        }
        String[] values = value.split(System.getProperty("path.separator"));
        boolean first = true;
        for (String s : values) {
            if (first) { // first line treated specially
                ostream.println(s);
                first = false;
            } else { // following lines prefix with indents
                ostream.println(INDENT + INDENT + s);
            }
        }
    }

    /*
     * prints the locale subopt/section
     */
    private static void printLocale(PrintStream ostream) {
        Locale locale = Locale.getDefault();
        ostream.println(LOCALE_SETTINGS);
        ostream.println(INDENT + "default locale = " +
                locale.getDisplayLanguage());
        ostream.println(INDENT + "default display locale = " +
                Locale.getDefault(Category.DISPLAY).getDisplayName());
        ostream.println(INDENT + "default format locale = " +
                Locale.getDefault(Category.FORMAT).getDisplayName());
        printLocales(ostream);
        ostream.println();
    }

    private static void printLocales(PrintStream ostream) {
        Locale[] tlocales = Locale.getAvailableLocales();
        final int len = tlocales == null ? 0 : tlocales.length;
        if (len < 1 ) {
            return;
        }
        // Locale does not implement Comparable so we convert it to String
        // and sort it for pretty printing.
        Set<String> sortedSet = new TreeSet<>();
        for (Locale l : tlocales) {
            sortedSet.add(l.toString());
        }

        ostream.print(INDENT + "available locales = ");
        Iterator<String> iter = sortedSet.iterator();
        final int last = len - 1;
        for (int i = 0 ; iter.hasNext() ; i++) {
            String s = iter.next();
            ostream.print(s);
            if (i != last) {
                ostream.print(", ");
            }
            // print columns of 8
            if ((i + 1) % 8 == 0) {
                ostream.println();
                ostream.print(INDENT + INDENT);
            }
        }
    }

    private enum SizePrefix {

        KILO(1024, "K"),
        MEGA(1024 * 1024, "M"),
        GIGA(1024 * 1024 * 1024, "G"),
        TERA(1024L * 1024L * 1024L * 1024L, "T");
        long size;
        String abbrev;

        SizePrefix(long size, String abbrev) {
            this.size = size;
            this.abbrev = abbrev;
        }

        private static String scale(long v, SizePrefix prefix) {
            return BigDecimal.valueOf(v).divide(BigDecimal.valueOf(prefix.size),
                    2, RoundingMode.HALF_EVEN).toPlainString() + prefix.abbrev;
        }
        /*
         * scale the incoming values to a human readable form, represented as
         * K, M, G and T, see java.c parse_size for the scaled values and
         * suffixes. The lowest possible scaled value is Kilo.
         */
        static String scaleValue(long v) {
            if (v < MEGA.size) {
                return scale(v, KILO);
            } else if (v < GIGA.size) {
                return scale(v, MEGA);
            } else if (v < TERA.size) {
                return scale(v, GIGA);
            } else {
                return scale(v, TERA);
            }
        }
    }

    /**
     * A private helper method to get a localized message and also
     * apply any arguments that we might pass.
     */
    private static String getLocalizedMessage(String key, Object... args) {
        String msg = ResourceBundleHolder.RB.getString(key);
        return (args != null) ? MessageFormat.format(msg, args) : msg;
    }

    /**
     * The java -help message is split into 3 parts, an invariant, followed
     * by a set of platform dependent variant messages, finally an invariant
     * set of lines.
     * This method initializes the help message for the first time, and also
     * assembles the invariant header part of the message.
     */
    static void initHelpMessage(String progname) {
        outBuf = outBuf.append(getLocalizedMessage("java.launcher.opt.header",
                (progname == null) ? "java" : progname ));
        outBuf = outBuf.append(getLocalizedMessage("java.launcher.opt.datamodel",
                32));
        outBuf = outBuf.append(getLocalizedMessage("java.launcher.opt.datamodel",
                64));
    }

    /**
     * Appends the vm selection messages to the header, already created.
     * initHelpSystem must already be called.
     */
    static void appendVmSelectMessage(String vm1, String vm2) {
        outBuf = outBuf.append(getLocalizedMessage("java.launcher.opt.vmselect",
                vm1, vm2));
    }

    /**
     * Appends the vm synoym message to the header, already created.
     * initHelpSystem must be called before using this method.
     */
    static void appendVmSynonymMessage(String vm1, String vm2) {
        outBuf = outBuf.append(getLocalizedMessage("java.launcher.opt.hotspot",
                vm1, vm2));
    }

    /**
     * Appends the vm Ergo message to the header, already created.
     * initHelpSystem must be called before using this method.
     */
    static void appendVmErgoMessage(boolean isServerClass, String vm) {
        outBuf = outBuf.append(getLocalizedMessage("java.launcher.ergo.message1",
                vm));
        outBuf = (isServerClass)
             ? outBuf.append(",\n" +
                getLocalizedMessage("java.launcher.ergo.message2") + "\n\n")
             : outBuf.append(".\n\n");
    }

    /**
     * Appends the last invariant part to the previously created messages,
     * and finishes up the printing to the desired output stream.
     * initHelpSystem must be called before using this method.
     */
    static void printHelpMessage(boolean printToStderr) {
        PrintStream ostream = (printToStderr) ? System.err : System.out;
        outBuf = outBuf.append(getLocalizedMessage("java.launcher.opt.footer",
                File.pathSeparator));
        ostream.println(outBuf.toString());
    }

    /**
     * Prints the Xusage text to the desired output stream.
     */
    static void printXUsageMessage(boolean printToStderr) {
        PrintStream ostream =  (printToStderr) ? System.err : System.out;
        ostream.println(getLocalizedMessage("java.launcher.X.usage",
                File.pathSeparator));
    }

    static String getMainClassFromJar(PrintStream ostream, String jarname) {
        try {
            JarFile jarFile = null;
            try {
                jarFile = new JarFile(jarname);
                Manifest manifest = jarFile.getManifest();
                if (manifest == null) {
                    abort(ostream, null, "java.launcher.jar.error2", jarname);
                }
                Attributes mainAttrs = manifest.getMainAttributes();
                if (mainAttrs == null) {
                    abort(ostream, null, "java.launcher.jar.error3", jarname);
                }
                return mainAttrs.getValue(MAIN_CLASS).trim();
            } finally {
                if (jarFile != null) {
                    jarFile.close();
                }
            }
        } catch (IOException ioe) {
            abort(ostream, ioe, "java.launcher.jar.error1", jarname);
        }
        return null;
    }


    // From src/share/bin/java.c:
    //   enum LaunchMode { LM_UNKNOWN = 0, LM_CLASS, LM_JAR, LM_MODULE };

    private static final int LM_UNKNOWN = 0;
    private static final int LM_CLASS   = 1;
    private static final int LM_JAR     = 2;
    private static final int LM_MODULE  = 3;

    static void abort(PrintStream ostream, Throwable t, String msgKey, Object... args) {
        if (msgKey != null) {
            ostream.println(getLocalizedMessage(msgKey, args));
        }
        if (sun.misc.VM.getSavedProperty(diagprop) != null) {
            if (t != null) {
                t.printStackTrace();
            } else {
                Thread.currentThread().dumpStack();
            }
        }
        System.exit(1);
    }

    /**
     * This method does the following:
     * 1. gets the classname from a Jar's manifest, if necessary
     * 2. loads the class using the System ClassLoader
     * 3. ensures the availability and accessibility of the main method:
     *    using signatureDiagnostic method.
     *    a. does the class exist
     *    b. is there a main
     *    c. is the main public
     *    d. is the main static
     *    c. does the main take a String array for args
     * 4. and off we go......
     *
     * @param printToStderr
     * @param isJar
     * @param name
     * @return
     */
    public static Class<?> checkAndLoadMain(boolean printToStderr,
                                            int mode,
                                            String what) {
        final PrintStream ostream = (printToStderr) ? System.err : System.out;
        final ClassLoader ld = ClassLoader.getSystemClassLoader();

        // get the class name
        String cn = null;
        switch (mode) {
            case LM_CLASS:
                cn = what;
                break;
            case LM_JAR:
                cn = getMainClassFromJar(ostream, what);
                break;
        case LM_MODULE:
            cn = org.openjdk.jigsaw.Launcher.mainClass(ld);
            break;
            default:
                // should never happen
                throw new InternalError("" + mode + ": Unknown launch mode");
        }
        cn = cn.replace('/', '.');
        Class<?> c = null;
        try {
            c = ld.loadClass(cn);
            getMainMethod(ostream, c);
        } catch (ClassNotFoundException cnfe) {
            abort(ostream, cnfe, "java.launcher.cls.error1", cn);
        }
<<<<<<< HEAD
        getMainMethod(ostream, c);
        return c;
    }

    static Method getMainMethod(PrintStream ostream, Class<?> clazz) {
=======
        return c;
    }

    private static Method getMainMethod(PrintStream ostream, Class<?> clazz) {
>>>>>>> db5debc7
        String classname = clazz.getName();
        Method method = null;
        try {
            method = clazz.getMethod("main", String[].class);
        } catch (NoSuchMethodException nsme) {
            abort(ostream, null, "java.launcher.cls.error4", classname);
        }

        /*
         * getMethod (above) will choose the correct method, based
         * on its name and parameter type, however, we still have to
         * ensure that the method is static and returns a void.
         */
        int mod = method.getModifiers();
        if (!Modifier.isStatic(mod)) {
            abort(ostream, null, "java.launcher.cls.error2", "static", classname);
        }
        if (method.getReturnType() != java.lang.Void.TYPE) {
            abort(ostream, null, "java.launcher.cls.error3", classname);
        }
        return method;
    }

<<<<<<< HEAD
    private static final String encprop = "sun.jnu.encoding";
    private static String encoding = null;
    private static boolean isCharsetSupported = false;

    /*
     * converts a c or a byte array to a platform specific string,
     * previously implemented as a native method in the launcher.
     */
    static String makePlatformString(boolean printToStderr, byte[] inArray) {
        final PrintStream ostream = (printToStderr) ? System.err : System.out;
        if (encoding == null) {
            encoding = System.getProperty(encprop);
            isCharsetSupported = Charset.isSupported(encoding);
        }
        try {
            String out = isCharsetSupported
                    ? new String(inArray, encoding)
                    : new String(inArray);
            return out;
        } catch (UnsupportedEncodingException uee) {
            abort(ostream, uee, null);
        }
        return null; // keep the compiler happy
=======
    /**
     * ## Entry point for tool module that launches the JDK tools
     * ## Temporary until multiple entry points is supported in modules
     *
     * @params argv the main classname of the tool at the first element
     *     (argv[0]) and the remaining elements are the input arguments
     *     to the tools.
     */
    public static void main(String[] argv) throws Throwable {
        int argc = argv.length;

        String cn = argv[0];
        try {
            // use the system class loader to find the tool's main class
            Class<?> c = Class.forName(cn, true, ClassLoader.getSystemClassLoader());
            Method m = getMainMethod(System.err, c);
            String[] args = argc == 1 ?
                                new String[0] :
                                Arrays.copyOfRange(argv, 1, argc);
            m.invoke(null, (Object) args);
        } catch (ClassNotFoundException cnfe) {
            System.err.println(getLocalizedMessage("java.launcher.cls.error1",
                                                   cn));
            NoClassDefFoundError ncdfe = new NoClassDefFoundError(cn);
            ncdfe.initCause(cnfe);
            throw ncdfe;
        } catch (InvocationTargetException ite) {
            throw ite.getCause();
        }
>>>>>>> db5debc7
    }
}<|MERGE_RESOLUTION|>--- conflicted
+++ resolved
@@ -33,11 +33,8 @@
 import java.lang.reflect.Modifier;
 import java.math.BigDecimal;
 import java.math.RoundingMode;
-<<<<<<< HEAD
 import java.nio.charset.Charset;
-=======
 import java.lang.reflect.InvocationTargetException;
->>>>>>> db5debc7
 import java.util.ResourceBundle;
 import java.text.MessageFormat;
 import java.util.ArrayList;
@@ -479,22 +476,14 @@
         Class<?> c = null;
         try {
             c = ld.loadClass(cn);
-            getMainMethod(ostream, c);
         } catch (ClassNotFoundException cnfe) {
             abort(ostream, cnfe, "java.launcher.cls.error1", cn);
         }
-<<<<<<< HEAD
         getMainMethod(ostream, c);
         return c;
     }
 
     static Method getMainMethod(PrintStream ostream, Class<?> clazz) {
-=======
-        return c;
-    }
-
-    private static Method getMainMethod(PrintStream ostream, Class<?> clazz) {
->>>>>>> db5debc7
         String classname = clazz.getName();
         Method method = null;
         try {
@@ -502,7 +491,6 @@
         } catch (NoSuchMethodException nsme) {
             abort(ostream, null, "java.launcher.cls.error4", classname);
         }
-
         /*
          * getMethod (above) will choose the correct method, based
          * on its name and parameter type, however, we still have to
@@ -518,7 +506,6 @@
         return method;
     }
 
-<<<<<<< HEAD
     private static final String encprop = "sun.jnu.encoding";
     private static String encoding = null;
     private static boolean isCharsetSupported = false;
@@ -542,7 +529,7 @@
             abort(ostream, uee, null);
         }
         return null; // keep the compiler happy
-=======
+    }
     /**
      * ## Entry point for tool module that launches the JDK tools
      * ## Temporary until multiple entry points is supported in modules
@@ -572,6 +559,5 @@
         } catch (InvocationTargetException ite) {
             throw ite.getCause();
         }
->>>>>>> db5debc7
     }
 }