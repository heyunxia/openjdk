--- conflicted
+++ resolved
@@ -58,7 +58,9 @@
     /** Set thread's blocker field. */
     void blockedOn(Thread t, Interruptible b);
 
-<<<<<<< HEAD
+    /** Set class's module */
+    void setModule(Class c, Module m);
+
     /**
      * Registers a shutdown hook.
      *
@@ -76,7 +78,9 @@
      * @throw IllegalStateException if shutdown is in progress and
      *          the slot is not valid to register.
      */
-    void registerShutdownHook(int slot, boolean registerShutdownInProgress, Runnable hook);
+    void registerShutdownHook(int slot,
+                              boolean registerShutdownInProgress,
+                              Runnable hook);
 
     /**
      * Returns the number of stack frames represented by the given throwable.
@@ -87,9 +91,5 @@
      * Returns the ith StackTraceElement for the given throwable.
      */
     StackTraceElement getStackTraceElement(Throwable t, int i);
-=======
-    /** Set class's module */
-    void setModule(Class c, Module m);
 
->>>>>>> a653a7cb
 }