/*
 * Copyright (c) 2007, 2011, Oracle and/or its affiliates. All rights reserved.
 * DO NOT ALTER OR REMOVE COPYRIGHT NOTICES OR THIS FILE HEADER.
 *
 * This code is free software; you can redistribute it and/or modify it
 * under the terms of the GNU General Public License version 2 only, as
 * published by the Free Software Foundation.  Oracle designates this
 * particular file as subject to the "Classpath" exception as provided
 * by Oracle in the LICENSE file that accompanied this code.
 *
 * This code is distributed in the hope that it will be useful, but WITHOUT
 * ANY WARRANTY; without even the implied warranty of MERCHANTABILITY or
 * FITNESS FOR A PARTICULAR PURPOSE.  See the GNU General Public License
 * version 2 for more details (a copy is included in the LICENSE file that
 * accompanied this code).
 *
 * You should have received a copy of the GNU General Public License version
 * 2 along with this work; if not, write to the Free Software Foundation,
 * Inc., 51 Franklin St, Fifth Floor, Boston, MA 02110-1301 USA.
 *
 * Please contact Oracle, 500 Oracle Parkway, Redwood Shores, CA 94065 USA
 * or visit www.oracle.com if you need additional information or have any
 * questions.
 */

package sun.security.tools;

import java.io.IOException;
import java.net.URI;
import java.security.NoSuchAlgorithmException;
import java.security.cert.CertificateException;
import java.security.cert.X509Certificate;

import com.sun.jarsigner.*;
import sun.security.pkcs.PKCS7;
import sun.security.util.*;
import sun.security.x509.*;

/**
 * This class implements a content signing service.
 * It generates a timestamped signature for a given content according to
 * <a href="http://www.ietf.org/rfc/rfc3161.txt">RFC 3161</a>.
 * The signature along with a trusted timestamp and the signer's certificate
 * are all packaged into a standard PKCS #7 Signed Data message.
 *
 * @author Vincent Ryan
 */

public final class TimestampedSigner extends ContentSigner {

    /*
     * Object identifier for the subject information access X.509 certificate
     * extension.
     */
    private static final String SUBJECT_INFO_ACCESS_OID = "1.3.6.1.5.5.7.1.11";

    /*
     * Object identifier for the timestamping access descriptors.
     */
    private static final ObjectIdentifier AD_TIMESTAMPING_Id;
    static {
        ObjectIdentifier tmp = null;
        try {
            tmp = new ObjectIdentifier("1.3.6.1.5.5.7.48.3");
        } catch (IOException e) {
            // ignore
        }
        AD_TIMESTAMPING_Id = tmp;
    }

    /**
     * Instantiates a content signer that supports timestamped signatures.
     */
    public TimestampedSigner() {
    }

    /**
     * Generates a PKCS #7 signed data message that includes a signature
     * timestamp.
     * This method is used when a signature has already been generated.
     * The signature, a signature timestamp, the signer's certificate chain,
     * and optionally the content that was signed, are packaged into a PKCS #7
     * signed data message.
     *
     * @param params The non-null input parameters.
     * @param omitContent true if the content should be omitted from the
     *        signed data message. Otherwise the content is included.
     * @param applyTimestamp true if the signature should be timestamped.
     *        Otherwise timestamping is not performed.
     * @return A PKCS #7 signed data message including a signature timestamp.
     * @throws NoSuchAlgorithmException The exception is thrown if the signature
     *         algorithm is unrecognised.
     * @throws CertificateException The exception is thrown if an error occurs
     *         while processing the signer's certificate or the TSA's
     *         certificate.
     * @throws IOException The exception is thrown if an error occurs while
     *         generating the signature timestamp or while generating the signed
     *         data message.
     * @throws NullPointerException The exception is thrown if parameters is
     *         null.
     */
    public byte[] generateSignedData(ContentSignerParameters params,
        boolean omitContent, boolean applyTimestamp)
            throws NoSuchAlgorithmException, CertificateException, IOException {

        if (params == null) {
            throw new NullPointerException();
        }

        // Parse the signature algorithm to extract the digest
        // algorithm. The expected format is:
        //     "<digest>with<encryption>"
        // or  "<digest>with<encryption>and<mgf>"
        String signatureAlgorithm = params.getSignatureAlgorithm();

        X509Certificate[] signerChain = params.getSignerCertificateChain();
        byte[] signature = params.getSignature();

        // Include or exclude content
        byte[] content = (omitContent == true) ? null : params.getContent();

        URI tsaURI = null;
        if (applyTimestamp) {
            tsaURI = params.getTimestampingAuthority();
            if (tsaURI == null) {
                // Examine TSA cert
                tsaURI = getTimestampingURI(
                    params.getTimestampingAuthorityCertificate());
                if (tsaURI == null) {
                    throw new CertificateException(
                        "Subject Information Access extension not found");
                }
            }
        }
        return PKCS7.generateSignedData(signature, signerChain, content,
                                        params.getSignatureAlgorithm(), tsaURI);
    }

    /**
     * Examine the certificate for a Subject Information Access extension
     * (<a href="http://www.ietf.org/rfc/rfc3280.txt">RFC 3280</a>).
     * The extension's <tt>accessMethod</tt> field should contain the object
     * identifier defined for timestamping: 1.3.6.1.5.5.7.48.3 and its
     * <tt>accessLocation</tt> field should contain an HTTP or HTTPS URL.
     *
     * @param tsaCertificate An X.509 certificate for the TSA.
     * @return An HTTP URI or null if none was found.
     */
    public static URI getTimestampingURI(X509Certificate tsaCertificate) {

        if (tsaCertificate == null) {
            return null;
        }
        // Parse the extensions
        try {
            byte[] extensionValue =
                tsaCertificate.getExtensionValue(SUBJECT_INFO_ACCESS_OID);
            if (extensionValue == null) {
                return null;
            }
            DerInputStream der = new DerInputStream(extensionValue);
            der = new DerInputStream(der.getOctetString());
            DerValue[] derValue = der.getSequence(5);
            AccessDescription description;
            GeneralName location;
            URIName uri;
            for (int i = 0; i < derValue.length; i++) {
                description = new AccessDescription(derValue[i]);
                if (description.getAccessMethod()
                        .equals((Object)AD_TIMESTAMPING_Id)) {
                    location = description.getAccessLocation();
                    if (location.getType() == GeneralNameInterface.NAME_URI) {
                        uri = (URIName) location.getName();
                        if (uri.getScheme().equalsIgnoreCase("http") ||
                                uri.getScheme().equalsIgnoreCase("https")) {
                            return uri.getURI();
                        }
                    }
                }
            }
        } catch (IOException ioe) {
            // ignore
        }
        return null;
    }
<<<<<<< HEAD
=======

    /*
     * Returns a timestamp token from a TSA for the given content.
     * Performs a basic check on the token to confirm that it has been signed
     * by a certificate that is permitted to sign timestamps.
     *
     * @param  toBeTimestamped The data to be timestamped.
     * @throws IOException The exception is throw if an error occurs while
     *                     communicating with the TSA.
     * @throws CertificateException The exception is throw if the TSA's
     *                     certificate is not permitted for timestamping.
     */
    private byte[] generateTimestampToken(byte[] toBeTimestamped)
            throws CertificateException, IOException {

        // Generate hash value for the data to be timestamped
        // SHA-1 is always used.
        if (messageDigest == null) {
            try {
                messageDigest = MessageDigest.getInstance("SHA-1");
            } catch (NoSuchAlgorithmException e) {
                // ignore
            }
        }
        byte[] digest = messageDigest.digest(toBeTimestamped);

        // Generate a timestamp
        TSRequest tsQuery = new TSRequest(digest, "SHA-1");
        // Generate a nonce
        BigInteger nonce = null;
        if (RANDOM != null) {
            nonce = new BigInteger(64, RANDOM);
            tsQuery.setNonce(nonce);
        }
        tsQuery.requestCertificate(tsRequestCertificate);

        Timestamper tsa = new HttpTimestamper(tsaUrl); // use supplied TSA
        TSResponse tsReply = tsa.generateTimestamp(tsQuery);
        int status = tsReply.getStatusCode();
        // Handle TSP error
        if (status != 0 && status != 1) {
            int failureCode = tsReply.getFailureCode();
            if (failureCode == -1) {
                throw new IOException("Error generating timestamp: " +
                    tsReply.getStatusCodeAsText());
            } else {
                throw new IOException("Error generating timestamp: " +
                    tsReply.getStatusCodeAsText() + " " +
                    tsReply.getFailureCodeAsText());
            }
        }
        PKCS7 tsToken = tsReply.getToken();

        TimestampToken tst = new TimestampToken(tsToken.getContentInfo().getData());
        if (!tst.getHashAlgorithm().equals(
                new AlgorithmId(new ObjectIdentifier("1.3.14.3.2.26")))) {
            throw new IOException("Digest algorithm not SHA-1 in timestamp token");
        }
        if (!Arrays.equals(tst.getHashedMessage(), digest)) {
            throw new IOException("Digest octets changed in timestamp token");
        }

        BigInteger replyNonce = tst.getNonce();
        if (replyNonce == null && nonce != null) {
            throw new IOException("Nonce missing in timestamp token");
        }
        if (replyNonce != null && !replyNonce.equals(nonce)) {
            throw new IOException("Nonce changed in timestamp token");
        }

        // Examine the TSA's certificate (if present)
        for (SignerInfo si: tsToken.getSignerInfos()) {
            X509Certificate cert = si.getCertificate(tsToken);
            if (cert == null) {
                // Error, we've already set tsRequestCertificate = true
                throw new CertificateException(
                "Certificate not included in timestamp token");
            } else {
                if (!cert.getCriticalExtensionOIDs().contains(
                        EXTENDED_KEY_USAGE_OID)) {
                    throw new CertificateException(
                    "Certificate is not valid for timestamping");
                }
                List<String> keyPurposes = cert.getExtendedKeyUsage();
                if (keyPurposes == null ||
                        ! keyPurposes.contains(KP_TIMESTAMPING_OID)) {
                    throw new CertificateException(
                    "Certificate is not valid for timestamping");
                }
            }
        }
        return tsReply.getEncodedToken();
    }
>>>>>>> 2974d033
}<|MERGE_RESOLUTION|>--- conflicted
+++ resolved
@@ -183,100 +183,4 @@
         }
         return null;
     }
-<<<<<<< HEAD
-=======
-
-    /*
-     * Returns a timestamp token from a TSA for the given content.
-     * Performs a basic check on the token to confirm that it has been signed
-     * by a certificate that is permitted to sign timestamps.
-     *
-     * @param  toBeTimestamped The data to be timestamped.
-     * @throws IOException The exception is throw if an error occurs while
-     *                     communicating with the TSA.
-     * @throws CertificateException The exception is throw if the TSA's
-     *                     certificate is not permitted for timestamping.
-     */
-    private byte[] generateTimestampToken(byte[] toBeTimestamped)
-            throws CertificateException, IOException {
-
-        // Generate hash value for the data to be timestamped
-        // SHA-1 is always used.
-        if (messageDigest == null) {
-            try {
-                messageDigest = MessageDigest.getInstance("SHA-1");
-            } catch (NoSuchAlgorithmException e) {
-                // ignore
-            }
-        }
-        byte[] digest = messageDigest.digest(toBeTimestamped);
-
-        // Generate a timestamp
-        TSRequest tsQuery = new TSRequest(digest, "SHA-1");
-        // Generate a nonce
-        BigInteger nonce = null;
-        if (RANDOM != null) {
-            nonce = new BigInteger(64, RANDOM);
-            tsQuery.setNonce(nonce);
-        }
-        tsQuery.requestCertificate(tsRequestCertificate);
-
-        Timestamper tsa = new HttpTimestamper(tsaUrl); // use supplied TSA
-        TSResponse tsReply = tsa.generateTimestamp(tsQuery);
-        int status = tsReply.getStatusCode();
-        // Handle TSP error
-        if (status != 0 && status != 1) {
-            int failureCode = tsReply.getFailureCode();
-            if (failureCode == -1) {
-                throw new IOException("Error generating timestamp: " +
-                    tsReply.getStatusCodeAsText());
-            } else {
-                throw new IOException("Error generating timestamp: " +
-                    tsReply.getStatusCodeAsText() + " " +
-                    tsReply.getFailureCodeAsText());
-            }
-        }
-        PKCS7 tsToken = tsReply.getToken();
-
-        TimestampToken tst = new TimestampToken(tsToken.getContentInfo().getData());
-        if (!tst.getHashAlgorithm().equals(
-                new AlgorithmId(new ObjectIdentifier("1.3.14.3.2.26")))) {
-            throw new IOException("Digest algorithm not SHA-1 in timestamp token");
-        }
-        if (!Arrays.equals(tst.getHashedMessage(), digest)) {
-            throw new IOException("Digest octets changed in timestamp token");
-        }
-
-        BigInteger replyNonce = tst.getNonce();
-        if (replyNonce == null && nonce != null) {
-            throw new IOException("Nonce missing in timestamp token");
-        }
-        if (replyNonce != null && !replyNonce.equals(nonce)) {
-            throw new IOException("Nonce changed in timestamp token");
-        }
-
-        // Examine the TSA's certificate (if present)
-        for (SignerInfo si: tsToken.getSignerInfos()) {
-            X509Certificate cert = si.getCertificate(tsToken);
-            if (cert == null) {
-                // Error, we've already set tsRequestCertificate = true
-                throw new CertificateException(
-                "Certificate not included in timestamp token");
-            } else {
-                if (!cert.getCriticalExtensionOIDs().contains(
-                        EXTENDED_KEY_USAGE_OID)) {
-                    throw new CertificateException(
-                    "Certificate is not valid for timestamping");
-                }
-                List<String> keyPurposes = cert.getExtendedKeyUsage();
-                if (keyPurposes == null ||
-                        ! keyPurposes.contains(KP_TIMESTAMPING_OID)) {
-                    throw new CertificateException(
-                    "Certificate is not valid for timestamping");
-                }
-            }
-        }
-        return tsReply.getEncodedToken();
-    }
->>>>>>> 2974d033
 }