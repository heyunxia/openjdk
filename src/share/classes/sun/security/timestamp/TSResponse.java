/*
 * Copyright (c) 2003, 2011, Oracle and/or its affiliates. All rights reserved.
 * DO NOT ALTER OR REMOVE COPYRIGHT NOTICES OR THIS FILE HEADER.
 *
 * This code is free software; you can redistribute it and/or modify it
 * under the terms of the GNU General Public License version 2 only, as
 * published by the Free Software Foundation.  Oracle designates this
 * particular file as subject to the "Classpath" exception as provided
 * by Oracle in the LICENSE file that accompanied this code.
 *
 * This code is distributed in the hope that it will be useful, but WITHOUT
 * ANY WARRANTY; without even the implied warranty of MERCHANTABILITY or
 * FITNESS FOR A PARTICULAR PURPOSE.  See the GNU General Public License
 * version 2 for more details (a copy is included in the LICENSE file that
 * accompanied this code).
 *
 * You should have received a copy of the GNU General Public License version
 * 2 along with this work; if not, write to the Free Software Foundation,
 * Inc., 51 Franklin St, Fifth Floor, Boston, MA 02110-1301 USA.
 *
 * Please contact Oracle, 500 Oracle Parkway, Redwood Shores, CA 94065 USA
 * or visit www.oracle.com if you need additional information or have any
 * questions.
 */

package sun.security.timestamp;

import java.io.IOException;
import sun.security.pkcs.PKCS7;
<<<<<<< HEAD
import sun.security.util.Debug;
=======
>>>>>>> 2974d033
import sun.security.util.DerValue;

/**
 * This class provides the response corresponding to a timestamp request,
 * as defined in
 * <a href="http://www.ietf.org/rfc/rfc3161.txt">RFC 3161</a>.
 *
 * The TimeStampResp ASN.1 type has the following definition:
 * <pre>
 *
 *     TimeStampResp ::= SEQUENCE {
 *         status            PKIStatusInfo,
 *         timeStampToken    TimeStampToken OPTIONAL ]
 *
 *     PKIStatusInfo ::= SEQUENCE {
 *         status        PKIStatus,
 *         statusString  PKIFreeText OPTIONAL,
 *         failInfo      PKIFailureInfo OPTIONAL }
 *
 *     PKIStatus ::= INTEGER {
 *         granted                (0),
 *           -- when the PKIStatus contains the value zero a TimeStampToken, as
 *           -- requested, is present.
 *         grantedWithMods        (1),
 *           -- when the PKIStatus contains the value one a TimeStampToken,
 *           -- with modifications, is present.
 *         rejection              (2),
 *         waiting                (3),
 *         revocationWarning      (4),
 *           -- this message contains a warning that a revocation is
 *           -- imminent
 *         revocationNotification (5)
 *           -- notification that a revocation has occurred }
 *
 *     PKIFreeText ::= SEQUENCE SIZE (1..MAX) OF UTF8String
 *           -- text encoded as UTF-8 String (note:  each UTF8String SHOULD
 *           -- include an RFC 1766 language tag to indicate the language
 *           -- of the contained text)
 *
 *     PKIFailureInfo ::= BIT STRING {
 *         badAlg              (0),
 *           -- unrecognized or unsupported Algorithm Identifier
 *         badRequest          (2),
 *           -- transaction not permitted or supported
 *         badDataFormat       (5),
 *           -- the data submitted has the wrong format
 *         timeNotAvailable    (14),
 *           -- the TSA's time source is not available
 *         unacceptedPolicy    (15),
 *           -- the requested TSA policy is not supported by the TSA
 *         unacceptedExtension (16),
 *           -- the requested extension is not supported by the TSA
 *         addInfoNotAvailable (17)
 *           -- the additional information requested could not be understood
 *           -- or is not available
 *         systemFailure       (25)
 *           -- the request cannot be handled due to system failure }
 *
 *     TimeStampToken ::= ContentInfo
 *         -- contentType is id-signedData
 *         -- content is SignedData
 *         -- eContentType within SignedData is id-ct-TSTInfo
 *         -- eContent within SignedData is TSTInfo
 *
 * </pre>
 *
 * @since 1.5
 * @author Vincent Ryan
 * @see Timestamper
 */

public class TSResponse {

    // Status codes (from RFC 3161)

    /**
     * The requested timestamp was granted.
     */
    public static final int GRANTED = 0;

    /**
     * The requested timestamp was granted with some modifications.
     */
    public static final int GRANTED_WITH_MODS = 1;

    /**
     * The requested timestamp was not granted.
     */
    public static final int REJECTION = 2;

    /**
     * The requested timestamp has not yet been processed.
     */
    public static final int WAITING = 3;

    /**
     * A warning that a certificate revocation is imminent.
     */
    public static final int REVOCATION_WARNING = 4;

    /**
     * Notification that a certificate revocation has occurred.
     */
    public static final int REVOCATION_NOTIFICATION = 5;

    // Failure codes (from RFC 3161)

    /**
     * Unrecognized or unsupported algorithm identifier.
     */
    public static final int BAD_ALG = 0;

    /**
     * The requested transaction is not permitted or supported.
     */
    public static final int BAD_REQUEST = 2;

    /**
     * The data submitted has the wrong format.
     */
    public static final int BAD_DATA_FORMAT = 5;

    /**
     * The TSA's time source is not available.
     */
    public static final int TIME_NOT_AVAILABLE = 14;

    /**
     * The requested TSA policy is not supported by the TSA.
     */
    public static final int UNACCEPTED_POLICY = 15;

    /**
     * The requested extension is not supported by the TSA.
     */
    public static final int UNACCEPTED_EXTENSION = 16;

    /**
     * The additional information requested could not be understood or is not
     * available.
     */
    public static final int ADD_INFO_NOT_AVAILABLE = 17;

    /**
     * The request cannot be handled due to system failure.
     */
    public static final int SYSTEM_FAILURE = 25;

    private static final Debug debug = Debug.getInstance("ts");

    private int status;

    private String[] statusString = null;

    private boolean[] failureInfo = null;

    private byte[] encodedTsToken = null;

    private PKCS7 tsToken = null;

    private TimestampToken tstInfo;

    /**
     * Constructs an object to store the response to a timestamp request.
     *
     * @param status A buffer containing the ASN.1 BER encoded response.
     * @throws IOException The exception is thrown if a problem is encountered
     *         parsing the timestamp response.
     */
    TSResponse(byte[] tsReply) throws IOException {
        parse(tsReply);
    }

    /**
     * Retrieve the status code returned by the TSA.
     */
    public int getStatusCode() {
        return status;
    }

    /**
     * Retrieve the status messages returned by the TSA.
     *
     * @return If null then no status messages were received.
     */
    public String[] getStatusMessages() {
        return statusString;
    }

    /**
     * Retrieve the failure info returned by the TSA.
     *
     * @return the failure info, or null if no failure code was received.
     */
    public boolean[] getFailureInfo() {
        return failureInfo;
    }

    public String getStatusCodeAsText() {

        switch (status)  {
        case GRANTED:
            return "the timestamp request was granted.";

        case GRANTED_WITH_MODS:
            return
                "the timestamp request was granted with some modifications.";

        case REJECTION:
            return "the timestamp request was rejected.";

        case WAITING:
            return "the timestamp request has not yet been processed.";

        case REVOCATION_WARNING:
            return "warning: a certificate revocation is imminent.";

        case REVOCATION_NOTIFICATION:
            return "notification: a certificate revocation has occurred.";

        default:
            return ("unknown status code " + status + ".");
        }
    }

    private boolean isSet(int position) {
        return position >= 0
               && position < failureInfo.length
               && failureInfo[position];
    }

    public String getFailureCodeAsText() {

        if (failureInfo == null) {
            return "";
        }

        if (isSet(BAD_ALG))
            return "Unrecognized or unsupported algorithm identifier.";
        if (isSet(BAD_REQUEST))
            return "The requested transaction is not permitted or supported.";
        if (isSet(BAD_DATA_FORMAT))
            return "The data submitted has the wrong format.";
        if (isSet(TIME_NOT_AVAILABLE))
            return "The TSA's time source is not available.";
        if (isSet(UNACCEPTED_POLICY))
            return "The requested TSA policy is not supported by the TSA.";
        if (isSet(UNACCEPTED_EXTENSION))
            return "The requested extension is not supported by the TSA.";
        if (isSet(ADD_INFO_NOT_AVAILABLE))
            return "The additional information requested could not be " +
                   "understood or is not available.";
        if (isSet(SYSTEM_FAILURE))
            return "The request cannot be handled due to system failure.";

        return "unknown failure code";
    }

    /**
     * Retrieve the timestamp token returned by the TSA.
     *
     * @return If null then no token was received.
     */
    public PKCS7 getToken() {
        return tsToken;
    }

    public TimestampToken getTimestampToken() {
        return tstInfo;
    }

    /**
     * Retrieve the ASN.1 BER encoded timestamp token returned by the TSA.
     *
     * @return If null then no token was received.
     */
    public byte[] getEncodedToken() {
        return encodedTsToken;
    }

    /*
     * Parses the timestamp response.
     *
     * @param status A buffer containing the ASN.1 BER encoded response.
     * @throws IOException The exception is thrown if a problem is encountered
     *         parsing the timestamp response.
     */
    private void parse(byte[] tsReply) throws IOException {
        // Decode TimeStampResp
        DerValue derValue = new DerValue(tsReply);
        if (derValue.tag != DerValue.tag_Sequence) {
            throw new IOException("Bad encoding for timestamp response");
        }

        // Parse status
        DerValue statusInfo = derValue.data.getDerValue();
        this.status = statusInfo.data.getInteger();
        if (debug != null) {
            debug.println("timestamp response: status=" + this.status);
        }
        // Parse statusString, if present
        if (statusInfo.data.available() > 0) {
            byte tag = (byte)statusInfo.data.peekByte();
            if (tag == DerValue.tag_SequenceOf) {
                DerValue[] strings = statusInfo.data.getSequence(1);
                statusString = new String[strings.length];
                for (int i = 0; i < strings.length; i++) {
                    statusString[i] = strings[i].getUTF8String();
                    if (debug != null) {
                        debug.println("timestamp response: statusString=" +
                                      statusString[i]);
                    }
                }
            }
        }
        // Parse failInfo, if present
        if (statusInfo.data.available() > 0) {
            this.failureInfo
                = statusInfo.data.getUnalignedBitString().toBooleanArray();
        }

        // Parse timeStampToken, if present
        if (derValue.data.available() > 0) {
            DerValue timestampToken = derValue.data.getDerValue();
            encodedTsToken = timestampToken.toByteArray();
            tsToken = new PKCS7(encodedTsToken);
            tstInfo = new TimestampToken(tsToken.getContentInfo().getData());
        }

        // Check the format of the timestamp response
        if (this.status == 0 || this.status == 1) {
            if (tsToken == null) {
                throw new TimestampException(
                    "Bad encoding for timestamp response: " +
                    "expected a timeStampToken element to be present");
            }
        } else if (tsToken != null) {
            throw new TimestampException(
                "Bad encoding for timestamp response: " +
                "expected no timeStampToken element to be present");
        }
    }

    final static class TimestampException extends IOException {
<<<<<<< HEAD
=======
        private static final long serialVersionUID = -1631631794891940953L;

>>>>>>> 2974d033
        TimestampException(String message) {
            super(message);
        }
    }
}<|MERGE_RESOLUTION|>--- conflicted
+++ resolved
@@ -27,10 +27,7 @@
 
 import java.io.IOException;
 import sun.security.pkcs.PKCS7;
-<<<<<<< HEAD
 import sun.security.util.Debug;
-=======
->>>>>>> 2974d033
 import sun.security.util.DerValue;
 
 /**
@@ -375,11 +372,8 @@
     }
 
     final static class TimestampException extends IOException {
-<<<<<<< HEAD
-=======
         private static final long serialVersionUID = -1631631794891940953L;
 
->>>>>>> 2974d033
         TimestampException(String message) {
             super(message);
         }
