/*
 * Copyright (c) 1996, 2011, Oracle and/or its affiliates. All rights reserved.
 * DO NOT ALTER OR REMOVE COPYRIGHT NOTICES OR THIS FILE HEADER.
 *
 * This code is free software; you can redistribute it and/or modify it
 * under the terms of the GNU General Public License version 2 only, as
 * published by the Free Software Foundation.  Oracle designates this
 * particular file as subject to the "Classpath" exception as provided
 * by Oracle in the LICENSE file that accompanied this code.
 *
 * This code is distributed in the hope that it will be useful, but WITHOUT
 * ANY WARRANTY; without even the implied warranty of MERCHANTABILITY or
 * FITNESS FOR A PARTICULAR PURPOSE.  See the GNU General Public License
 * version 2 for more details (a copy is included in the LICENSE file that
 * accompanied this code).
 *
 * You should have received a copy of the GNU General Public License version
 * 2 along with this work; if not, write to the Free Software Foundation,
 * Inc., 51 Franklin St, Fifth Floor, Boston, MA 02110-1301 USA.
 *
 * Please contact Oracle, 500 Oracle Parkway, Redwood Shores, CA 94065 USA
 * or visit www.oracle.com if you need additional information or have any
 * questions.
 */

package sun.security.pkcs;

import java.io.OutputStream;
import java.io.IOException;
import java.math.BigInteger;
import java.security.cert.CertificateException;
import java.security.cert.CertificateFactory;
import java.security.cert.CertPath;
import java.security.cert.X509Certificate;
import java.security.*;
import java.util.ArrayList;

import sun.security.timestamp.TimestampToken;
import sun.security.util.*;
import sun.security.x509.AlgorithmId;
import sun.security.x509.X500Name;
import sun.security.x509.KeyUsageExtension;
import sun.misc.HexDumpEncoder;

/**
 * A SignerInfo, as defined in PKCS#7's signedData type.
 *
 * @author Benjamin Renaud
 */
public class SignerInfo implements DerEncoder {

    BigInteger version;
    X500Name issuerName;
    BigInteger certificateSerialNumber;
    AlgorithmId digestAlgorithmId;
    AlgorithmId digestEncryptionAlgorithmId;
    byte[] encryptedDigest;
    Timestamp timestamp;
    private boolean hasTimestamp = true;

    PKCS9Attributes authenticatedAttributes;
    PKCS9Attributes unauthenticatedAttributes;

    public SignerInfo(X500Name  issuerName,
                      BigInteger serial,
                      AlgorithmId digestAlgorithmId,
                      AlgorithmId digestEncryptionAlgorithmId,
                      byte[] encryptedDigest) {
        this.version = BigInteger.ONE;
        this.issuerName = issuerName;
        this.certificateSerialNumber = serial;
        this.digestAlgorithmId = digestAlgorithmId;
        this.digestEncryptionAlgorithmId = digestEncryptionAlgorithmId;
        this.encryptedDigest = encryptedDigest;
    }

    public SignerInfo(X500Name  issuerName,
                      BigInteger serial,
                      AlgorithmId digestAlgorithmId,
                      PKCS9Attributes authenticatedAttributes,
                      AlgorithmId digestEncryptionAlgorithmId,
                      byte[] encryptedDigest,
                      PKCS9Attributes unauthenticatedAttributes) {
        this.version = BigInteger.ONE;
        this.issuerName = issuerName;
        this.certificateSerialNumber = serial;
        this.digestAlgorithmId = digestAlgorithmId;
        this.authenticatedAttributes = authenticatedAttributes;
        this.digestEncryptionAlgorithmId = digestEncryptionAlgorithmId;
        this.encryptedDigest = encryptedDigest;
        this.unauthenticatedAttributes = unauthenticatedAttributes;
    }

    /**
     * Parses a PKCS#7 signer info.
     */
    public SignerInfo(DerInputStream derin)
        throws IOException, ParsingException
    {
        this(derin, false);
    }

    /**
     * Parses a PKCS#7 signer info.
     *
     * <p>This constructor is used only for backwards compatibility with
     * PKCS#7 blocks that were generated using JDK1.1.x.
     *
     * @param derin the ASN.1 encoding of the signer info.
     * @param oldStyle flag indicating whether or not the given signer info
     * is encoded according to JDK1.1.x.
     */
    public SignerInfo(DerInputStream derin, boolean oldStyle)
        throws IOException, ParsingException
    {
        // version
        version = derin.getBigInteger();

        // issuerAndSerialNumber
        DerValue[] issuerAndSerialNumber = derin.getSequence(2);
        byte[] issuerBytes = issuerAndSerialNumber[0].toByteArray();
        issuerName = new X500Name(new DerValue(DerValue.tag_Sequence,
                                               issuerBytes));
        certificateSerialNumber = issuerAndSerialNumber[1].getBigInteger();

        // digestAlgorithmId
        DerValue tmp = derin.getDerValue();

        digestAlgorithmId = AlgorithmId.parse(tmp);

        // authenticatedAttributes
        if (oldStyle) {
            // In JDK1.1.x, the authenticatedAttributes are always present,
            // encoded as an empty Set (Set of length zero)
            derin.getSet(0);
        } else {
            // check if set of auth attributes (implicit tag) is provided
            // (auth attributes are OPTIONAL)
            if ((byte)(derin.peekByte()) == (byte)0xA0) {
                authenticatedAttributes = new PKCS9Attributes(derin);
            }
        }

        // digestEncryptionAlgorithmId - little RSA naming scheme -
        // signature == encryption...
        tmp = derin.getDerValue();

        digestEncryptionAlgorithmId = AlgorithmId.parse(tmp);

        // encryptedDigest
        encryptedDigest = derin.getOctetString();

        // unauthenticatedAttributes
        if (oldStyle) {
            // In JDK1.1.x, the unauthenticatedAttributes are always present,
            // encoded as an empty Set (Set of length zero)
            derin.getSet(0);
        } else {
            // check if set of unauth attributes (implicit tag) is provided
            // (unauth attributes are OPTIONAL)
            if (derin.available() != 0
                && (byte)(derin.peekByte()) == (byte)0xA1) {
                unauthenticatedAttributes =
                    new PKCS9Attributes(derin, true);// ignore unsupported attrs
            }
        }

        // all done
        if (derin.available() != 0) {
            throw new ParsingException("extra data at the end");
        }
    }

    public void encode(DerOutputStream out) throws IOException {

        derEncode(out);
    }

    /**
     * DER encode this object onto an output stream.
     * Implements the <code>DerEncoder</code> interface.
     *
     * @param out
     * the output stream on which to write the DER encoding.
     *
     * @exception IOException on encoding error.
     */
    public void derEncode(OutputStream out) throws IOException {
        DerOutputStream seq = new DerOutputStream();
        seq.putInteger(version);
        DerOutputStream issuerAndSerialNumber = new DerOutputStream();
        issuerName.encode(issuerAndSerialNumber);
        issuerAndSerialNumber.putInteger(certificateSerialNumber);
        seq.write(DerValue.tag_Sequence, issuerAndSerialNumber);

        digestAlgorithmId.encode(seq);

        // encode authenticated attributes if there are any
        if (authenticatedAttributes != null)
            authenticatedAttributes.encode((byte)0xA0, seq);

        digestEncryptionAlgorithmId.encode(seq);

        seq.putOctetString(encryptedDigest);

        // encode unauthenticated attributes if there are any
        if (unauthenticatedAttributes != null)
            unauthenticatedAttributes.encode((byte)0xA1, seq);

        DerOutputStream tmp = new DerOutputStream();
        tmp.write(DerValue.tag_Sequence, seq);

        out.write(tmp.toByteArray());
    }



    /*
     * Returns the (user) certificate pertaining to this SignerInfo.
     */
    public X509Certificate getCertificate(PKCS7 block)
        throws IOException
    {
        return block.getCertificate(certificateSerialNumber, issuerName);
    }

    /*
     * Returns the certificate chain pertaining to this SignerInfo.
     */
    public ArrayList<X509Certificate> getCertificateChain(PKCS7 block)
        throws IOException
    {
        X509Certificate userCert;
        userCert = block.getCertificate(certificateSerialNumber, issuerName);
        if (userCert == null)
            return null;

        ArrayList<X509Certificate> certList = new ArrayList<X509Certificate>();
        certList.add(userCert);

        X509Certificate[] pkcsCerts = block.getCertificates();
        if (pkcsCerts == null
            || userCert.getSubjectDN().equals(userCert.getIssuerDN())) {
            return certList;
        }

        Principal issuer = userCert.getIssuerDN();
        int start = 0;
        while (true) {
            boolean match = false;
            int i = start;
            while (i < pkcsCerts.length) {
                if (issuer.equals(pkcsCerts[i].getSubjectDN())) {
                    // next cert in chain found
                    certList.add(pkcsCerts[i]);
                    // if selected cert is self-signed, we're done
                    // constructing the chain
                    if (pkcsCerts[i].getSubjectDN().equals(
                                            pkcsCerts[i].getIssuerDN())) {
                        start = pkcsCerts.length;
                    } else {
                        issuer = pkcsCerts[i].getIssuerDN();
                        X509Certificate tmpCert = pkcsCerts[start];
                        pkcsCerts[start] = pkcsCerts[i];
                        pkcsCerts[i] = tmpCert;
                        start++;
                    }
                    match = true;
                    break;
                } else {
                    i++;
                }
            }
            if (!match)
                break;
        }

        return certList;
    }

    /* Returns null if verify fails, this signerInfo if
       verify succeeds. */
    SignerInfo verify(PKCS7 block, byte[] data)
    throws NoSuchAlgorithmException, SignatureException {

        try {

            ContentInfo content = block.getContentInfo();
            if (data == null) {
                data = content.getContentBytes();
            }

            String digestAlgname = getDigestAlgorithmId().getName();

            byte[] dataSigned;

            // if there are authenticate attributes, get the message
            // digest and compare it with the digest of data
            if (authenticatedAttributes == null) {
                dataSigned = data;
            } else {

                // first, check content type
                ObjectIdentifier contentType = (ObjectIdentifier)
                       authenticatedAttributes.getAttributeValue(
                         PKCS9Attribute.CONTENT_TYPE_OID);
                if (contentType == null ||
                    !contentType.equals((Object)content.contentType))
                    return null;  // contentType does not match, bad SignerInfo

                // now, check message digest
                byte[] messageDigest = (byte[])
                    authenticatedAttributes.getAttributeValue(
                         PKCS9Attribute.MESSAGE_DIGEST_OID);

                if (messageDigest == null) // fail if there is no message digest
                    return null;

                MessageDigest md = MessageDigest.getInstance(digestAlgname);
                byte[] computedMessageDigest = md.digest(data);

                if (messageDigest.length != computedMessageDigest.length)
                    return null;
                for (int i = 0; i < messageDigest.length; i++) {
                    if (messageDigest[i] != computedMessageDigest[i])
                        return null;
                }

                // message digest attribute matched
                // digest of original data

                // the data actually signed is the DER encoding of
                // the authenticated attributes (tagged with
                // the "SET OF" tag, not 0xA0).
                dataSigned = authenticatedAttributes.getDerEncoding();
            }

            // put together digest algorithm and encryption algorithm
            // to form signing algorithm
            String encryptionAlgname =
                getDigestEncryptionAlgorithmId().getName();

            // Workaround: sometimes the encryptionAlgname is actually
            // a signature name
            String tmp = AlgorithmId.getEncAlgFromSigAlg(encryptionAlgname);
            if (tmp != null) encryptionAlgname = tmp;
            String algname = AlgorithmId.makeSigAlg(
                    digestAlgname, encryptionAlgname);

            Signature sig = Signature.getInstance(algname);
            X509Certificate cert = getCertificate(block);

            if (cert == null) {
                return null;
            }
            if (cert.hasUnsupportedCriticalExtension()) {
                throw new SignatureException("Certificate has unsupported "
                                             + "critical extension(s)");
            }

            // Make sure that if the usage of the key in the certificate is
            // restricted, it can be used for digital signatures.
            // XXX We may want to check for additional extensions in the
            // future.
            boolean[] keyUsageBits = cert.getKeyUsage();
            if (keyUsageBits != null) {
                KeyUsageExtension keyUsage;
                try {
                    // We don't care whether or not this extension was marked
                    // critical in the certificate.
                    // We're interested only in its value (i.e., the bits set)
                    // and treat the extension as critical.
                    keyUsage = new KeyUsageExtension(keyUsageBits);
                } catch (IOException ioe) {
                    throw new SignatureException("Failed to parse keyUsage "
                                                 + "extension");
                }

                boolean digSigAllowed = keyUsage.get(
                        KeyUsageExtension.DIGITAL_SIGNATURE).booleanValue();

                boolean nonRepuAllowed = keyUsage.get(
                        KeyUsageExtension.NON_REPUDIATION).booleanValue();

                if (!digSigAllowed && !nonRepuAllowed) {
                    throw new SignatureException("Key usage restricted: "
                                                 + "cannot be used for "
                                                 + "digital signatures");
                }
            }

            PublicKey key = cert.getPublicKey();
            sig.initVerify(key);

            sig.update(dataSigned);

            if (sig.verify(encryptedDigest)) {
                return this;
            }

        } catch (IOException e) {
            throw new SignatureException("IO error verifying signature:\n" +
                                         e.getMessage());

        } catch (InvalidKeyException e) {
            throw new SignatureException("InvalidKey: " + e.getMessage());

        }
        return null;
    }

    /* Verify the content of the pkcs7 block. */
    SignerInfo verify(PKCS7 block)
    throws NoSuchAlgorithmException, SignatureException {
        return verify(block, null);
    }


    public BigInteger getVersion() {
            return version;
    }

    public X500Name getIssuerName() {
        return issuerName;
    }

    public BigInteger getCertificateSerialNumber() {
        return certificateSerialNumber;
    }

    public AlgorithmId getDigestAlgorithmId() {
        return digestAlgorithmId;
    }

    public PKCS9Attributes getAuthenticatedAttributes() {
        return authenticatedAttributes;
    }

    public AlgorithmId getDigestEncryptionAlgorithmId() {
        return digestEncryptionAlgorithmId;
    }

    public byte[] getEncryptedDigest() {
        return encryptedDigest;
    }

    public PKCS9Attributes getUnauthenticatedAttributes() {
        return unauthenticatedAttributes;
    }

    /*
     * Extracts a timestamp from a PKCS7 SignerInfo.
     *
     * Examines the signer's unsigned attributes for a
     * <tt>signatureTimestampToken</tt> attribute. If present,
     * then it is parsed to extract the date and time at which the
     * timestamp was generated.
     *
     * @param info A signer information element of a PKCS 7 block.
     *
     * @return A timestamp token or null if none is present.
     * @throws IOException if an error is encountered while parsing the
     *         PKCS7 data.
     * @throws NoSuchAlgorithmException if an error is encountered while
     *         verifying the PKCS7 object.
     * @throws SignatureException if an error is encountered while
     *         verifying the PKCS7 object.
     * @throws CertificateException if an error is encountered while generating
     *         the TSA's certpath.
     */
    public Timestamp getTimestamp()
        throws IOException, NoSuchAlgorithmException, SignatureException,
               CertificateException
    {
        if (timestamp != null || !hasTimestamp)
            return timestamp;

        if (unauthenticatedAttributes == null) {
            hasTimestamp = false;
            return null;
        }
        PKCS9Attribute tsTokenAttr =
            unauthenticatedAttributes.getAttribute(
                PKCS9Attribute.SIGNATURE_TIMESTAMP_TOKEN_OID);
        if (tsTokenAttr == null) {
            hasTimestamp = false;
            return null;
        }

        PKCS7 tsToken = new PKCS7((byte[])tsTokenAttr.getValue());
        // Extract the content (an encoded timestamp token info)
        byte[] encTsTokenInfo = tsToken.getContentInfo().getData();
        // Extract the signer (the Timestamping Authority)
        // while verifying the content
        SignerInfo[] tsa = tsToken.verify(encTsTokenInfo);
        // Expect only one signer
<<<<<<< HEAD
=======
        if (tsa.length != 1) {
            throw new SignatureException("The time-stamp token must only "
                                         + "contain one signature");
        }
>>>>>>> de18d6a0
        ArrayList<X509Certificate> chain = tsa[0].getCertificateChain(tsToken);
        CertificateFactory cf = CertificateFactory.getInstance("X.509");
        CertPath tsaChain = cf.generateCertPath(chain);
        // Create a timestamp token info object
        TimestampToken tsTokenInfo = new TimestampToken(encTsTokenInfo);
        // Create a timestamp object
        timestamp = new Timestamp(tsTokenInfo.getDate(), tsaChain);
        return timestamp;
    }

    public String toString() {
        HexDumpEncoder hexDump = new HexDumpEncoder();

        String out = "";

        out += "Signer Info for (issuer): " + issuerName + "\n";
        out += "\tversion: " + Debug.toHexString(version) + "\n";
        out += "\tcertificateSerialNumber: " +
               Debug.toHexString(certificateSerialNumber) + "\n";
        out += "\tdigestAlgorithmId: " + digestAlgorithmId + "\n";
        if (authenticatedAttributes != null) {
            out += "\tauthenticatedAttributes: " + authenticatedAttributes +
                   "\n";
        }
        out += "\tdigestEncryptionAlgorithmId: " + digestEncryptionAlgorithmId +
            "\n";

        out += "\tencryptedDigest: " + "\n" +
            hexDump.encodeBuffer(encryptedDigest) + "\n";
        if (unauthenticatedAttributes != null) {
            out += "\tunauthenticatedAttributes: " +
                   unauthenticatedAttributes + "\n";
        }
        return out;
    }
}<|MERGE_RESOLUTION|>--- conflicted
+++ resolved
@@ -494,13 +494,10 @@
         // while verifying the content
         SignerInfo[] tsa = tsToken.verify(encTsTokenInfo);
         // Expect only one signer
-<<<<<<< HEAD
-=======
         if (tsa.length != 1) {
             throw new SignatureException("The time-stamp token must only "
                                          + "contain one signature");
         }
->>>>>>> de18d6a0
         ArrayList<X509Certificate> chain = tsa[0].getCertificateChain(tsToken);
         CertificateFactory cf = CertificateFactory.getInstance("X.509");
         CertPath tsaChain = cf.generateCertPath(chain);
