--- conflicted
+++ resolved
@@ -585,11 +585,7 @@
                     return cls.getClassLoader();
                 }
             });
-<<<<<<< HEAD
-        if (!org.openjdk.jigsaw.Platform.isPlatformLoader(loader)) {
-=======
         if (!sun.misc.VM.isSystemDomainLoader(loader)) {
->>>>>>> 971af28e
             throw new IllegalArgumentException(mxbeanName +
                 " is not a platform MXBean");
         }
