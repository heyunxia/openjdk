--- conflicted
+++ resolved
@@ -3130,12 +3130,10 @@
         return annotationType;
     }
 
-<<<<<<< HEAD
     /* Backing store of user-defined values pertaining to this class.
      * Maintained by the ClassValue class.
      */
     transient ClassValue.ClassValueMap classValueMap;
-=======
     // -- Modules --
 
     private Module module;
@@ -3222,5 +3220,4 @@
         }
     }
 
->>>>>>> 2acbcfc2
 }