--- conflicted
+++ resolved
@@ -618,12 +618,9 @@
         SecurityManager sm = System.getSecurityManager();
         if (sm != null) {
             ClassLoader ccl = ClassLoader.getCallerClassLoader();
-<<<<<<< HEAD
             // ## In module mode, there is no parent-child relationship.
             // ## A module loader can only access itself. Will need to
             // ## evaluate its potential incompatibility risk.
-=======
->>>>>>> 971af28e
             if (ClassLoader.needsClassLoaderPermissionCheck(ccl, cl)) {
                 sm.checkPermission(SecurityConstants.GET_CLASSLOADER_PERMISSION);
             }
