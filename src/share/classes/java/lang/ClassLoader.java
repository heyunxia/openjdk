--- conflicted
+++ resolved
@@ -376,7 +376,6 @@
     protected Class<?> loadClass(String name, boolean resolve)
         throws ClassNotFoundException
     {
-<<<<<<< HEAD
         synchronized (getClassLoadingLock(name)) {
             // First, check if the class has already been loaded
             Class c = findLoadedClass(name);
@@ -391,16 +390,6 @@
                 } catch (ClassNotFoundException e) {
                     // ClassNotFoundException thrown if class not found
                     // from the non-null parent class loader
-=======
-        // First, check if the class has already been loaded
-        Class c = findLoadedClass(name);
-        if (c == null) {
-            try {
-                if (parent != null) {
-                    c = parent.loadClass(name, false);
-                } else {
-                    c = findBootClass(name);
->>>>>>> a653a7cb
                 }
 
                 if (c == null) {
@@ -1041,12 +1030,6 @@
     }
 
     /**
-<<<<<<< HEAD
-     * Returns a class loaded by the bootstrap class loader;
-     * or return null if not found.
-     */
-    private Class findBootstrapClassOrNull(String name)
-=======
      * Finds a class with the specified <a href="#name">binary name</a>,
      * loading it if necessary, using the bootstrap class loader.
      *
@@ -1063,11 +1046,24 @@
     // ## reasons unknown
     protected Class findBootClass(String name)
         throws ClassNotFoundException
->>>>>>> a653a7cb
+    {
+        check();
+        if (!checkName(name))
+            throw new ClassNotFoundException(name);
+        Class c = findBootstrapClass(name);
+        if (c == null)
+            throw new ClassNotFoundException(name);
+        return c;
+    }
+
+    /**
+     * Returns a class loaded by the bootstrap class loader;
+     * or return null if not found.
+     */
+    private Class findBootstrapClassOrNull(String name)
     {
         check();
         if (!checkName(name)) return null;
-
         return findBootstrapClass(name);
     }
 
