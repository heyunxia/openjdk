--- conflicted
+++ resolved
@@ -1,9 +1,5 @@
 /*
-<<<<<<< HEAD
  * Copyright (c) 2013, Oracle and/or its affiliates. All rights reserved.
-=======
- * Copyright (c) 1994, 2012, Oracle and/or its affiliates. All rights reserved.
->>>>>>> 5617fc13
  * DO NOT ALTER OR REMOVE COPYRIGHT NOTICES OR THIS FILE HEADER.
  *
  * This code is free software; you can redistribute it and/or modify it
@@ -55,11 +51,7 @@
 import java.util.Hashtable;
 import java.util.WeakHashMap;
 import java.util.concurrent.ConcurrentHashMap;
-<<<<<<< HEAD
-=======
 import org.openjdk.jigsaw.Platform;
-import sun.misc.ClassFileTransformer;
->>>>>>> 5617fc13
 import sun.misc.CompoundEnumeration;
 import sun.misc.Resource;
 import sun.misc.URLClassPath;
