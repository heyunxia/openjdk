--- conflicted
+++ resolved
@@ -1171,13 +1171,8 @@
 
     private static void setJavaLangAccess() {
         // Allow privileged classes outside of java.lang
-<<<<<<< HEAD
         sun.misc.SharedSecrets.setJavaLangAccess(new sun.misc.JavaLangAccess(){
             public sun.reflect.ConstantPool getConstantPool(Class<?> klass) {
-=======
-        sun.misc.SharedSecrets.setJavaLangAccess(new sun.misc.JavaLangAccess() {
-            public sun.reflect.ConstantPool getConstantPool(Class klass) {
->>>>>>> 2acbcfc2
                 return klass.getConstantPool();
             }
             public void setAnnotationType(Class<?> klass, AnnotationType type) {
