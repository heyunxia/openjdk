--- conflicted
+++ resolved
@@ -1180,7 +1180,9 @@
             public void blockedOn(Thread t, Interruptible b) {
                 t.blockedOn(b);
             }
-<<<<<<< HEAD
+            public void setModule(Class c, Module m) {
+                c.setModule(m);
+            }
             public void registerShutdownHook(int slot, boolean registerShutdownInProgress, Runnable hook) {
                 Shutdown.add(slot, registerShutdownInProgress, hook);
             }
@@ -1189,10 +1191,6 @@
             }
             public StackTraceElement getStackTraceElement(Throwable t, int i) {
                 return t.getStackTraceElement(i);
-=======
-            public void setModule(Class c, Module m) {
-                c.setModule(m);
->>>>>>> a653a7cb
             }
         });
     }
