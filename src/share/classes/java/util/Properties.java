/*
 * Copyright (c) 1995, 2012, Oracle and/or its affiliates. All rights reserved.
 * DO NOT ALTER OR REMOVE COPYRIGHT NOTICES OR THIS FILE HEADER.
 *
 * This code is free software; you can redistribute it and/or modify it
 * under the terms of the GNU General Public License version 2 only, as
 * published by the Free Software Foundation.  Oracle designates this
 * particular file as subject to the "Classpath" exception as provided
 * by Oracle in the LICENSE file that accompanied this code.
 *
 * This code is distributed in the hope that it will be useful, but WITHOUT
 * ANY WARRANTY; without even the implied warranty of MERCHANTABILITY or
 * FITNESS FOR A PARTICULAR PURPOSE.  See the GNU General Public License
 * version 2 for more details (a copy is included in the LICENSE file that
 * accompanied this code).
 *
 * You should have received a copy of the GNU General Public License version
 * 2 along with this work; if not, write to the Free Software Foundation,
 * Inc., 51 Franklin St, Fifth Floor, Boston, MA 02110-1301 USA.
 *
 * Please contact Oracle, 500 Oracle Parkway, Redwood Shores, CA 94065 USA
 * or visit www.oracle.com if you need additional information or have any
 * questions.
 */

package java.util;

import java.io.IOException;
import java.io.PrintStream;
import java.io.PrintWriter;
import java.io.InputStream;
import java.io.OutputStream;
import java.io.Reader;
import java.io.Writer;
import java.io.OutputStreamWriter;
import java.io.BufferedWriter;
<<<<<<< HEAD
import java.lang.reflect.*;
import java.lang.module.RequireOptionalModule;
import java.lang.module.ModuleNotPresentException;
=======
import java.security.AccessController;
import java.security.PrivilegedAction;

import sun.util.spi.XmlPropertiesProvider;
>>>>>>> 971af28e

/**
 * The {@code Properties} class represents a persistent set of
 * properties. The {@code Properties} can be saved to a stream
 * or loaded from a stream. Each key and its corresponding value in
 * the property list is a string.
 * <p>
 * A property list can contain another property list as its
 * "defaults"; this second property list is searched if
 * the property key is not found in the original property list.
 * <p>
 * Because {@code Properties} inherits from {@code Hashtable}, the
 * {@code put} and {@code putAll} methods can be applied to a
 * {@code Properties} object.  Their use is strongly discouraged as they
 * allow the caller to insert entries whose keys or values are not
 * {@code Strings}.  The {@code setProperty} method should be used
 * instead.  If the {@code store} or {@code save} method is called
 * on a "compromised" {@code Properties} object that contains a
 * non-{@code String} key or value, the call will fail. Similarly,
 * the call to the {@code propertyNames} or {@code list} method
 * will fail if it is called on a "compromised" {@code Properties}
 * object that contains a non-{@code String} key.
 *
 * <p>
 * The {@link #load(java.io.Reader) load(Reader)} <tt>/</tt>
 * {@link #store(java.io.Writer, java.lang.String) store(Writer, String)}
 * methods load and store properties from and to a character based stream
 * in a simple line-oriented format specified below.
 *
 * The {@link #load(java.io.InputStream) load(InputStream)} <tt>/</tt>
 * {@link #store(java.io.OutputStream, java.lang.String) store(OutputStream, String)}
 * methods work the same way as the load(Reader)/store(Writer, String) pair, except
 * the input/output stream is encoded in ISO 8859-1 character encoding.
 * Characters that cannot be directly represented in this encoding can be written using
 * Unicode escapes as defined in section 3.3 of
 * <cite>The Java&trade; Language Specification</cite>;
 * only a single 'u' character is allowed in an escape
 * sequence. The native2ascii tool can be used to convert property files to and
 * from other character encodings.
 *
 * <p> The {@link #loadFromXML(InputStream)} and {@link
 * #storeToXML(OutputStream, String, String)} methods load and store properties
 * in a simple XML format.  By default the UTF-8 character encoding is used,
 * however a specific encoding may be specified if required. Implementations
 * are required to support UTF-8 and UTF-16 and may support other encodings.
 * An XML properties document has the following DOCTYPE declaration:
 *
 * <pre>
 * &lt;!DOCTYPE properties SYSTEM "http://java.sun.com/dtd/properties.dtd"&gt;
 * </pre>
 * Note that the system URI (http://java.sun.com/dtd/properties.dtd) is
 * <i>not</i> accessed when exporting or importing properties; it merely
 * serves as a string to uniquely identify the DTD, which is:
 * <pre>
 *    &lt;?xml version="1.0" encoding="UTF-8"?&gt;
 *
 *    &lt;!-- DTD for properties --&gt;
 *
 *    &lt;!ELEMENT properties ( comment?, entry* ) &gt;
 *
 *    &lt;!ATTLIST properties version CDATA #FIXED "1.0"&gt;
 *
 *    &lt;!ELEMENT comment (#PCDATA) &gt;
 *
 *    &lt;!ELEMENT entry (#PCDATA) &gt;
 *
 *    &lt;!ATTLIST entry key CDATA #REQUIRED&gt;
 * </pre>
 *
 * <p>This class is thread-safe: multiple threads can share a single
 * <tt>Properties</tt> object without the need for external synchronization.
 *
 * @see <a href="../../../technotes/tools/solaris/native2ascii.html">native2ascii tool for Solaris</a>
 * @see <a href="../../../technotes/tools/windows/native2ascii.html">native2ascii tool for Windows</a>
 *
 * @author  Arthur van Hoff
 * @author  Michael McCloskey
 * @author  Xueming Shen
 * @since   JDK1.0
 */
public
class Properties extends Hashtable<Object,Object> {
    /**
     * use serialVersionUID from JDK 1.1.X for interoperability
     */
     private static final long serialVersionUID = 4112578634029874840L;

    /**
     * A property list that contains default values for any keys not
     * found in this property list.
     *
     * @serial
     */
    protected Properties defaults;

    /**
     * Creates an empty property list with no default values.
     */
    public Properties() {
        this(null);
    }

    /**
     * Creates an empty property list with the specified defaults.
     *
     * @param   defaults   the defaults.
     */
    public Properties(Properties defaults) {
        this.defaults = defaults;
    }

    /**
     * Calls the <tt>Hashtable</tt> method {@code put}. Provided for
     * parallelism with the <tt>getProperty</tt> method. Enforces use of
     * strings for property keys and values. The value returned is the
     * result of the <tt>Hashtable</tt> call to {@code put}.
     *
     * @param key the key to be placed into this property list.
     * @param value the value corresponding to <tt>key</tt>.
     * @return     the previous value of the specified key in this property
     *             list, or {@code null} if it did not have one.
     * @see #getProperty
     * @since    1.2
     */
    public synchronized Object setProperty(String key, String value) {
        return put(key, value);
    }


    /**
     * Reads a property list (key and element pairs) from the input
     * character stream in a simple line-oriented format.
     * <p>
     * Properties are processed in terms of lines. There are two
     * kinds of line, <i>natural lines</i> and <i>logical lines</i>.
     * A natural line is defined as a line of
     * characters that is terminated either by a set of line terminator
     * characters ({@code \n} or {@code \r} or {@code \r\n})
     * or by the end of the stream. A natural line may be either a blank line,
     * a comment line, or hold all or some of a key-element pair. A logical
     * line holds all the data of a key-element pair, which may be spread
     * out across several adjacent natural lines by escaping
     * the line terminator sequence with a backslash character
     * {@code \}.  Note that a comment line cannot be extended
     * in this manner; every natural line that is a comment must have
     * its own comment indicator, as described below. Lines are read from
     * input until the end of the stream is reached.
     *
     * <p>
     * A natural line that contains only white space characters is
     * considered blank and is ignored.  A comment line has an ASCII
     * {@code '#'} or {@code '!'} as its first non-white
     * space character; comment lines are also ignored and do not
     * encode key-element information.  In addition to line
     * terminators, this format considers the characters space
     * ({@code ' '}, {@code '\u005Cu0020'}), tab
     * ({@code '\t'}, {@code '\u005Cu0009'}), and form feed
     * ({@code '\f'}, {@code '\u005Cu000C'}) to be white
     * space.
     *
     * <p>
     * If a logical line is spread across several natural lines, the
     * backslash escaping the line terminator sequence, the line
     * terminator sequence, and any white space at the start of the
     * following line have no affect on the key or element values.
     * The remainder of the discussion of key and element parsing
     * (when loading) will assume all the characters constituting
     * the key and element appear on a single natural line after
     * line continuation characters have been removed.  Note that
     * it is <i>not</i> sufficient to only examine the character
     * preceding a line terminator sequence to decide if the line
     * terminator is escaped; there must be an odd number of
     * contiguous backslashes for the line terminator to be escaped.
     * Since the input is processed from left to right, a
     * non-zero even number of 2<i>n</i> contiguous backslashes
     * before a line terminator (or elsewhere) encodes <i>n</i>
     * backslashes after escape processing.
     *
     * <p>
     * The key contains all of the characters in the line starting
     * with the first non-white space character and up to, but not
     * including, the first unescaped {@code '='},
     * {@code ':'}, or white space character other than a line
     * terminator. All of these key termination characters may be
     * included in the key by escaping them with a preceding backslash
     * character; for example,<p>
     *
     * {@code \:\=}<p>
     *
     * would be the two-character key {@code ":="}.  Line
     * terminator characters can be included using {@code \r} and
     * {@code \n} escape sequences.  Any white space after the
     * key is skipped; if the first non-white space character after
     * the key is {@code '='} or {@code ':'}, then it is
     * ignored and any white space characters after it are also
     * skipped.  All remaining characters on the line become part of
     * the associated element string; if there are no remaining
     * characters, the element is the empty string
     * {@code ""}.  Once the raw character sequences
     * constituting the key and element are identified, escape
     * processing is performed as described above.
     *
     * <p>
     * As an example, each of the following three lines specifies the key
     * {@code "Truth"} and the associated element value
     * {@code "Beauty"}:
     * <p>
     * <pre>
     * Truth = Beauty
     *  Truth:Beauty
     * Truth                    :Beauty
     * </pre>
     * As another example, the following three lines specify a single
     * property:
     * <p>
     * <pre>
     * fruits                           apple, banana, pear, \
     *                                  cantaloupe, watermelon, \
     *                                  kiwi, mango
     * </pre>
     * The key is {@code "fruits"} and the associated element is:
     * <p>
     * <pre>"apple, banana, pear, cantaloupe, watermelon, kiwi, mango"</pre>
     * Note that a space appears before each {@code \} so that a space
     * will appear after each comma in the final result; the {@code \},
     * line terminator, and leading white space on the continuation line are
     * merely discarded and are <i>not</i> replaced by one or more other
     * characters.
     * <p>
     * As a third example, the line:
     * <p>
     * <pre>cheeses
     * </pre>
     * specifies that the key is {@code "cheeses"} and the associated
     * element is the empty string {@code ""}.<p>
     * <p>
     *
     * <a name="unicodeescapes"></a>
     * Characters in keys and elements can be represented in escape
     * sequences similar to those used for character and string literals
     * (see sections 3.3 and 3.10.6 of
     * <cite>The Java&trade; Language Specification</cite>).
     *
     * The differences from the character escape sequences and Unicode
     * escapes used for characters and strings are:
     *
     * <ul>
     * <li> Octal escapes are not recognized.
     *
     * <li> The character sequence {@code \b} does <i>not</i>
     * represent a backspace character.
     *
     * <li> The method does not treat a backslash character,
     * {@code \}, before a non-valid escape character as an
     * error; the backslash is silently dropped.  For example, in a
     * Java string the sequence {@code "\z"} would cause a
     * compile time error.  In contrast, this method silently drops
     * the backslash.  Therefore, this method treats the two character
     * sequence {@code "\b"} as equivalent to the single
     * character {@code 'b'}.
     *
     * <li> Escapes are not necessary for single and double quotes;
     * however, by the rule above, single and double quote characters
     * preceded by a backslash still yield single and double quote
     * characters, respectively.
     *
     * <li> Only a single 'u' character is allowed in a Uniocde escape
     * sequence.
     *
     * </ul>
     * <p>
     * The specified stream remains open after this method returns.
     *
     * @param   reader   the input character stream.
     * @throws  IOException  if an error occurred when reading from the
     *          input stream.
     * @throws  IllegalArgumentException if a malformed Unicode escape
     *          appears in the input.
     * @since   1.6
     */
    public synchronized void load(Reader reader) throws IOException {
        load0(new LineReader(reader));
    }

    /**
     * Reads a property list (key and element pairs) from the input
     * byte stream. The input stream is in a simple line-oriented
     * format as specified in
     * {@link #load(java.io.Reader) load(Reader)} and is assumed to use
     * the ISO 8859-1 character encoding; that is each byte is one Latin1
     * character. Characters not in Latin1, and certain special characters,
     * are represented in keys and elements using Unicode escapes as defined in
     * section 3.3 of
     * <cite>The Java&trade; Language Specification</cite>.
     * <p>
     * The specified stream remains open after this method returns.
     *
     * @param      inStream   the input stream.
     * @exception  IOException  if an error occurred when reading from the
     *             input stream.
     * @throws     IllegalArgumentException if the input stream contains a
     *             malformed Unicode escape sequence.
     * @since 1.2
     */
    public synchronized void load(InputStream inStream) throws IOException {
        load0(new LineReader(inStream));
    }

    private void load0 (LineReader lr) throws IOException {
        char[] convtBuf = new char[1024];
        int limit;
        int keyLen;
        int valueStart;
        char c;
        boolean hasSep;
        boolean precedingBackslash;

        while ((limit = lr.readLine()) >= 0) {
            c = 0;
            keyLen = 0;
            valueStart = limit;
            hasSep = false;

            //System.out.println("line=<" + new String(lineBuf, 0, limit) + ">");
            precedingBackslash = false;
            while (keyLen < limit) {
                c = lr.lineBuf[keyLen];
                //need check if escaped.
                if ((c == '=' ||  c == ':') && !precedingBackslash) {
                    valueStart = keyLen + 1;
                    hasSep = true;
                    break;
                } else if ((c == ' ' || c == '\t' ||  c == '\f') && !precedingBackslash) {
                    valueStart = keyLen + 1;
                    break;
                }
                if (c == '\\') {
                    precedingBackslash = !precedingBackslash;
                } else {
                    precedingBackslash = false;
                }
                keyLen++;
            }
            while (valueStart < limit) {
                c = lr.lineBuf[valueStart];
                if (c != ' ' && c != '\t' &&  c != '\f') {
                    if (!hasSep && (c == '=' ||  c == ':')) {
                        hasSep = true;
                    } else {
                        break;
                    }
                }
                valueStart++;
            }
            String key = loadConvert(lr.lineBuf, 0, keyLen, convtBuf);
            String value = loadConvert(lr.lineBuf, valueStart, limit - valueStart, convtBuf);
            put(key, value);
        }
    }

    /* Read in a "logical line" from an InputStream/Reader, skip all comment
     * and blank lines and filter out those leading whitespace characters
     * (\u0020, \u0009 and \u000c) from the beginning of a "natural line".
     * Method returns the char length of the "logical line" and stores
     * the line in "lineBuf".
     */
    class LineReader {
        public LineReader(InputStream inStream) {
            this.inStream = inStream;
            inByteBuf = new byte[8192];
        }

        public LineReader(Reader reader) {
            this.reader = reader;
            inCharBuf = new char[8192];
        }

        byte[] inByteBuf;
        char[] inCharBuf;
        char[] lineBuf = new char[1024];
        int inLimit = 0;
        int inOff = 0;
        InputStream inStream;
        Reader reader;

        int readLine() throws IOException {
            int len = 0;
            char c = 0;

            boolean skipWhiteSpace = true;
            boolean isCommentLine = false;
            boolean isNewLine = true;
            boolean appendedLineBegin = false;
            boolean precedingBackslash = false;
            boolean skipLF = false;

            while (true) {
                if (inOff >= inLimit) {
                    inLimit = (inStream==null)?reader.read(inCharBuf)
                                              :inStream.read(inByteBuf);
                    inOff = 0;
                    if (inLimit <= 0) {
                        if (len == 0 || isCommentLine) {
                            return -1;
                        }
                        return len;
                    }
                }
                if (inStream != null) {
                    //The line below is equivalent to calling a
                    //ISO8859-1 decoder.
                    c = (char) (0xff & inByteBuf[inOff++]);
                } else {
                    c = inCharBuf[inOff++];
                }
                if (skipLF) {
                    skipLF = false;
                    if (c == '\n') {
                        continue;
                    }
                }
                if (skipWhiteSpace) {
                    if (c == ' ' || c == '\t' || c == '\f') {
                        continue;
                    }
                    if (!appendedLineBegin && (c == '\r' || c == '\n')) {
                        continue;
                    }
                    skipWhiteSpace = false;
                    appendedLineBegin = false;
                }
                if (isNewLine) {
                    isNewLine = false;
                    if (c == '#' || c == '!') {
                        isCommentLine = true;
                        continue;
                    }
                }

                if (c != '\n' && c != '\r') {
                    lineBuf[len++] = c;
                    if (len == lineBuf.length) {
                        int newLength = lineBuf.length * 2;
                        if (newLength < 0) {
                            newLength = Integer.MAX_VALUE;
                        }
                        char[] buf = new char[newLength];
                        System.arraycopy(lineBuf, 0, buf, 0, lineBuf.length);
                        lineBuf = buf;
                    }
                    //flip the preceding backslash flag
                    if (c == '\\') {
                        precedingBackslash = !precedingBackslash;
                    } else {
                        precedingBackslash = false;
                    }
                }
                else {
                    // reached EOL
                    if (isCommentLine || len == 0) {
                        isCommentLine = false;
                        isNewLine = true;
                        skipWhiteSpace = true;
                        len = 0;
                        continue;
                    }
                    if (inOff >= inLimit) {
                        inLimit = (inStream==null)
                                  ?reader.read(inCharBuf)
                                  :inStream.read(inByteBuf);
                        inOff = 0;
                        if (inLimit <= 0) {
                            return len;
                        }
                    }
                    if (precedingBackslash) {
                        len -= 1;
                        //skip the leading whitespace characters in following line
                        skipWhiteSpace = true;
                        appendedLineBegin = true;
                        precedingBackslash = false;
                        if (c == '\r') {
                            skipLF = true;
                        }
                    } else {
                        return len;
                    }
                }
            }
        }
    }

    /*
     * Converts encoded &#92;uxxxx to unicode chars
     * and changes special saved chars to their original forms
     */
    private String loadConvert (char[] in, int off, int len, char[] convtBuf) {
        if (convtBuf.length < len) {
            int newLen = len * 2;
            if (newLen < 0) {
                newLen = Integer.MAX_VALUE;
            }
            convtBuf = new char[newLen];
        }
        char aChar;
        char[] out = convtBuf;
        int outLen = 0;
        int end = off + len;

        while (off < end) {
            aChar = in[off++];
            if (aChar == '\\') {
                aChar = in[off++];
                if(aChar == 'u') {
                    // Read the xxxx
                    int value=0;
                    for (int i=0; i<4; i++) {
                        aChar = in[off++];
                        switch (aChar) {
                          case '0': case '1': case '2': case '3': case '4':
                          case '5': case '6': case '7': case '8': case '9':
                             value = (value << 4) + aChar - '0';
                             break;
                          case 'a': case 'b': case 'c':
                          case 'd': case 'e': case 'f':
                             value = (value << 4) + 10 + aChar - 'a';
                             break;
                          case 'A': case 'B': case 'C':
                          case 'D': case 'E': case 'F':
                             value = (value << 4) + 10 + aChar - 'A';
                             break;
                          default:
                              throw new IllegalArgumentException(
                                           "Malformed \\uxxxx encoding.");
                        }
                     }
                    out[outLen++] = (char)value;
                } else {
                    if (aChar == 't') aChar = '\t';
                    else if (aChar == 'r') aChar = '\r';
                    else if (aChar == 'n') aChar = '\n';
                    else if (aChar == 'f') aChar = '\f';
                    out[outLen++] = aChar;
                }
            } else {
                out[outLen++] = aChar;
            }
        }
        return new String (out, 0, outLen);
    }

    /*
     * Converts unicodes to encoded &#92;uxxxx and escapes
     * special characters with a preceding slash
     */
    private String saveConvert(String theString,
                               boolean escapeSpace,
                               boolean escapeUnicode) {
        int len = theString.length();
        int bufLen = len * 2;
        if (bufLen < 0) {
            bufLen = Integer.MAX_VALUE;
        }
        StringBuffer outBuffer = new StringBuffer(bufLen);

        for(int x=0; x<len; x++) {
            char aChar = theString.charAt(x);
            // Handle common case first, selecting largest block that
            // avoids the specials below
            if ((aChar > 61) && (aChar < 127)) {
                if (aChar == '\\') {
                    outBuffer.append('\\'); outBuffer.append('\\');
                    continue;
                }
                outBuffer.append(aChar);
                continue;
            }
            switch(aChar) {
                case ' ':
                    if (x == 0 || escapeSpace)
                        outBuffer.append('\\');
                    outBuffer.append(' ');
                    break;
                case '\t':outBuffer.append('\\'); outBuffer.append('t');
                          break;
                case '\n':outBuffer.append('\\'); outBuffer.append('n');
                          break;
                case '\r':outBuffer.append('\\'); outBuffer.append('r');
                          break;
                case '\f':outBuffer.append('\\'); outBuffer.append('f');
                          break;
                case '=': // Fall through
                case ':': // Fall through
                case '#': // Fall through
                case '!':
                    outBuffer.append('\\'); outBuffer.append(aChar);
                    break;
                default:
                    if (((aChar < 0x0020) || (aChar > 0x007e)) & escapeUnicode ) {
                        outBuffer.append('\\');
                        outBuffer.append('u');
                        outBuffer.append(toHex((aChar >> 12) & 0xF));
                        outBuffer.append(toHex((aChar >>  8) & 0xF));
                        outBuffer.append(toHex((aChar >>  4) & 0xF));
                        outBuffer.append(toHex( aChar        & 0xF));
                    } else {
                        outBuffer.append(aChar);
                    }
            }
        }
        return outBuffer.toString();
    }

    private static void writeComments(BufferedWriter bw, String comments)
        throws IOException {
        bw.write("#");
        int len = comments.length();
        int current = 0;
        int last = 0;
        char[] uu = new char[6];
        uu[0] = '\\';
        uu[1] = 'u';
        while (current < len) {
            char c = comments.charAt(current);
            if (c > '\u00ff' || c == '\n' || c == '\r') {
                if (last != current)
                    bw.write(comments.substring(last, current));
                if (c > '\u00ff') {
                    uu[2] = toHex((c >> 12) & 0xf);
                    uu[3] = toHex((c >>  8) & 0xf);
                    uu[4] = toHex((c >>  4) & 0xf);
                    uu[5] = toHex( c        & 0xf);
                    bw.write(new String(uu));
                } else {
                    bw.newLine();
                    if (c == '\r' &&
                        current != len - 1 &&
                        comments.charAt(current + 1) == '\n') {
                        current++;
                    }
                    if (current == len - 1 ||
                        (comments.charAt(current + 1) != '#' &&
                        comments.charAt(current + 1) != '!'))
                        bw.write("#");
                }
                last = current + 1;
            }
            current++;
        }
        if (last != current)
            bw.write(comments.substring(last, current));
        bw.newLine();
    }

    /**
     * Calls the {@code store(OutputStream out, String comments)} method
     * and suppresses IOExceptions that were thrown.
     *
     * @deprecated This method does not throw an IOException if an I/O error
     * occurs while saving the property list.  The preferred way to save a
     * properties list is via the {@code store(OutputStream out,
     * String comments)} method or the
     * {@code storeToXML(OutputStream os, String comment)} method.
     *
     * @param   out      an output stream.
     * @param   comments   a description of the property list.
     * @exception  ClassCastException  if this {@code Properties} object
     *             contains any keys or values that are not
     *             {@code Strings}.
     */
    @Deprecated
    public void save(OutputStream out, String comments)  {
        try {
            store(out, comments);
        } catch (IOException e) {
        }
    }

    /**
     * Writes this property list (key and element pairs) in this
     * {@code Properties} table to the output character stream in a
     * format suitable for using the {@link #load(java.io.Reader) load(Reader)}
     * method.
     * <p>
     * Properties from the defaults table of this {@code Properties}
     * table (if any) are <i>not</i> written out by this method.
     * <p>
     * If the comments argument is not null, then an ASCII {@code #}
     * character, the comments string, and a line separator are first written
     * to the output stream. Thus, the {@code comments} can serve as an
     * identifying comment. Any one of a line feed ('\n'), a carriage
     * return ('\r'), or a carriage return followed immediately by a line feed
     * in comments is replaced by a line separator generated by the {@code Writer}
     * and if the next character in comments is not character {@code #} or
     * character {@code !} then an ASCII {@code #} is written out
     * after that line separator.
     * <p>
     * Next, a comment line is always written, consisting of an ASCII
     * {@code #} character, the current date and time (as if produced
     * by the {@code toString} method of {@code Date} for the
     * current time), and a line separator as generated by the {@code Writer}.
     * <p>
     * Then every entry in this {@code Properties} table is
     * written out, one per line. For each entry the key string is
     * written, then an ASCII {@code =}, then the associated
     * element string. For the key, all space characters are
     * written with a preceding {@code \} character.  For the
     * element, leading space characters, but not embedded or trailing
     * space characters, are written with a preceding {@code \}
     * character. The key and element characters {@code #},
     * {@code !}, {@code =}, and {@code :} are written
     * with a preceding backslash to ensure that they are properly loaded.
     * <p>
     * After the entries have been written, the output stream is flushed.
     * The output stream remains open after this method returns.
     * <p>
     *
     * @param   writer      an output character stream writer.
     * @param   comments   a description of the property list.
     * @exception  IOException if writing this property list to the specified
     *             output stream throws an <tt>IOException</tt>.
     * @exception  ClassCastException  if this {@code Properties} object
     *             contains any keys or values that are not {@code Strings}.
     * @exception  NullPointerException  if {@code writer} is null.
     * @since 1.6
     */
    public void store(Writer writer, String comments)
        throws IOException
    {
        store0((writer instanceof BufferedWriter)?(BufferedWriter)writer
                                                 : new BufferedWriter(writer),
               comments,
               false);
    }

    /**
     * Writes this property list (key and element pairs) in this
     * {@code Properties} table to the output stream in a format suitable
     * for loading into a {@code Properties} table using the
     * {@link #load(InputStream) load(InputStream)} method.
     * <p>
     * Properties from the defaults table of this {@code Properties}
     * table (if any) are <i>not</i> written out by this method.
     * <p>
     * This method outputs the comments, properties keys and values in
     * the same format as specified in
     * {@link #store(java.io.Writer, java.lang.String) store(Writer)},
     * with the following differences:
     * <ul>
     * <li>The stream is written using the ISO 8859-1 character encoding.
     *
     * <li>Characters not in Latin-1 in the comments are written as
     * {@code \u005Cu}<i>xxxx</i> for their appropriate unicode
     * hexadecimal value <i>xxxx</i>.
     *
     * <li>Characters less than {@code \u005Cu0020} and characters greater
     * than {@code \u005Cu007E} in property keys or values are written
     * as {@code \u005Cu}<i>xxxx</i> for the appropriate hexadecimal
     * value <i>xxxx</i>.
     * </ul>
     * <p>
     * After the entries have been written, the output stream is flushed.
     * The output stream remains open after this method returns.
     * <p>
     * @param   out      an output stream.
     * @param   comments   a description of the property list.
     * @exception  IOException if writing this property list to the specified
     *             output stream throws an <tt>IOException</tt>.
     * @exception  ClassCastException  if this {@code Properties} object
     *             contains any keys or values that are not {@code Strings}.
     * @exception  NullPointerException  if {@code out} is null.
     * @since 1.2
     */
    public void store(OutputStream out, String comments)
        throws IOException
    {
        store0(new BufferedWriter(new OutputStreamWriter(out, "8859_1")),
               comments,
               true);
    }

    private void store0(BufferedWriter bw, String comments, boolean escUnicode)
        throws IOException
    {
        if (comments != null) {
            writeComments(bw, comments);
        }
        bw.write("#" + new Date().toString());
        bw.newLine();
        synchronized (this) {
            for (Enumeration<?> e = keys(); e.hasMoreElements();) {
                String key = (String)e.nextElement();
                String val = (String)get(key);
                key = saveConvert(key, true, escUnicode);
                /* No need to escape embedded and trailing spaces for value, hence
                 * pass false to flag.
                 */
                val = saveConvert(val, false, escUnicode);
                bw.write(key + "=" + val);
                bw.newLine();
            }
        }
        bw.flush();
    }

    /**
     * Loads all of the properties represented by the XML document on the
     * specified input stream into this properties table.
     *
     * <p>The XML document must have the following DOCTYPE declaration:
     * <pre>
     * &lt;!DOCTYPE properties SYSTEM "http://java.sun.com/dtd/properties.dtd"&gt;
     * </pre>
     * Furthermore, the document must satisfy the properties DTD described
     * above.
     *
     * <p> An implementation is required to read XML documents that use the
     * "{@code UTF-8}" or "{@code UTF-16}" encoding. An implementation may
     * support additional encodings.
     *
     * <p>The specified stream is closed after this method returns.
     *
     * @param in the input stream from which to read the XML document.
     * @throws IOException if reading from the specified input stream
     *         results in an <tt>IOException</tt>.
     * @throws java.io.UnsupportedEncodingException if the document's encoding
     *         declaration can be read and it specifies an encoding that is not
     *         supported
     * @throws InvalidPropertiesFormatException Data on input stream does not
     *         constitute a valid XML document with the mandated document type.
     * @throws NullPointerException if {@code in} is null.
     * @throws ModuleNotPresentException if XML module is not present.
     * @see    #storeToXML(OutputStream, String, String)
     * @see    <a href="http://www.w3.org/TR/REC-xml/#charencoding">Character
     *         Encoding in Entities</a>
     * @since 1.5
     */
    @RequireOptionalModule("jdk.jaxp")
    public synchronized void loadFromXML(InputStream in)
        throws IOException, InvalidPropertiesFormatException
    {
<<<<<<< HEAD
        Properties.class.requireModulePresent("jdk.jaxp");

        if (in == null)
            throw new NullPointerException();
        XMLUtils.load(this, in);
=======
        XmlSupport.load(this, Objects.requireNonNull(in));
>>>>>>> 971af28e
        in.close();
    }

    /**
     * Emits an XML document representing all of the properties contained
     * in this table.
     *
     * <p> An invocation of this method of the form <tt>props.storeToXML(os,
     * comment)</tt> behaves in exactly the same way as the invocation
     * <tt>props.storeToXML(os, comment, "UTF-8");</tt>.
     *
     * @param os the output stream on which to emit the XML document.
     * @param comment a description of the property list, or {@code null}
     *        if no comment is desired.
     * @throws IOException if writing to the specified output stream
     *         results in an <tt>IOException</tt>.
     * @throws NullPointerException if {@code os} is null.
     * @throws ClassCastException  if this {@code Properties} object
     *         contains any keys or values that are not
     *         {@code Strings}.
     * @throws ModuleNotPresentException if XML module is not present.
     * @see    #loadFromXML(InputStream)
     * @since 1.5
     */
    @RequireOptionalModule("jdk.jaxp")
    public void storeToXML(OutputStream os, String comment)
        throws IOException
    {
<<<<<<< HEAD
        Properties.class.requireModulePresent("jdk.jaxp");

        if (os == null)
            throw new NullPointerException();
=======
>>>>>>> 971af28e
        storeToXML(os, comment, "UTF-8");
    }

    /**
     * Emits an XML document representing all of the properties contained
     * in this table, using the specified encoding.
     *
     * <p>The XML document will have the following DOCTYPE declaration:
     * <pre>
     * &lt;!DOCTYPE properties SYSTEM "http://java.sun.com/dtd/properties.dtd"&gt;
     * </pre>
     *
     * <p>If the specified comment is {@code null} then no comment
     * will be stored in the document.
     *
     * <p> An implementation is required to support writing of XML documents
     * that use the "{@code UTF-8}" or "{@code UTF-16}" encoding. An
     * implementation may support additional encodings.
     *
     * <p>The specified stream remains open after this method returns.
     *
     * @param os        the output stream on which to emit the XML document.
     * @param comment   a description of the property list, or {@code null}
     *                  if no comment is desired.
     * @param  encoding the name of a supported
     *                  <a href="../lang/package-summary.html#charenc">
     *                  character encoding</a>
     *
     * @throws IOException if writing to the specified output stream
     *         results in an <tt>IOException</tt>.
     * @throws java.io.UnsupportedEncodingException if the encoding is not
     *         supported by the implementation.
     * @throws NullPointerException if {@code os} is {@code null},
     *         or if {@code encoding} is {@code null}.
     * @throws ClassCastException  if this {@code Properties} object
     *         contains any keys or values that are not
     *         {@code Strings}.
     * @throws ModuleNotPresentException if XML module is not present.
     * @see    #loadFromXML(InputStream)
     * @see    <a href="http://www.w3.org/TR/REC-xml/#charencoding">Character
     *         Encoding in Entities</a>
     * @since 1.5
     */
    @RequireOptionalModule("jdk.jaxp")
    public void storeToXML(OutputStream os, String comment, String encoding)
        throws IOException
    {
<<<<<<< HEAD
        Properties.class.requireModulePresent("jdk.jaxp");

        if (os == null)
            throw new NullPointerException();
        XMLUtils.save(this, os, comment, encoding);
=======
        XmlSupport.save(this, Objects.requireNonNull(os), comment,
                        Objects.requireNonNull(encoding));
>>>>>>> 971af28e
    }

    /**
     * Searches for the property with the specified key in this property list.
     * If the key is not found in this property list, the default property list,
     * and its defaults, recursively, are then checked. The method returns
     * {@code null} if the property is not found.
     *
     * @param   key   the property key.
     * @return  the value in this property list with the specified key value.
     * @see     #setProperty
     * @see     #defaults
     */
    public String getProperty(String key) {
        Object oval = super.get(key);
        String sval = (oval instanceof String) ? (String)oval : null;
        return ((sval == null) && (defaults != null)) ? defaults.getProperty(key) : sval;
    }

    /**
     * Searches for the property with the specified key in this property list.
     * If the key is not found in this property list, the default property list,
     * and its defaults, recursively, are then checked. The method returns the
     * default value argument if the property is not found.
     *
     * @param   key            the hashtable key.
     * @param   defaultValue   a default value.
     *
     * @return  the value in this property list with the specified key value.
     * @see     #setProperty
     * @see     #defaults
     */
    public String getProperty(String key, String defaultValue) {
        String val = getProperty(key);
        return (val == null) ? defaultValue : val;
    }

    /**
     * Returns an enumeration of all the keys in this property list,
     * including distinct keys in the default property list if a key
     * of the same name has not already been found from the main
     * properties list.
     *
     * @return  an enumeration of all the keys in this property list, including
     *          the keys in the default property list.
     * @throws  ClassCastException if any key in this property list
     *          is not a string.
     * @see     java.util.Enumeration
     * @see     java.util.Properties#defaults
     * @see     #stringPropertyNames
     */
    public Enumeration<?> propertyNames() {
        Hashtable<String,Object> h = new Hashtable<>();
        enumerate(h);
        return h.keys();
    }

    /**
     * Returns a set of keys in this property list where
     * the key and its corresponding value are strings,
     * including distinct keys in the default property list if a key
     * of the same name has not already been found from the main
     * properties list.  Properties whose key or value is not
     * of type <tt>String</tt> are omitted.
     * <p>
     * The returned set is not backed by the <tt>Properties</tt> object.
     * Changes to this <tt>Properties</tt> are not reflected in the set,
     * or vice versa.
     *
     * @return  a set of keys in this property list where
     *          the key and its corresponding value are strings,
     *          including the keys in the default property list.
     * @see     java.util.Properties#defaults
     * @since   1.6
     */
    public Set<String> stringPropertyNames() {
        Hashtable<String, String> h = new Hashtable<>();
        enumerateStringProperties(h);
        return h.keySet();
    }

    /**
     * Prints this property list out to the specified output stream.
     * This method is useful for debugging.
     *
     * @param   out   an output stream.
     * @throws  ClassCastException if any key in this property list
     *          is not a string.
     */
    public void list(PrintStream out) {
        out.println("-- listing properties --");
        Hashtable<String,Object> h = new Hashtable<>();
        enumerate(h);
        for (Enumeration<String> e = h.keys() ; e.hasMoreElements() ;) {
            String key = e.nextElement();
            String val = (String)h.get(key);
            if (val.length() > 40) {
                val = val.substring(0, 37) + "...";
            }
            out.println(key + "=" + val);
        }
    }

    /**
     * Prints this property list out to the specified output stream.
     * This method is useful for debugging.
     *
     * @param   out   an output stream.
     * @throws  ClassCastException if any key in this property list
     *          is not a string.
     * @since   JDK1.1
     */
    /*
     * Rather than use an anonymous inner class to share common code, this
     * method is duplicated in order to ensure that a non-1.1 compiler can
     * compile this file.
     */
    public void list(PrintWriter out) {
        out.println("-- listing properties --");
        Hashtable<String,Object> h = new Hashtable<>();
        enumerate(h);
        for (Enumeration<String> e = h.keys() ; e.hasMoreElements() ;) {
            String key = e.nextElement();
            String val = (String)h.get(key);
            if (val.length() > 40) {
                val = val.substring(0, 37) + "...";
            }
            out.println(key + "=" + val);
        }
    }

    /**
     * Enumerates all key/value pairs in the specified hashtable.
     * @param h the hashtable
     * @throws ClassCastException if any of the property keys
     *         is not of String type.
     */
    private synchronized void enumerate(Hashtable<String,Object> h) {
        if (defaults != null) {
            defaults.enumerate(h);
        }
        for (Enumeration<?> e = keys() ; e.hasMoreElements() ;) {
            String key = (String)e.nextElement();
            h.put(key, get(key));
        }
    }

    /**
     * Enumerates all key/value pairs in the specified hashtable
     * and omits the property if the key or value is not a string.
     * @param h the hashtable
     */
    private synchronized void enumerateStringProperties(Hashtable<String, String> h) {
        if (defaults != null) {
            defaults.enumerateStringProperties(h);
        }
        for (Enumeration<?> e = keys() ; e.hasMoreElements() ;) {
            Object k = e.nextElement();
            Object v = get(k);
            if (k instanceof String && v instanceof String) {
                h.put((String) k, (String) v);
            }
        }
    }

    /**
     * Convert a nibble to a hex character
     * @param   nibble  the nibble to convert.
     */
    private static char toHex(int nibble) {
        return hexDigit[(nibble & 0xF)];
    }

    /** A table of hex digits */
    private static final char[] hexDigit = {
        '0','1','2','3','4','5','6','7','8','9','A','B','C','D','E','F'
    };

    /**
     * Supporting class for loading/storing properties in XML format.
     *
     * <p> The {@code load} and {@code store} methods defined here delegate to a
     * system-wide {@code XmlPropertiesProvider}. On first invocation of either
     * method then the system-wide provider is located as follows: </p>
     *
     * <ol>
     *   <li> If the system property {@code sun.util.spi.XmlPropertiesProvider}
     *   is defined then it is taken to be the full-qualified name of a concrete
     *   provider class. The class is loaded with the system class loader as the
     *   initiating loader. If it cannot be loaded or instantiated using a zero
     *   argument constructor then an unspecified error is thrown. </li>
     *
     *   <li> If the system property is not defined then the service-provider
     *   loading facility defined by the {@link ServiceLoader} class is used to
     *   locate a provider with the system class loader as the initiating
     *   loader and {@code sun.util.spi.XmlPropertiesProvider} as the service
     *   type. If this process fails then an unspecified error is thrown. If
     *   there is more than one service provider installed then it is
     *   not specified as to which provider will be used. </li>
     *
     *   <li> If the provider is not found by the above means then a system
     *   default provider will be instantiated and used. </li>
     * </ol>
     */
    private static class XmlSupport {

        private static XmlPropertiesProvider loadProviderFromProperty(ClassLoader cl) {
            String cn = System.getProperty("sun.util.spi.XmlPropertiesProvider");
            if (cn == null)
                return null;
            try {
<<<<<<< HEAD
                // ## Workaround until the open issue what getClassLoader()
                // ## for the base module's classes returns is resolved.
                // ## Hardcode to use the base module loader
                ClassLoader cl = org.openjdk.jigsaw.Platform.getBaseModuleLoader();

                // reference sun.util.xml.Utils reflectively
                // to allow the Properties class be compiled in
                // the absence of XML
                Class<?> c = Class.forName("sun.util.xml.XMLUtils", true, cl);
                load = c.getMethod("load", Properties.class, InputStream.class);
                save = c.getMethod("save", Properties.class, OutputStream.class,
                                   String.class, String.class);
            } catch (ClassNotFoundException cnf) {
                throw new AssertionError(cnf);
            } catch (NoSuchMethodException e) {
                throw new AssertionError(e);
=======
                Class<?> c = Class.forName(cn, true, cl);
                return (XmlPropertiesProvider)c.newInstance();
            } catch (ClassNotFoundException |
                     IllegalAccessException |
                     InstantiationException x) {
                throw new ServiceConfigurationError(null, x);
>>>>>>> 971af28e
            }
        }

        private static XmlPropertiesProvider loadProviderAsService(ClassLoader cl) {
            Iterator<XmlPropertiesProvider> iterator =
                 ServiceLoader.load(XmlPropertiesProvider.class, cl).iterator();
            return iterator.hasNext() ? iterator.next() : null;
        }

        private static XmlPropertiesProvider loadProvider() {
            return AccessController.doPrivileged(
                new PrivilegedAction<XmlPropertiesProvider>() {
                    public XmlPropertiesProvider run() {
                        ClassLoader cl = ClassLoader.getSystemClassLoader();
                        XmlPropertiesProvider provider = loadProviderFromProperty(cl);
                        if (provider != null)
                            return provider;
                        provider = loadProviderAsService(cl);
                        if (provider != null)
                            return provider;
                        throw new InternalError("No fallback");
                }});
        }

        private static final XmlPropertiesProvider PROVIDER = loadProvider();

        static void load(Properties props, InputStream in)
            throws IOException, InvalidPropertiesFormatException
        {
            PROVIDER.load(props, in);
        }

        static void save(Properties props, OutputStream os, String comment,
                         String encoding)
            throws IOException
        {
            PROVIDER.store(props, os, comment, encoding);
        }
    }
}<|MERGE_RESOLUTION|>--- conflicted
+++ resolved
@@ -34,16 +34,12 @@
 import java.io.Writer;
 import java.io.OutputStreamWriter;
 import java.io.BufferedWriter;
-<<<<<<< HEAD
-import java.lang.reflect.*;
+import java.security.AccessController;
+import java.security.PrivilegedAction;
+
+import sun.util.spi.XmlPropertiesProvider;
 import java.lang.module.RequireOptionalModule;
 import java.lang.module.ModuleNotPresentException;
-=======
-import java.security.AccessController;
-import java.security.PrivilegedAction;
-
-import sun.util.spi.XmlPropertiesProvider;
->>>>>>> 971af28e
 
 /**
  * The {@code Properties} class represents a persistent set of
@@ -885,15 +881,9 @@
     public synchronized void loadFromXML(InputStream in)
         throws IOException, InvalidPropertiesFormatException
     {
-<<<<<<< HEAD
         Properties.class.requireModulePresent("jdk.jaxp");
 
-        if (in == null)
-            throw new NullPointerException();
-        XMLUtils.load(this, in);
-=======
         XmlSupport.load(this, Objects.requireNonNull(in));
->>>>>>> 971af28e
         in.close();
     }
 
@@ -922,13 +912,8 @@
     public void storeToXML(OutputStream os, String comment)
         throws IOException
     {
-<<<<<<< HEAD
         Properties.class.requireModulePresent("jdk.jaxp");
 
-        if (os == null)
-            throw new NullPointerException();
-=======
->>>>>>> 971af28e
         storeToXML(os, comment, "UTF-8");
     }
 
@@ -976,16 +961,10 @@
     public void storeToXML(OutputStream os, String comment, String encoding)
         throws IOException
     {
-<<<<<<< HEAD
         Properties.class.requireModulePresent("jdk.jaxp");
 
-        if (os == null)
-            throw new NullPointerException();
-        XMLUtils.save(this, os, comment, encoding);
-=======
         XmlSupport.save(this, Objects.requireNonNull(os), comment,
                         Objects.requireNonNull(encoding));
->>>>>>> 971af28e
     }
 
     /**
@@ -1197,31 +1176,12 @@
             if (cn == null)
                 return null;
             try {
-<<<<<<< HEAD
-                // ## Workaround until the open issue what getClassLoader()
-                // ## for the base module's classes returns is resolved.
-                // ## Hardcode to use the base module loader
-                ClassLoader cl = org.openjdk.jigsaw.Platform.getBaseModuleLoader();
-
-                // reference sun.util.xml.Utils reflectively
-                // to allow the Properties class be compiled in
-                // the absence of XML
-                Class<?> c = Class.forName("sun.util.xml.XMLUtils", true, cl);
-                load = c.getMethod("load", Properties.class, InputStream.class);
-                save = c.getMethod("save", Properties.class, OutputStream.class,
-                                   String.class, String.class);
-            } catch (ClassNotFoundException cnf) {
-                throw new AssertionError(cnf);
-            } catch (NoSuchMethodException e) {
-                throw new AssertionError(e);
-=======
                 Class<?> c = Class.forName(cn, true, cl);
                 return (XmlPropertiesProvider)c.newInstance();
             } catch (ClassNotFoundException |
                      IllegalAccessException |
                      InstantiationException x) {
                 throw new ServiceConfigurationError(null, x);
->>>>>>> 971af28e
             }
         }
 
