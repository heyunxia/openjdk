--- conflicted
+++ resolved
@@ -859,12 +859,8 @@
      *         results in an <tt>IOException</tt>.
      * @throws InvalidPropertiesFormatException Data on input stream does not
      *         constitute a valid XML document with the mandated document type.
-<<<<<<< HEAD
      * @throws NullPointerException if {@code in} is null.
-=======
-     * @throws NullPointerException if <code>in</code> is null.
      * @throws ModuleNotPresentException if XML module is not present.
->>>>>>> 46d38c75
      * @see    #storeToXML(OutputStream, String, String)
      * @since 1.5
      */
@@ -896,12 +892,8 @@
      * @throws NullPointerException if {@code os} is null.
      * @throws ClassCastException  if this {@code Properties} object
      *         contains any keys or values that are not
-<<<<<<< HEAD
      *         {@code Strings}.
-=======
-     *         <code>Strings</code>.
      * @throws ModuleNotPresentException if XML module is not present.
->>>>>>> 46d38c75
      * @see    #loadFromXML(InputStream)
      * @since 1.5
      */
@@ -943,12 +935,8 @@
      *         or if {@code encoding} is {@code null}.
      * @throws ClassCastException  if this {@code Properties} object
      *         contains any keys or values that are not
-<<<<<<< HEAD
      *         {@code Strings}.
-=======
-     *         <code>Strings</code>.
      * @throws ModuleNotPresentException if XML module is not present.
->>>>>>> 46d38c75
      * @see    #loadFromXML(InputStream)
      * @since 1.5
      */
