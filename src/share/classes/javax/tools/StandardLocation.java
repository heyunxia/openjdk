/*
 * Copyright (c) 2006, 2012, Oracle and/or its affiliates. All rights reserved.
 * DO NOT ALTER OR REMOVE COPYRIGHT NOTICES OR THIS FILE HEADER.
 *
 * This code is free software; you can redistribute it and/or modify it
 * under the terms of the GNU General Public License version 2 only, as
 * published by the Free Software Foundation.  Oracle designates this
 * particular file as subject to the "Classpath" exception as provided
 * by Oracle in the LICENSE file that accompanied this code.
 *
 * This code is distributed in the hope that it will be useful, but WITHOUT
 * ANY WARRANTY; without even the implied warranty of MERCHANTABILITY or
 * FITNESS FOR A PARTICULAR PURPOSE.  See the GNU General Public License
 * version 2 for more details (a copy is included in the LICENSE file that
 * accompanied this code).
 *
 * You should have received a copy of the GNU General Public License version
 * 2 along with this work; if not, write to the Free Software Foundation,
 * Inc., 51 Franklin St, Fifth Floor, Boston, MA 02110-1301 USA.
 *
 * Please contact Oracle, 500 Oracle Parkway, Redwood Shores, CA 94065 USA
 * or visit www.oracle.com if you need additional information or have any
 * questions.
 */

package javax.tools;

import javax.tools.JavaFileManager.Location;

import java.util.concurrent.*;

/**
 * Standard locations of file objects.
 *
 * @author Peter von der Ah&eacute;
 * @since 1.6
 */
public enum StandardLocation implements Location {

    /**
     * Location of new class files.
     */
    CLASS_OUTPUT,

    /**
     * Location of new source files.
     */
    SOURCE_OUTPUT,

    /**
     * Location to search for user class files.
     */
    CLASS_PATH,

    /**
     * Location to search for existing source files.
     */
    SOURCE_PATH,

    /**
     * Location to search for annotation processors.
     */
    ANNOTATION_PROCESSOR_PATH,

    /**
     * Location to search for platform classes.  Sometimes called
     * the boot class path.
     */
    PLATFORM_CLASS_PATH,

    /**
<<<<<<< HEAD
     * Location to search for existing module class files.
     */
    MODULE_PATH;
=======
     * Location of new native header files.
     * @since 1.8
     */
    NATIVE_HEADER_OUTPUT;
>>>>>>> 9a19709e

    /**
     * Gets a location object with the given name.  The following
     * property must hold: {@code locationFor(x) ==
     * locationFor(y)} if and only if {@code x.equals(y)}.
     * The returned location will be an output location if and only if
     * name ends with {@code "_OUTPUT"}.
     *
     * @param name a name
     * @return a location
     */
    public static Location locationFor(final String name) {
        if (locations.isEmpty()) {
            // can't use valueOf which throws IllegalArgumentException
            for (Location location : values())
                locations.putIfAbsent(location.getName(), location);
        }
        locations.putIfAbsent(name.toString(/* null-check */), new Location() {
                public String getName() { return name; }
                public boolean isOutputLocation() { return name.endsWith("_OUTPUT"); }
            });
        return locations.get(name);
    }
    //where
        private static ConcurrentMap<String,Location> locations
            = new ConcurrentHashMap<String,Location>();

    public String getName() { return name(); }

    public boolean isOutputLocation() {
        switch (this) {
            case CLASS_OUTPUT:
            case SOURCE_OUTPUT:
            case NATIVE_HEADER_OUTPUT:
                return true;
            default:
                return false;
        }
    }
}<|MERGE_RESOLUTION|>--- conflicted
+++ resolved
@@ -69,16 +69,15 @@
     PLATFORM_CLASS_PATH,
 
     /**
-<<<<<<< HEAD
+     * Location of new native header files.
+     * @since 1.8
+     */
+    NATIVE_HEADER_OUTPUT,
+
+    /**
      * Location to search for existing module class files.
      */
     MODULE_PATH;
-=======
-     * Location of new native header files.
-     * @since 1.8
-     */
-    NATIVE_HEADER_OUTPUT;
->>>>>>> 9a19709e
 
     /**
      * Gets a location object with the given name.  The following
