--- conflicted
+++ resolved
@@ -33,14 +33,9 @@
 
 /** Command line interface for Pack200.
  */
-<<<<<<< HEAD
 public class Driver {
-        private static final ResourceBundle RESOURCE= ResourceBundle.getBundle("com.sun.java.util.jar.pack.DriverResource");
-=======
-class Driver {
         private static final ResourceBundle RESOURCE =
                 ResourceBundle.getBundle("com.sun.java.util.jar.pack.DriverResource");
->>>>>>> 29fd31cb
 
     public static void main(String[] ava) throws IOException {
         ArrayList<String> av = new ArrayList<>(Arrays.asList(ava));
