--- conflicted
+++ resolved
@@ -90,11 +90,8 @@
     R visitModuleIdQuery(ModuleIdQueryTree node, P p);
     R visitNewArray(NewArrayTree node, P p);
     R visitNewClass(NewClassTree node, P p);
-<<<<<<< HEAD
+    R visitLambdaExpression(LambdaExpressionTree node, P p);
     R visitPackage(PackageTree node, P p);
-=======
-    R visitLambdaExpression(LambdaExpressionTree node, P p);
->>>>>>> 162a5be3
     R visitParenthesized(ParenthesizedTree node, P p);
     R visitPermits(PermitsDirectiveTree node, P p);
     R visitProvidesModule(ProvidesModuleDirectiveTree node, P p);
