--- conflicted
+++ resolved
@@ -396,13 +396,12 @@
         return r;
     }
 
-<<<<<<< HEAD
    public R visitAnnotatedType(AnnotatedTypeTree node, P p) {
        R r = scan(node.getAnnotations(), p);
        r = scanAndReduce(node.getUnderlyingType(), p, r);
        return r;
    }
-=======
+
     public R visitModule(ModuleTree node, P p) {
         R r = scan(node.getId(), p);
         r = scanAndReduce(node.getDirectives(), p, r);
@@ -458,7 +457,6 @@
         r = scanAndReduce(node.getPackageId(), p, r);
         return r;
     }
->>>>>>> e1422381
 
     public R visitOther(Tree node, P p) {
         return null;
