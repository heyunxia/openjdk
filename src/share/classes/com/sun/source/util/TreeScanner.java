/*
 * Copyright 2005-2006 Sun Microsystems, Inc.  All Rights Reserved.
 * DO NOT ALTER OR REMOVE COPYRIGHT NOTICES OR THIS FILE HEADER.
 *
 * This code is free software; you can redistribute it and/or modify it
 * under the terms of the GNU General Public License version 2 only, as
 * published by the Free Software Foundation.  Sun designates this
 * particular file as subject to the "Classpath" exception as provided
 * by Sun in the LICENSE file that accompanied this code.
 *
 * This code is distributed in the hope that it will be useful, but WITHOUT
 * ANY WARRANTY; without even the implied warranty of MERCHANTABILITY or
 * FITNESS FOR A PARTICULAR PURPOSE.  See the GNU General Public License
 * version 2 for more details (a copy is included in the LICENSE file that
 * accompanied this code).
 *
 * You should have received a copy of the GNU General Public License version
 * 2 along with this work; if not, write to the Free Software Foundation,
 * Inc., 51 Franklin St, Fifth Floor, Boston, MA 02110-1301 USA.
 *
 * Please contact Sun Microsystems, Inc., 4150 Network Circle, Santa Clara,
 * CA 95054 USA or visit www.sun.com if you need additional information or
 * have any questions.
 */

package com.sun.source.util;

import com.sun.source.tree.*;

/**
 * A TreeVisitor that visits all the child tree nodes.
 * To visit nodes of a particular type, just override the
 * corresponding visitXYZ method.
 * Inside your method, call super.visitXYZ to visit descendant
 * nodes.
 *
 * <p>The default implementation of the visitXYZ methods will determine
 * a result as follows:
 * <ul>
 * <li>If the node being visited has no children, the result will be null.
 * <li>If the node being visited has one child, the result will be the
 * result of calling {@code scan} on that child. The child may be a simple node
 * or itself a list of nodes.
 * <li> If the node being visited has more than one child, the result will
 * be determined by calling {@code scan} each child in turn, and then combining the
 * result of each scan after the first with the cumulative result
 * so far, as determined by the {@link #reduce} method. Each child may be either
 * a simple node of a list of nodes. The default behavior of the {@code reduce}
 * method is such that the result of the visitXYZ method will be the result of
 * the last child scanned.
 * </ul>
 *
 * <p>Here is an example to count the number of identifier nodes in a tree:
 * <pre>
 *   class CountIdentifiers extends TreeScanner<Integer,Void> {
 *      {@literal @}Override
 *      public Integer visitIdentifier(IdentifierTree node, Void p) {
 *          return 1;
 *      }
 *      {@literal @}Override
 *      public Integer reduce(Integer r1, Integer r2) {
 *          return (r1 == null ? 0 : r1) + (r2 == null ? 0 : r2);
 *      }
 *   }
 * </pre>
 *
 * @author Peter von der Ah&eacute;
 * @author Jonathan Gibbons
 * @since 1.6
 */
public class TreeScanner<R,P> implements TreeVisitor<R,P> {

    /** Scan a single node.
     */
    public R scan(Tree node, P p) {
        return (node == null) ? null : node.accept(this, p);
    }

    private R scanAndReduce(Tree node, P p, R r) {
        return reduce(scan(node, p), r);
    }

    /** Scan a list of nodes.
     */
    public R scan(Iterable<? extends Tree> nodes, P p) {
        R r = null;
        if (nodes != null) {
            boolean first = true;
            for (Tree node : nodes) {
                r = (first ? scan(node, p) : scanAndReduce(node, p, r));
                first = false;
            }
        }
        return r;
    }

    private R scanAndReduce(Iterable<? extends Tree> nodes, P p, R r) {
        return reduce(scan(nodes, p), r);
    }

    /**
     * Reduces two results into a combined result.
     * The default implementation is to return the first parameter.
     * The general contract of the method is that it may take any action whatsoever.
     */
    public R reduce(R r1, R r2) {
        return r1;
    }


/* ***************************************************************************
 * Visitor methods
 ****************************************************************************/

    public R visitCompilationUnit(CompilationUnitTree node, P p) {
        R r = scan(node.getPackageAnnotations(), p);
        r = scanAndReduce(node.getPackageName(), p, r);
        r = scanAndReduce(node.getImports(), p, r);
        r = scanAndReduce(node.getTypeDecls(), p, r);
        return r;
    }

    public R visitImport(ImportTree node, P p) {
        return scan(node.getQualifiedIdentifier(), p);
    }

    public R visitClass(ClassTree node, P p) {
        R r = scan(node.getModifiers(), p);
        r = scanAndReduce(node.getTypeParameters(), p, r);
        r = scanAndReduce(node.getExtendsClause(), p, r);
        r = scanAndReduce(node.getImplementsClause(), p, r);
        r = scanAndReduce(node.getMembers(), p, r);
        return r;
    }

    public R visitMethod(MethodTree node, P p) {
        R r = scan(node.getModifiers(), p);
        r = scanAndReduce(node.getReturnType(), p, r);
        r = scanAndReduce(node.getTypeParameters(), p, r);
        r = scanAndReduce(node.getParameters(), p, r);
        r = scanAndReduce(node.getReceiverAnnotations(), p, r);
        r = scanAndReduce(node.getThrows(), p, r);
        r = scanAndReduce(node.getBody(), p, r);
        return r;
    }

    public R visitVariable(VariableTree node, P p) {
        R r = scan(node.getModifiers(), p);
        r = scanAndReduce(node.getType(), p, r);
        r = scanAndReduce(node.getInitializer(), p, r);
        return r;
    }

    public R visitEmptyStatement(EmptyStatementTree node, P p) {
        return null;
    }

    public R visitBlock(BlockTree node, P p) {
        return scan(node.getStatements(), p);
    }

    public R visitDoWhileLoop(DoWhileLoopTree node, P p) {
        R r = scan(node.getStatement(), p);
        r = scanAndReduce(node.getCondition(), p, r);
        return r;
    }

    public R visitWhileLoop(WhileLoopTree node, P p) {
        R r = scan(node.getCondition(), p);
        r = scanAndReduce(node.getStatement(), p, r);
        return r;
    }

    public R visitForLoop(ForLoopTree node, P p) {
        R r = scan(node.getInitializer(), p);
        r = scanAndReduce(node.getCondition(), p, r);
        r = scanAndReduce(node.getUpdate(), p, r);
        r = scanAndReduce(node.getStatement(), p, r);
        return r;
    }

    public R visitEnhancedForLoop(EnhancedForLoopTree node, P p) {
        R r = scan(node.getVariable(), p);
        r = scanAndReduce(node.getExpression(), p, r);
        r = scanAndReduce(node.getStatement(), p, r);
        return r;
    }

    public R visitLabeledStatement(LabeledStatementTree node, P p) {
        return scan(node.getStatement(), p);
    }

    public R visitSwitch(SwitchTree node, P p) {
        R r = scan(node.getExpression(), p);
        r = scanAndReduce(node.getCases(), p, r);
        return r;
    }

    public R visitCase(CaseTree node, P p) {
        R r = scan(node.getExpression(), p);
        r = scanAndReduce(node.getStatements(), p, r);
        return r;
    }

    public R visitSynchronized(SynchronizedTree node, P p) {
        R r = scan(node.getExpression(), p);
        r = scanAndReduce(node.getBlock(), p, r);
        return r;
    }

    public R visitTry(TryTree node, P p) {
        R r = scan(node.getBlock(), p);
        r = scanAndReduce(node.getCatches(), p, r);
        r = scanAndReduce(node.getFinallyBlock(), p, r);
        return r;
    }

    public R visitCatch(CatchTree node, P p) {
        R r = scan(node.getParameter(), p);
        r = scanAndReduce(node.getBlock(), p, r);
        return r;
    }

    public R visitConditionalExpression(ConditionalExpressionTree node, P p) {
        R r = scan(node.getCondition(), p);
        r = scanAndReduce(node.getTrueExpression(), p, r);
        r = scanAndReduce(node.getFalseExpression(), p, r);
        return r;
    }

    public R visitIf(IfTree node, P p) {
        R r = scan(node.getCondition(), p);
        r = scanAndReduce(node.getThenStatement(), p, r);
        r = scanAndReduce(node.getElseStatement(), p, r);
        return r;
    }

    public R visitExpressionStatement(ExpressionStatementTree node, P p) {
        return scan(node.getExpression(), p);
    }

    public R visitBreak(BreakTree node, P p) {
        return null;
    }

    public R visitContinue(ContinueTree node, P p) {
        return null;
    }

    public R visitReturn(ReturnTree node, P p) {
        return scan(node.getExpression(), p);
    }

    public R visitThrow(ThrowTree node, P p) {
        return scan(node.getExpression(), p);
    }

    public R visitAssert(AssertTree node, P p) {
        R r = scan(node.getCondition(), p);
        r = scanAndReduce(node.getDetail(), p, r);
        return r;
    }

    public R visitMethodInvocation(MethodInvocationTree node, P p) {
        R r = scan(node.getTypeArguments(), p);
        r = scanAndReduce(node.getMethodSelect(), p, r);
        r = scanAndReduce(node.getArguments(), p, r);
        return r;
    }

    public R visitNewClass(NewClassTree node, P p) {
        R r = scan(node.getEnclosingExpression(), p);
        r = scanAndReduce(node.getIdentifier(), p, r);
        r = scanAndReduce(node.getTypeArguments(), p, r);
        r = scanAndReduce(node.getArguments(), p, r);
        r = scanAndReduce(node.getClassBody(), p, r);
        return r;
    }

    public R visitNewArray(NewArrayTree node, P p) {
        R r = scan(node.getType(), p);
        r = scanAndReduce(node.getDimensions(), p, r);
        r = scanAndReduce(node.getInitializers(), p, r);
        return r;
    }

    public R visitParenthesized(ParenthesizedTree node, P p) {
        return scan(node.getExpression(), p);
    }

    public R visitAssignment(AssignmentTree node, P p) {
        R r = scan(node.getVariable(), p);
        r = scanAndReduce(node.getExpression(), p, r);
        return r;
    }

    public R visitCompoundAssignment(CompoundAssignmentTree node, P p) {
        R r = scan(node.getVariable(), p);
        r = scanAndReduce(node.getExpression(), p, r);
        return r;
    }

    public R visitUnary(UnaryTree node, P p) {
        return scan(node.getExpression(), p);
    }

    public R visitBinary(BinaryTree node, P p) {
        R r = scan(node.getLeftOperand(), p);
        r = scanAndReduce(node.getRightOperand(), p, r);
        return r;
    }

    public R visitTypeCast(TypeCastTree node, P p) {
        R r = scan(node.getType(), p);
        r = scanAndReduce(node.getExpression(), p, r);
        return r;
    }

    public R visitInstanceOf(InstanceOfTree node, P p) {
        R r = scan(node.getExpression(), p);
        r = scanAndReduce(node.getType(), p, r);
        return r;
    }

    public R visitArrayAccess(ArrayAccessTree node, P p) {
        R r = scan(node.getExpression(), p);
        r = scanAndReduce(node.getIndex(), p, r);
        return r;
    }

    public R visitMemberSelect(MemberSelectTree node, P p) {
        return scan(node.getExpression(), p);
    }

    public R visitIdentifier(IdentifierTree node, P p) {
        return null;
    }

    public R visitLiteral(LiteralTree node, P p) {
        return null;
    }

    public R visitPrimitiveType(PrimitiveTypeTree node, P p) {
        return null;
    }

    public R visitArrayType(ArrayTypeTree node, P p) {
        return scan(node.getType(), p);
    }

    public R visitParameterizedType(ParameterizedTypeTree node, P p) {
        R r = scan(node.getType(), p);
        r = scanAndReduce(node.getTypeArguments(), p, r);
        return r;
    }

    public R visitTypeParameter(TypeParameterTree node, P p) {
        R r = scan(node.getAnnotations(), p);
        r = scanAndReduce(node.getBounds(), p, r);
        return r;
    }

    public R visitWildcard(WildcardTree node, P p) {
        return scan(node.getBound(), p);
    }

    public R visitModifiers(ModifiersTree node, P p) {
        return scan(node.getAnnotations(), p);
    }

    public R visitAnnotation(AnnotationTree node, P p) {
        R r = scan(node.getAnnotationType(), p);
        r = scanAndReduce(node.getArguments(), p, r);
        return r;
    }

<<<<<<< HEAD
   public R visitAnnotatedType(AnnotatedTypeTree node, P p) {
       R r = scan(node.getAnnotations(), p);
       r = scanAndReduce(node.getUnderlyingType(), p, r);
       return r;
   }
=======
    public R visitModule(ModuleTree node, P p) {
        R r = scan(node.getAnnotations(), p);
        r = scanAndReduce(node.getId(), p, r);
        return r;
    }

    public R visitModuleClass(ModuleClassTree node, P p) {
        return scan(node.getClassName(), p);
    }

    public R visitModuleId(ModuleIdTree node, P p) {
        return scan(node.getModuleName(), p);
    }

    public R visitModulePermits(ModulePermitsTree node, P p) {
        return scan(node.getModuleNames(), p);
    }

    public R visitModuleRequires(ModuleRequiresTree node, P p) {
        return scan(node.getModuleIds(), p);
    }

    public R visitPackage(PackageTree node, P p) {
        R r = scan(node.getAnnotations(), p);
        r = scanAndReduce(node.getPackageId(), p, r);
        return r;
    }
>>>>>>> a69ee8a6

    public R visitOther(Tree node, P p) {
        return null;
    }

    public R visitErroneous(ErroneousTree node, P p) {
        return null;
    }
}<|MERGE_RESOLUTION|>--- conflicted
+++ resolved
@@ -374,13 +374,12 @@
         return r;
     }
 
-<<<<<<< HEAD
    public R visitAnnotatedType(AnnotatedTypeTree node, P p) {
        R r = scan(node.getAnnotations(), p);
        r = scanAndReduce(node.getUnderlyingType(), p, r);
        return r;
    }
-=======
+
     public R visitModule(ModuleTree node, P p) {
         R r = scan(node.getAnnotations(), p);
         r = scanAndReduce(node.getId(), p, r);
@@ -408,7 +407,6 @@
         r = scanAndReduce(node.getPackageId(), p, r);
         return r;
     }
->>>>>>> a69ee8a6
 
     public R visitOther(Tree node, P p) {
         return null;
