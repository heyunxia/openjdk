--- conflicted
+++ resolved
@@ -33,12 +33,8 @@
  * @author Peter von der Ah&eacute;
  * @since 1.6
  */
-<<<<<<< HEAD
 @jdk.Supported
-public class SimpleTreeVisitor <R,P> implements TreeVisitor<R,P> {
-=======
 public class SimpleTreeVisitor<R,P> implements TreeVisitor<R,P> {
->>>>>>> b252f205
     protected final R DEFAULT_VALUE;
 
     protected SimpleTreeVisitor() {
