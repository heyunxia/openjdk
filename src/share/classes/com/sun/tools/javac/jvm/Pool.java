/*
 * Copyright (c) 1999, 2012, Oracle and/or its affiliates. All rights reserved.
 * DO NOT ALTER OR REMOVE COPYRIGHT NOTICES OR THIS FILE HEADER.
 *
 * This code is free software; you can redistribute it and/or modify it
 * under the terms of the GNU General Public License version 2 only, as
 * published by the Free Software Foundation.  Oracle designates this
 * particular file as subject to the "Classpath" exception as provided
 * by Oracle in the LICENSE file that accompanied this code.
 *
 * This code is distributed in the hope that it will be useful, but WITHOUT
 * ANY WARRANTY; without even the implied warranty of MERCHANTABILITY or
 * FITNESS FOR A PARTICULAR PURPOSE.  See the GNU General Public License
 * version 2 for more details (a copy is included in the LICENSE file that
 * accompanied this code).
 *
 * You should have received a copy of the GNU General Public License version
 * 2 along with this work; if not, write to the Free Software Foundation,
 * Inc., 51 Franklin St, Fifth Floor, Boston, MA 02110-1301 USA.
 *
 * Please contact Oracle, 500 Oracle Parkway, Redwood Shores, CA 94065 USA
 * or visit www.oracle.com if you need additional information or have any
 * questions.
 */

package com.sun.tools.javac.jvm;

import com.sun.tools.javac.code.Kinds;
import com.sun.tools.javac.code.Symbol;
import com.sun.tools.javac.code.Symbol.*;
import com.sun.tools.javac.util.Assert;

import com.sun.tools.javac.util.ArrayUtils;
import com.sun.tools.javac.util.Assert;
import com.sun.tools.javac.util.Filter;
import com.sun.tools.javac.util.Name;

import java.util.*;

/** An internal structure that corresponds to the constant pool of a classfile.
 *
 *  <p><b>This is NOT part of any supported API.
 *  If you write code that depends on this, you do so at your own risk.
 *  This code and its internal interfaces are subject to change or
 *  deletion without notice.</b>
 */
public class Pool {

    public static final int MAX_ENTRIES = 0xFFFF;
    public static final int MAX_STRING_LENGTH = 0xFFFF;

    /** Index of next constant to be entered.
     */
    int pp;

    /** The initial pool buffer.
     */
    Object[] pool;

    /** A hashtable containing all constants in the pool.
     */
    Map<Object,Integer> indices;

    /** Construct a pool with given number of elements and element array.
     */
    public Pool(int pp, Object[] pool) {
        this.pp = pp;
        this.pool = pool;
        this.indices = new HashMap<Object,Integer>(pool.length);
        for (int i = 1; i < pp; i++) {
            if (pool[i] != null) indices.put(pool[i], i);
        }
    }

    /** Construct an empty pool.
     */
    public Pool() {
        this(1, new Object[64]);
    }

    /** Return the number of entries in the constant pool.
     */
    public int numEntries() {
        return pp;
    }

    /** Remove everything from this pool.
     */
    public void reset() {
        pp = 1;
        indices.clear();
    }

    /** Place an object in the pool, unless it is already there.
     *  If object is a symbol also enter its owner unless the owner is a
     *  package.  Return the object's index in the pool.
     */
    public int put(Object value) {
<<<<<<< HEAD
        Assert.checkNonNull(value);
        if (value instanceof MethodSymbol)
            value = new Method((MethodSymbol)value);
        else if (value instanceof VarSymbol)
            value = new Variable((VarSymbol)value);
=======
        value = makePoolValue(value);
>>>>>>> cb2d7e77
//      assert !(value instanceof Type.TypeVar);
        Integer index = indices.get(value);
        if (index == null) {
//          System.err.println("put " + value + " " + value.getClass());//DEBUG
            index = pp;
            indices.put(value, index);
            pool = ArrayUtils.ensureCapacity(pool, pp);
            pool[pp++] = value;
            if (value instanceof Long || value instanceof Double) {
                pool = ArrayUtils.ensureCapacity(pool, pp);
                pool[pp++] = null;
            }
        }
        return index.intValue();
    }

    Object makePoolValue(Object o) {
        if (o instanceof DynamicMethodSymbol) {
            return new DynamicMethod((DynamicMethodSymbol)o);
        } else if (o instanceof MethodSymbol) {
            return new Method((MethodSymbol)o);
        } else if (o instanceof VarSymbol) {
            return new Variable((VarSymbol)o);
        } else {
            return o;
        }
    }

    /** Return the given object's index in the pool,
     *  or -1 if object is not in there.
     */
    public int get(Object o) {
        Integer n = indices.get(o);
        return n == null ? -1 : n.intValue();
    }

    static class Method extends DelegatedSymbol {
        MethodSymbol m;
        Method(MethodSymbol m) {
            super(m);
            this.m = m;
        }
        public boolean equals(Object other) {
            if (!(other instanceof Method)) return false;
            MethodSymbol o = ((Method)other).m;
            return
                o.name == m.name &&
                o.owner == m.owner &&
                o.type.equals(m.type);
        }
        public int hashCode() {
            return
                m.name.hashCode() * 33 +
                m.owner.hashCode() * 9 +
                m.type.hashCode();
        }
    }

    static class DynamicMethod extends Method {

        DynamicMethod(DynamicMethodSymbol m) {
            super(m);
        }

        @Override
        public boolean equals(Object other) {
            if (!super.equals(other)) return false;
            if (!(other instanceof DynamicMethod)) return false;
            DynamicMethodSymbol dm1 = (DynamicMethodSymbol)m;
            DynamicMethodSymbol dm2 = (DynamicMethodSymbol)((DynamicMethod)other).m;
            return dm1.bsm == dm2.bsm &&
                        dm1.bsmKind == dm2.bsmKind &&
                        Arrays.equals(dm1.staticArgs, dm2.staticArgs);
        }

        @Override
        public int hashCode() {
            int hash = super.hashCode();
            DynamicMethodSymbol dm = (DynamicMethodSymbol)m;
            hash += dm.bsmKind * 7 +
                    dm.bsm.hashCode() * 11;
            for (int i = 0; i < dm.staticArgs.length; i++) {
                hash += (dm.staticArgs[i].hashCode() * 23);
            }
            return hash;
        }
    }

    static class Variable extends DelegatedSymbol {
        VarSymbol v;
        Variable(VarSymbol v) {
            super(v);
            this.v = v;
        }
        public boolean equals(Object other) {
            if (!(other instanceof Variable)) return false;
            VarSymbol o = ((Variable)other).v;
            return
                o.name == v.name &&
                o.owner == v.owner &&
                o.type.equals(v.type);
        }
        public int hashCode() {
            return
                v.name.hashCode() * 33 +
                v.owner.hashCode() * 9 +
                v.type.hashCode();
        }
    }

    public static class MethodHandle {

        /** Reference kind - see ClassFile */
        int refKind;

        /** Reference symbol */
        Symbol refSym;

        public MethodHandle(int refKind, Symbol refSym) {
            this.refKind = refKind;
            this.refSym = refSym;
            checkConsistent();
        }
        public boolean equals(Object other) {
            if (!(other instanceof MethodHandle)) return false;
            MethodHandle mr = (MethodHandle) other;
            if (mr.refKind != refKind)  return false;
            Symbol o = mr.refSym;
            return
                o.name == refSym.name &&
                o.owner == refSym.owner &&
                o.type.equals(refSym.type);
        }
        public int hashCode() {
            return
                refKind * 65 +
                refSym.name.hashCode() * 33 +
                refSym.owner.hashCode() * 9 +
                refSym.type.hashCode();
        }

        /**
         * Check consistency of reference kind and symbol (see JVMS 4.4.8)
         */
        @SuppressWarnings("fallthrough")
        private void checkConsistent() {
            boolean staticOk = false;
            int expectedKind = -1;
            Filter<Name> nameFilter = nonInitFilter;
            boolean interfaceOwner = false;
            switch (refKind) {
                case ClassFile.REF_getStatic:
                case ClassFile.REF_putStatic:
                    staticOk = true;
                case ClassFile.REF_getField:
                case ClassFile.REF_putField:
                    expectedKind = Kinds.VAR;
                    break;
                case ClassFile.REF_newInvokeSpecial:
                    nameFilter = initFilter;
                    expectedKind = Kinds.MTH;
                    break;
                case ClassFile.REF_invokeInterface:
                    interfaceOwner = true;
                    expectedKind = Kinds.MTH;
                    break;
                case ClassFile.REF_invokeStatic:
                    staticOk = true;
                case ClassFile.REF_invokeVirtual:
                case ClassFile.REF_invokeSpecial:
                    expectedKind = Kinds.MTH;
                    break;
            }
            Assert.check(!refSym.isStatic() || staticOk);
            Assert.check(refSym.kind == expectedKind);
            Assert.check(nameFilter.accepts(refSym.name));
            Assert.check(!refSym.owner.isInterface() || interfaceOwner);
        }
        //where
                Filter<Name> nonInitFilter = new Filter<Name>() {
                    public boolean accepts(Name n) {
                        return n != n.table.names.init && n != n.table.names.clinit;
                    }
                };

                Filter<Name> initFilter = new Filter<Name>() {
                    public boolean accepts(Name n) {
                        return n == n.table.names.init;
                    }
                };
    }
}<|MERGE_RESOLUTION|>--- conflicted
+++ resolved
@@ -28,7 +28,6 @@
 import com.sun.tools.javac.code.Kinds;
 import com.sun.tools.javac.code.Symbol;
 import com.sun.tools.javac.code.Symbol.*;
-import com.sun.tools.javac.util.Assert;
 
 import com.sun.tools.javac.util.ArrayUtils;
 import com.sun.tools.javac.util.Assert;
@@ -37,6 +36,7 @@
 
 import java.util.*;
 
+import com.sun.tools.javac.util.Assert;
 /** An internal structure that corresponds to the constant pool of a classfile.
  *
  *  <p><b>This is NOT part of any supported API.
@@ -96,15 +96,8 @@
      *  package.  Return the object's index in the pool.
      */
     public int put(Object value) {
-<<<<<<< HEAD
         Assert.checkNonNull(value);
-        if (value instanceof MethodSymbol)
-            value = new Method((MethodSymbol)value);
-        else if (value instanceof VarSymbol)
-            value = new Variable((VarSymbol)value);
-=======
         value = makePoolValue(value);
->>>>>>> cb2d7e77
 //      assert !(value instanceof Type.TypeVar);
         Integer index = indices.get(value);
         if (index == null) {
