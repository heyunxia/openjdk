--- conflicted
+++ resolved
@@ -545,11 +545,7 @@
                 poolbuf.appendChar(pool.put(mid.name));
                 poolbuf.appendChar(mid.version == null ? 0 : pool.put(mid.version));
             } else {
-<<<<<<< HEAD
                 Assert.error("writePool " + value);
-=======
-                throw new AssertionError("writePool " + value);
->>>>>>> 26e8fe88
             }
             i++;
         }
