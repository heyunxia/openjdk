--- conflicted
+++ resolved
@@ -452,11 +452,8 @@
             case CONSTANT_NameandType:
             case CONSTANT_Integer:
             case CONSTANT_Float:
-<<<<<<< HEAD
             case CONSTANT_InvokeDynamic:
-=======
             case CONSTANT_ModuleId:
->>>>>>> 26e8fe88
                 bp = bp + 4;
                 break;
             case CONSTANT_Long:
@@ -525,7 +522,6 @@
         case CONSTANT_Double:
             poolObj[i] = new Double(getDouble(index + 1));
             break;
-<<<<<<< HEAD
         case CONSTANT_MethodHandle:
             skipBytes(4);
             break;
@@ -534,12 +530,11 @@
             break;
         case CONSTANT_InvokeDynamic:
             skipBytes(5);
-=======
+            break;
         case CONSTANT_ModuleId:
             poolObj[i] = new ModuleId(
                 readInternalName(getChar(index + 1)),
                 readName(getChar(index + 3)));
->>>>>>> 26e8fe88
             break;
         default:
             throw badClassFile("bad.const.pool.tag", Byte.toString(tag));
@@ -1177,8 +1172,6 @@
                 }
             },
 
-<<<<<<< HEAD
-=======
             //  v51 module attributes
 
             new AttributeReader(names.Module, V51, CLASS_OR_MEMBER_ATTRIBUTE) {
@@ -1248,21 +1241,6 @@
                 }
             },
 
-            // v51 attributes
-            new AttributeReader(names.RuntimeVisibleTypeAnnotations, V51, CLASS_OR_MEMBER_ATTRIBUTE) {
-                void read(Symbol sym, int attrLen) {
-                    attachTypeAnnotations(sym);
-                }
-            },
-
-            new AttributeReader(names.RuntimeInvisibleTypeAnnotations, V51, CLASS_OR_MEMBER_ATTRIBUTE) {
-                void read(Symbol sym, int attrLen) {
-                    attachTypeAnnotations(sym);
-                }
-            },
-
-
->>>>>>> 26e8fe88
             // The following attributes for a Code attribute are not currently handled
             // StackMapTable
             // SourceDebugExtension
