--- conflicted
+++ resolved
@@ -1089,6 +1089,67 @@
                     if (allowVarargs)
                         sym.flags_field |= VARARGS;
                 }
+            },
+
+            new AttributeReader(names.Module, V51, CLASS_OR_MEMBER_ATTRIBUTE) {
+                @Override
+                boolean accepts(AttributeKind kind) {
+                    return super.accepts(kind) && allowModules;
+                }
+                void read(Symbol sym, int attrLen) {
+                    if (sym.kind == TYP) {
+                        ClassSymbol c = (ClassSymbol) sym;
+                        ModuleId mid = readModuleId(nextChar());
+                        c.modle = enterModule(mid.name);
+                        if (c.name == names.module_info)
+                            c.modle.version = mid.version;
+                    }
+                }
+            },
+
+            new AttributeReader(names.ModulePermits, V51, CLASS_OR_MEMBER_ATTRIBUTE) {
+                @Override
+                boolean accepts(AttributeKind kind) {
+                    return super.accepts(kind) && allowModules;
+                }
+                void read(Symbol sym, int attrLen) {
+                    if (sym.name == names.module_info && sym.kind == TYP) {
+                        ClassSymbol c = (ClassSymbol) sym;
+                        if (c.modle == null)
+                            c.modle = enterModule(c.packge().flatName());
+                        readModuleAttribute(c.modle, names.ModulePermits, attrLen);
+                    }
+                }
+            },
+
+            new AttributeReader(names.ModuleProvides, V51, CLASS_OR_MEMBER_ATTRIBUTE) {
+                @Override
+                boolean accepts(AttributeKind kind) {
+                    return super.accepts(kind) && allowModules;
+                }
+                void read(Symbol sym, int attrLen) {
+                    if (sym.name == names.module_info && sym.kind == TYP) {
+                        ClassSymbol c = (ClassSymbol) sym;
+                        if (c.modle == null)
+                            c.modle = enterModule(c.packge().flatName());
+                        readModuleAttribute(c.modle, names.ModuleProvides, attrLen);
+                    }
+                }
+            },
+
+            new AttributeReader(names.ModuleRequires, V51, CLASS_OR_MEMBER_ATTRIBUTE) {
+                @Override
+                boolean accepts(AttributeKind kind) {
+                    return super.accepts(kind) && allowModules;
+                }
+                void read(Symbol sym, int attrLen) {
+                    if (sym.name == names.module_info && sym.kind == TYP) {
+                        ClassSymbol c = (ClassSymbol) sym;
+                        if (c.modle == null)
+                            c.modle = enterModule(c.packge().flatName());
+                        readModuleAttribute(c.modle, names.ModuleRequires, attrLen);
+                    }
+                }
             }
 
             // The following attributes for a Code attribute are not currently handled
@@ -1232,23 +1293,6 @@
                 unrecognized(attrName);
                 bp = bp + attrLen;
             }
-<<<<<<< HEAD
-        } else if (allowModules && attrName == names.Module) {
-            ModuleId mid = readModuleId(nextChar());
-            c.modle = enterModule(mid.name);
-            if (c.name == names.module_info)
-                c.modle.version = mid.version;
-        } else if (allowModules && c.name == names.module_info &&
-                (attrName == names.ModuleProvides
-                || attrName == names.ModulePermits
-                || attrName == names.ModuleRequires)) {
-            if (c.modle == null)
-                c.modle = enterModule(c.packge().flatName());
-            readModuleAttribute(c.modle, attrName, attrLen);
-        } else {
-            readMemberAttr(c, attrName, attrLen);
-=======
->>>>>>> 931f359c
         }
     }
 
