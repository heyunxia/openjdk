/*
 * Copyright (c) 1999, 2010, Oracle and/or its affiliates. All rights reserved.
 * DO NOT ALTER OR REMOVE COPYRIGHT NOTICES OR THIS FILE HEADER.
 *
 * This code is free software; you can redistribute it and/or modify it
 * under the terms of the GNU General Public License version 2 only, as
 * published by the Free Software Foundation.  Oracle designates this
 * particular file as subject to the "Classpath" exception as provided
 * by Oracle in the LICENSE file that accompanied this code.
 *
 * This code is distributed in the hope that it will be useful, but WITHOUT
 * ANY WARRANTY; without even the implied warranty of MERCHANTABILITY or
 * FITNESS FOR A PARTICULAR PURPOSE.  See the GNU General Public License
 * version 2 for more details (a copy is included in the LICENSE file that
 * accompanied this code).
 *
 * You should have received a copy of the GNU General Public License version
 * 2 along with this work; if not, write to the Free Software Foundation,
 * Inc., 51 Franklin St, Fifth Floor, Boston, MA 02110-1301 USA.
 *
 * Please contact Oracle, 500 Oracle Parkway, Redwood Shores, CA 94065 USA
 * or visit www.oracle.com if you need additional information or have any
 * questions.
 */

package com.sun.tools.javac.code;

import com.sun.tools.javac.util.*;
import java.util.Iterator;

/** A scope represents an area of visibility in a Java program. The
 *  Scope class is a container for symbols which provides
 *  efficient access to symbols given their names. Scopes are implemented
 *  as hash tables with "open addressing" and "double hashing".
 *  Scopes can be nested; the next field of a scope points
 *  to its next outer scope. Nested scopes can share their hash tables.
 *
 *  <p><b>This is NOT part of any supported API.
 *  If you write code that depends on this, you do so at your own risk.
 *  This code and its internal interfaces are subject to change or
 *  deletion without notice.</b>
 */
public class Scope {

    /** The number of scopes that share this scope's hash table.
     */
    private int shared;

    /** Next enclosing scope (with whom this scope may share a hashtable)
     */
    public Scope next;

    /** The scope's owner.
     */
    public Symbol owner;

    /** A hash table for the scope's entries.
     */
    Entry[] table;

    /** Mask for hash codes, always equal to (table.length - 1).
     */
    int hashMask;

    /** A linear list that also contains all entries in
     *  reverse order of appearance (i.e later entries are pushed on top).
     */
    public Entry elems;

    /** The number of elements in this scope.
     * This includes deleted elements, whose value is the sentinel.
     */
    int nelems = 0;

    /** A timestamp - useful to quickly check whether a scope has changed or not
     */
    public ScopeCounter scopeCounter;

    static ScopeCounter dummyCounter = new ScopeCounter() {
        @Override
        public void inc() {
            //do nothing
        }
    };

    /** A list of scopes to be notified if items are to be removed from this scope.
     */
    List<Scope> listeners = List.nil();

    public static class ScopeCounter {
        protected static final Context.Key<ScopeCounter> scopeCounterKey =
            new Context.Key<ScopeCounter>();

        public static ScopeCounter instance(Context context) {
            ScopeCounter instance = context.get(scopeCounterKey);
            if (instance == null)
                instance = new ScopeCounter(context);
            return instance;
        }

        protected ScopeCounter(Context context) {
            context.put(scopeCounterKey, this);
        }

        private ScopeCounter() {};

        private long val = 0;

        public void inc() {
            val++;
        }

        public long val() {
            return val;
        }
    }

    /** Use as a "not-found" result for lookup.
     * Also used to mark deleted entries in the table.
     */
    private static final Entry sentinel = new Entry(null, null, null, null);

    /** The hash table's initial size.
     */
    private static final int INITIAL_SIZE = 0x10;

    /** A value for the empty scope.
     */
    public static final Scope emptyScope = new Scope(null, null, new Entry[]{}, dummyCounter);

    /** Construct a new scope, within scope next, with given owner, using
     *  given table. The table's length must be an exponent of 2.
     */
    private Scope(Scope next, Symbol owner, Entry[] table, ScopeCounter scopeCounter) {
        this.next = next;
        assert emptyScope == null || owner != null;
        this.owner = owner;
        this.table = table;
        this.hashMask = table.length - 1;
        this.scopeCounter = scopeCounter;
    }

<<<<<<< HEAD
    /** Construct a new scope, with given owner,
=======
    /** Convenience constructor used for dup and dupUnshared. */
    private Scope(Scope next, Symbol owner, Entry[] table) {
        this(next, owner, table, next.scopeCounter);
        this.nelems = next.nelems;
    }

    /** Construct a new scope, within scope next, with given owner,
>>>>>>> d87bfaa2
     *  using a fresh table of length INITIAL_SIZE.
     */
    public Scope(Symbol owner) {
        this(owner, dummyCounter);
    }

    protected Scope(Symbol owner, ScopeCounter scopeCounter) {
        this(null, owner, new Entry[INITIAL_SIZE], scopeCounter);
    }

    /** Construct a fresh scope within this scope, with same owner,
     *  which shares its table with the outer scope. Used in connection with
     *  method leave if scope access is stack-like in order to avoid allocation
     *  of fresh tables.
     */
    public Scope dup() {
        return dup(this.owner);
    }

    /** Construct a fresh scope within this scope, with new owner,
     *  which shares its table with the outer scope. Used in connection with
     *  method leave if scope access is stack-like in order to avoid allocation
     *  of fresh tables.
     */
    public Scope dup(Symbol newOwner) {
        Scope result = new Scope(this, newOwner, this.table);
        shared++;
        // System.out.println("====> duping scope " + this.hashCode() + " owned by " + newOwner + " to " + result.hashCode());
        // new Error().printStackTrace(System.out);
        return result;
    }

    /** Construct a fresh scope within this scope, with same owner,
     *  with a new hash table, whose contents initially are those of
     *  the table of its outer scope.
     */
    public Scope dupUnshared() {
        return new Scope(this, this.owner, this.table.clone());
    }

    /** Remove all entries of this scope from its table, if shared
     *  with next.
     */
    public Scope leave() {
        assert shared == 0;
        if (table != next.table) return next;
        while (elems != null) {
            int hash = getIndex(elems.sym.name);
            Entry e = table[hash];
            assert e == elems : elems.sym;
            table[hash] = elems.shadowed;
            elems = elems.sibling;
        }
        assert next.shared > 0;
        next.shared--;
        next.nelems = nelems;
        // System.out.println("====> leaving scope " + this.hashCode() + " owned by " + this.owner + " to " + next.hashCode());
        // new Error().printStackTrace(System.out);
        return next;
    }

    /** Double size of hash table.
     */
    private void dble() {
        assert shared == 0;
        Entry[] oldtable = table;
        Entry[] newtable = new Entry[oldtable.length * 2];
        for (Scope s = this; s != null; s = s.next) {
            if (s.table == oldtable) {
                assert s == this || s.shared != 0;
                s.table = newtable;
                s.hashMask = newtable.length - 1;
            }
        }
        int n = 0;
        for (int i = oldtable.length; --i >= 0; ) {
            Entry e = oldtable[i];
            if (e != null && e != sentinel) {
                table[getIndex(e.sym.name)] = e;
                n++;
            }
        }
        // We don't need to update nelems for shared inherited scopes,
        // since that gets handled by leave().
        nelems = n;
    }

    /** Enter symbol sym in this scope.
     */
    public void enter(Symbol sym) {
        assert shared == 0;
        enter(sym, this);
    }

    public void enter(Symbol sym, Scope s) {
        enter(sym, s, s);
    }

    /**
     * Enter symbol sym in this scope, but mark that it comes from
     * given scope `s' accessed through `origin'.  The last two
     * arguments are only used in import scopes.
     */
    public void enter(Symbol sym, Scope s, Scope origin) {
        assert shared == 0;
        if (nelems * 3 >= hashMask * 2)
            dble();
        int hash = getIndex(sym.name);
        Entry old = table[hash];
        if (old == null) {
            old = sentinel;
            nelems++;
        }
        Entry e = makeEntry(sym, old, elems, s, origin);
        table[hash] = e;
        elems = e;
        scopeCounter.inc();
    }

    Entry makeEntry(Symbol sym, Entry shadowed, Entry sibling, Scope scope, Scope origin) {
        return new Entry(sym, shadowed, sibling, scope);
    }

    /** Remove symbol from this scope.  Used when an inner class
     *  attribute tells us that the class isn't a package member.
     */
    public void remove(Symbol sym) {
        assert shared == 0;
        Entry e = lookup(sym.name);
        if (e.scope == null) return;

        scopeCounter.inc();

        // remove e from table and shadowed list;
        int i = getIndex(sym.name);
        Entry te = table[i];
        if (te == e)
            table[i] = e.shadowed;
        else while (true) {
            if (te.shadowed == e) {
                te.shadowed = e.shadowed;
                break;
            }
            te = te.shadowed;
        }

        // remove e from elems and sibling list
        te = elems;
        if (te == e)
            elems = e.sibling;
        else while (true) {
            if (te.sibling == e) {
                te.sibling = e.sibling;
                break;
            }
            te = te.sibling;
        }

        // remove items from scopes that have done importAll
        for (List<Scope> l = listeners; l.nonEmpty(); l = l.tail) {
            l.head.remove(sym);
        }
    }

    /** Enter symbol sym in this scope if not already there.
     */
    public void enterIfAbsent(Symbol sym) {
        assert shared == 0;
        Entry e = lookup(sym.name);
        while (e.scope == this && e.sym.kind != sym.kind) e = e.next();
        if (e.scope != this) enter(sym);
    }

    /** Given a class, is there already a class with same fully
     *  qualified name in this (import) scope?
     */
    public boolean includes(Symbol c) {
        for (Scope.Entry e = lookup(c.name);
             e.scope == this;
             e = e.next()) {
            if (e.sym == c) return true;
        }
        return false;
    }

    static final Filter<Symbol> noFilter = new Filter<Symbol>() {
        public boolean accepts(Symbol s) {
            return true;
        }
    };

    /** Return the entry associated with given name, starting in
     *  this scope and proceeding outwards. If no entry was found,
     *  return the sentinel, which is characterized by having a null in
     *  both its scope and sym fields, whereas both fields are non-null
     *  for regular entries.
     */
    public Entry lookup(Name name) {
        return lookup(name, noFilter);
    }
    public Entry lookup(Name name, Filter<Symbol> sf) {
        Entry e = table[getIndex(name)];
        if (e == null || e == sentinel)
            return sentinel;
        while (e.scope != null && (e.sym.name != name || !sf.accepts(e.sym)))
            e = e.shadowed;
        return e;
    }

    /*void dump (java.io.PrintStream out) {
        out.println(this);
        for (int l=0; l < table.length; l++) {
            Entry le = table[l];
            out.print("#"+l+": ");
            if (le==sentinel) out.println("sentinel");
            else if(le == null) out.println("null");
            else out.println(""+le+" s:"+le.sym);
        }
    }*/

    /** Look for slot in the table.
     *  We use open addressing with double hashing.
     */
    int getIndex (Name name) {
        int h = name.hashCode();
        int i = h & hashMask;
        // The expression below is always odd, so it is guaranteed
        // to be mutually prime with table.length, a power of 2.
        int x = hashMask - ((h + (h >> 16)) << 1);
        int d = -1; // Index of a deleted item.
        for (;;) {
            Entry e = table[i];
            if (e == null)
                return d >= 0 ? d : i;
            if (e == sentinel) {
                // We have to keep searching even if we see a deleted item.
                // However, remember the index in case we fail to find the name.
                if (d < 0)
                    d = i;
            } else if (e.sym.name == name)
                return i;
            i = (i + x) & hashMask;
        }
    }

    public Iterable<Symbol> getElements() {
        return getElements(noFilter);
    }

    public Iterable<Symbol> getElements(final Filter<Symbol> sf) {
        return new Iterable<Symbol>() {
            public Iterator<Symbol> iterator() {
                return new Iterator<Symbol>() {
                    private Scope currScope = Scope.this;
                    private Scope.Entry currEntry = elems;
                    {
                        update();
                    }

                    public boolean hasNext() {
                        return currEntry != null;
                    }

                    public Symbol next() {
                        Symbol sym = (currEntry == null ? null : currEntry.sym);
                        if (currEntry != null) {
                            currEntry = currEntry.sibling;
                        }
                        update();
                        return sym;
                    }

                    public void remove() {
                        throw new UnsupportedOperationException();
                    }

                    private void update() {
                        skipToNextMatchingEntry();
                        while (currEntry == null && currScope.next != null) {
                            currScope = currScope.next;
                            currEntry = currScope.elems;
                            skipToNextMatchingEntry();
                        }
                    }

                    void skipToNextMatchingEntry() {
                        while (currEntry != null && !sf.accepts(currEntry.sym)) {
                            currEntry = currEntry.sibling;
                        }
                    }
                };
            }
        };

    }

    public String toString() {
        StringBuilder result = new StringBuilder();
        result.append("Scope[");
        for (Scope s = this; s != null ; s = s.next) {
            if (s != this) result.append(" | ");
            for (Entry e = s.elems; e != null; e = e.sibling) {
                if (e != s.elems) result.append(", ");
                result.append(e.sym);
            }
        }
        result.append("]");
        return result.toString();
    }

    /** A class for scope entries.
     */
    public static class Entry {

        /** The referenced symbol.
         *  sym == null   iff   this == sentinel
         */
        public Symbol sym;

        /** An entry with the same hash code, or sentinel.
         */
        private Entry shadowed;

        /** Next entry in same scope.
         */
        public Entry sibling;

        /** The entry's scope.
         *  scope == null   iff   this == sentinel
         *  for an entry in an import scope, this is the scope
         *  where the entry came from (i.e. was imported from).
         */
        public Scope scope;

        public Entry(Symbol sym, Entry shadowed, Entry sibling, Scope scope) {
            this.sym = sym;
            this.shadowed = shadowed;
            this.sibling = sibling;
            this.scope = scope;
        }

        /** Return next entry with the same name as this entry, proceeding
         *  outwards if not found in this scope.
         */
        public Entry next() {
            return shadowed;
        }

        public Entry next(Filter<Symbol> sf) {
            if (shadowed.sym == null || sf.accepts(shadowed.sym)) return shadowed;
            else return shadowed.next(sf);
        }

        public Scope getOrigin() {
            // The origin is only recorded for import scopes.  For all
            // other scope entries, the "enclosing" type is available
            // from other sources.  See Attr.visitSelect and
            // Attr.visitIdent.  Rather than throwing an assertion
            // error, we return scope which will be the same as origin
            // in many cases.
            return scope;
        }
    }

    public static class ImportScope extends Scope {

        public ImportScope(Symbol owner) {
            super(owner);
        }

        @Override
        Entry makeEntry(Symbol sym, Entry shadowed, Entry sibling, Scope scope, Scope origin) {
            return new ImportEntry(sym, shadowed, sibling, scope, origin);
        }

        static class ImportEntry extends Entry {
            private Scope origin;

            ImportEntry(Symbol sym, Entry shadowed, Entry sibling, Scope scope, Scope origin) {
                super(sym, shadowed, sibling, scope);
                this.origin = origin;
            }

            @Override
            public Scope getOrigin() { return origin; }
        }
    }

    public static class StarImportScope extends ImportScope {

        public StarImportScope(Symbol owner) {
            super(owner);
        }

        public void importAll (Scope fromScope) {
            for (Scope.Entry e = fromScope.elems; e != null; e = e.sibling) {
                if (e.sym.kind == Kinds.TYP && !includes(e.sym))
                    enter(e.sym, fromScope);
            }
            // Register to be notified when imported items are removed
            fromScope.listeners = fromScope.listeners.prepend(this);
        }
    }

    /** An empty scope, into which you can't place anything.  Used for
     *  the scope for a variable initializer.
     */
    public static class DelegatedScope extends Scope {
        Scope delegatee;
        public static final Entry[] emptyTable = new Entry[0];

        public DelegatedScope(Scope outer) {
            super(outer, outer.owner, emptyTable, outer.scopeCounter);
            delegatee = outer;
        }
        public Scope dup() {
            return new DelegatedScope(next);
        }
        public Scope dupUnshared() {
            return new DelegatedScope(next);
        }
        public Scope leave() {
            return next;
        }
        public void enter(Symbol sym) {
            // only anonymous classes could be put here
        }
        public void enter(Symbol sym, Scope s) {
            // only anonymous classes could be put here
        }
        public void remove(Symbol sym) {
            throw new AssertionError(sym);
        }
        public Entry lookup(Name name) {
            return delegatee.lookup(name);
        }
    }

    /** A class scope, for which a scope counter should be provided */
    public static class ClassScope extends Scope {

        ClassScope(Scope next, Symbol owner, Entry[] table, ScopeCounter scopeCounter) {
            super(next, owner, table, scopeCounter);
        }

        public ClassScope(Symbol owner, ScopeCounter scopeCounter) {
            super(owner, scopeCounter);
        }
    }

    /** An error scope, for which the owner should be an error symbol. */
    public static class ErrorScope extends Scope {
        ErrorScope(Scope next, Symbol errSymbol, Entry[] table) {
            super(next, /*owner=*/errSymbol, table, dummyCounter);
        }
        public ErrorScope(Symbol errSymbol) {
            super(errSymbol);
        }
        public Scope dup() {
            return new ErrorScope(this, owner, table);
        }
        public Scope dupUnshared() {
            return new ErrorScope(this, owner, table.clone());
        }
        public Entry lookup(Name name) {
            Entry e = super.lookup(name);
            if (e.scope == null)
                return new Entry(owner, null, null, null);
            else
                return e;
        }
    }
}<|MERGE_RESOLUTION|>--- conflicted
+++ resolved
@@ -140,17 +140,13 @@
         this.scopeCounter = scopeCounter;
     }
 
-<<<<<<< HEAD
-    /** Construct a new scope, with given owner,
-=======
     /** Convenience constructor used for dup and dupUnshared. */
     private Scope(Scope next, Symbol owner, Entry[] table) {
         this(next, owner, table, next.scopeCounter);
         this.nelems = next.nelems;
     }
 
-    /** Construct a new scope, within scope next, with given owner,
->>>>>>> d87bfaa2
+    /** Construct a new scope, with given owner,
      *  using a fresh table of length INITIAL_SIZE.
      */
     public Scope(Symbol owner) {
