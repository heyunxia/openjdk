--- conflicted
+++ resolved
@@ -33,12 +33,7 @@
 import javax.tools.JavaFileManager;
 import javax.tools.JavaFileObject;
 
-<<<<<<< HEAD
-import com.sun.tools.javac.util.*;
-import com.sun.tools.javac.util.Name;
 import com.sun.tools.javac.code.Directive.*;
-=======
->>>>>>> cb2d7e77
 import com.sun.tools.javac.code.Type.*;
 import com.sun.tools.javac.comp.Attr;
 import com.sun.tools.javac.comp.AttrContext;
@@ -50,14 +45,9 @@
 import com.sun.tools.javac.util.Name;
 import static com.sun.tools.javac.code.Flags.*;
 import static com.sun.tools.javac.code.Kinds.*;
-<<<<<<< HEAD
-import static com.sun.tools.javac.code.TypeTags.*;
-import static com.sun.tools.javac.code.Flags.MODULE; // disambiguate
-=======
 import static com.sun.tools.javac.code.TypeTag.CLASS;
 import static com.sun.tools.javac.code.TypeTag.FORALL;
 import static com.sun.tools.javac.code.TypeTag.TYPEVAR;
->>>>>>> cb2d7e77
 
 /** Root class for Java symbols. It contains subclasses
  *  for specific sorts of symbols, such as variables, methods and operators,
@@ -405,20 +395,6 @@
                     return false;
             }
             return (clazz.flags() & INTERFACE) == 0;
-        case MODULE:
-            ModuleSymbol thisModule = this.modle();
-            for (Symbol sup = clazz;
-                 sup != null && sup != this.owner;
-                 sup = types.supertype(sup.type).tsym) {
-                if (sup.type.isErroneous())
-                    return true; // error recovery
-                if ((sup.flags() & COMPOUND) != 0)
-                    continue;
-                if (sup.modle() != thisModule)
-                    return false;
-            }
-            return true;
-
         }
     }
 
