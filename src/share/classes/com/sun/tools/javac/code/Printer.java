/*
 * Copyright (c) 2009, 2013, Oracle and/or its affiliates. All rights reserved.
 * DO NOT ALTER OR REMOVE COPYRIGHT NOTICES OR THIS FILE HEADER.
 *
 * This code is free software; you can redistribute it and/or modify it
 * under the terms of the GNU General Public License version 2 only, as
 * published by the Free Software Foundation.  Oracle designates this
 * particular file as subject to the "Classpath" exception as provided
 * by Oracle in the LICENSE file that accompanied this code.
 *
 * This code is distributed in the hope that it will be useful, but WITHOUT
 * ANY WARRANTY; without even the implied warranty of MERCHANTABILITY or
 * FITNESS FOR A PARTICULAR PURPOSE.  See the GNU General Public License
 * version 2 for more details (a copy is included in the LICENSE file that
 * accompanied this code).
 *
 * You should have received a copy of the GNU General Public License version
 * 2 along with this work; if not, write to the Free Software Foundation,
 * Inc., 51 Franklin St, Fifth Floor, Boston, MA 02110-1301 USA.
 *
 * Please contact Oracle, 500 Oracle Parkway, Redwood Shores, CA 94065 USA
 * or visit www.oracle.com if you need additional information or have any
 * questions.
 */

package com.sun.tools.javac.code;

import java.util.Locale;

import javax.lang.model.type.TypeKind;

import com.sun.tools.javac.api.Messages;
import com.sun.tools.javac.code.Type.AnnotatedType;
import com.sun.tools.javac.code.Symbol.*;
import com.sun.tools.javac.code.Type.*;
import com.sun.tools.javac.util.List;
import com.sun.tools.javac.util.ListBuffer;

import static com.sun.tools.javac.code.BoundKind.*;
import static com.sun.tools.javac.code.Flags.*;
import static com.sun.tools.javac.code.TypeTag.CLASS;
import static com.sun.tools.javac.code.TypeTag.FORALL;

/**
 * A combined type/symbol visitor for generating non-trivial localized string
 * representation of types and symbols.
 *
 * <p><b>This is NOT part of any supported API.
 * If you write code that depends on this, you do so at your own risk.
 * This code and its internal interfaces are subject to change or
 * deletion without notice.</b>
 */
public abstract class Printer implements Type.Visitor<String, Locale>, Symbol.Visitor<String, Locale> {

    List<Type> seenCaptured = List.nil();
    static final int PRIME = 997;  // largest prime less than 1000

    protected Printer() { }

    /**
     * This method should be overriden in order to provide proper i18n support.
     *
     * @param locale the locale in which the string is to be rendered
     * @param key the key corresponding to the message to be displayed
     * @param args a list of optional arguments
     * @return localized string representation
     */
    protected abstract String localize(Locale locale, String key, Object... args);

    /**
     * Maps a captured type into an unique identifier.
     *
     * @param t the captured type for which an id is to be retrieved
     * @param locale locale settings
     * @return unique id representing this captured type
     */
    protected abstract String capturedVarId(CapturedType t, Locale locale);

    /**
     * Create a printer with default i18n support provided by Messages. By default,
     * captured types ids are generated using hashcode.
     *
     * @param messages Messages class to be used for i18n
     * @return printer visitor instance
     */
    public static Printer createStandardPrinter(final Messages messages) {
        return new Printer() {
            @Override
            protected String localize(Locale locale, String key, Object... args) {
                return messages.getLocalizedString(locale, key, args);
            }

            @Override
            protected String capturedVarId(CapturedType t, Locale locale) {
                return (t.hashCode() & 0xFFFFFFFFL) % PRIME + "";
        }};
    }

    /**
     * Get a localized string representation for all the types in the input list.
     *
     * @param ts types to be displayed
     * @param locale the locale in which the string is to be rendered
     * @return localized string representation
     */
    public String visitTypes(List<Type> ts, Locale locale) {
        ListBuffer<String> sbuf = ListBuffer.lb();
        for (Type t : ts) {
            sbuf.append(visit(t, locale));
        }
        return sbuf.toList().toString();
    }

    /**
     * * Get a localized string representation for all the symbols in the input list.
     *
     * @param ts symbols to be displayed
     * @param locale the locale in which the string is to be rendered
     * @return localized string representation
     */
    public String visitSymbols(List<Symbol> ts, Locale locale) {
        ListBuffer<String> sbuf = ListBuffer.lb();
        for (Symbol t : ts) {
            sbuf.append(visit(t, locale));
        }
        return sbuf.toList().toString();
    }

    /**
     * Get a localized string represenation for a given type.
     *
     * @param t type to be displayed
     * @param locale the locale in which the string is to be rendered
     * @return localized string representation
     */
    public String visit(Type t, Locale locale) {
        return t.accept(this, locale);
    }

    /**
     * Get a localized string represenation for a given symbol.
     *
     * @param s symbol to be displayed
     * @param locale the locale in which the string is to be rendered
     * @return localized string representation
     */
    public String visit(Symbol s, Locale locale) {
        return s.accept(this, locale);
    }

    @Override
    public String visitCapturedType(CapturedType t, Locale locale) {
        if (seenCaptured.contains(t))
            return localize(locale, "compiler.misc.type.captureof.1",
                capturedVarId(t, locale));
        else {
            try {
                seenCaptured = seenCaptured.prepend(t);
                return localize(locale, "compiler.misc.type.captureof",
                    capturedVarId(t, locale),
                    visit(t.wildcard, locale));
            }
            finally {
                seenCaptured = seenCaptured.tail;
            }
        }
    }

    @Override
    public String visitForAll(ForAll t, Locale locale) {
        return "<" + visitTypes(t.tvars, locale) + ">" + visit(t.qtype, locale);
    }

    @Override
    public String visitUndetVar(UndetVar t, Locale locale) {
        if (t.inst != null) {
            return visit(t.inst, locale);
        } else {
            return visit(t.qtype, locale) + "?";
        }
    }

    @Override
    public String visitArrayType(ArrayType t, Locale locale) {
        return visit(t.elemtype, locale) + "[]";
    }

    @Override
    public String visitClassType(ClassType t, Locale locale) {
        StringBuilder buf = new StringBuilder();
        if (t.getEnclosingType().tag == CLASS && t.tsym.owner.kind == Kinds.TYP) {
            buf.append(visit(t.getEnclosingType(), locale));
            buf.append('.');
            buf.append(className(t, false, locale));
        } else {
            buf.append(className(t, true, locale));
        }
        if (t.getTypeArguments().nonEmpty()) {
            buf.append('<');
            buf.append(visitTypes(t.getTypeArguments(), locale));
            buf.append('>');
        }
        return buf.toString();
    }

    @Override
    public String visitMethodType(MethodType t, Locale locale) {
        return "(" + printMethodArgs(t.argtypes, false, locale) + ")" + visit(t.restype, locale);
    }

    @Override
    public String visitPackageType(PackageType t, Locale locale) {
        return t.tsym.getQualifiedName().toString();
    }

    @Override
    public String visitWildcardType(WildcardType t, Locale locale) {
        StringBuilder s = new StringBuilder();
        s.append(t.kind);
        if (t.kind != UNBOUND) {
            s.append(visit(t.type, locale));
        }
        return s.toString();
    }

    @Override
    public String visitErrorType(ErrorType t, Locale locale) {
        return visitType(t, locale);
    }

    @Override
    public String visitTypeVar(TypeVar t, Locale locale) {
        return visitType(t, locale);
    }

    @Override
<<<<<<< HEAD
    public String visitAnnotatedType(AnnotatedType t, Locale locale) {
        if (t.typeAnnotations != null &&
                t.typeAnnotations.nonEmpty()) {
            // TODO: better logic for arrays, ...
            return "(" + t.typeAnnotations + " :: " + visit(t.underlyingType, locale) + ")";
        } else {
            return "({} :: " + visit(t.underlyingType, locale) + ")";
        }
=======
    public String visitModuleType(ModuleType t, Locale locale) {
        return visitType(t, locale);
>>>>>>> e1422381
    }

    public String visitType(Type t, Locale locale) {
        String s = (t.tsym == null || t.tsym.name == null)
                ? localize(locale, "compiler.misc.type.none")
                : t.tsym.name.toString();
        return s;
    }

    /**
     * Converts a class name into a (possibly localized) string. Anonymous
     * inner classes gets converted into a localized string.
     *
     * @param t the type of the class whose name is to be rendered
     * @param longform if set, the class' fullname is displayed - if unset the
     * short name is chosen (w/o package)
     * @param locale the locale in which the string is to be rendered
     * @return localized string representation
     */
    protected String className(ClassType t, boolean longform, Locale locale) {
        Symbol sym = t.tsym;
        if (sym.name.length() == 0 && (sym.flags() & COMPOUND) != 0) {
            StringBuilder s = new StringBuilder(visit(t.supertype_field, locale));
            for (List<Type> is = t.interfaces_field; is.nonEmpty(); is = is.tail) {
                s.append("&");
                s.append(visit(is.head, locale));
            }
            return s.toString();
        } else if (sym.name.length() == 0) {
            String s;
            ClassType norm = (ClassType) t.tsym.type;
            if (norm == null) {
                s = localize(locale, "compiler.misc.anonymous.class", (Object) null);
            } else if (norm.interfaces_field != null && norm.interfaces_field.nonEmpty()) {
                s = localize(locale, "compiler.misc.anonymous.class",
                        visit(norm.interfaces_field.head, locale));
            } else {
                s = localize(locale, "compiler.misc.anonymous.class",
                        visit(norm.supertype_field, locale));
            }
            return s;
        } else if (longform) {
            return sym.getQualifiedName().toString();
        } else {
            return sym.name.toString();
        }
    }

    /**
     * Converts a set of method argument types into their corresponding
     * localized string representation.
     *
     * @param args arguments to be rendered
     * @param varArgs if true, the last method argument is regarded as a vararg
     * @param locale the locale in which the string is to be rendered
     * @return localized string representation
     */
    protected String printMethodArgs(List<Type> args, boolean varArgs, Locale locale) {
        if (!varArgs) {
            return visitTypes(args, locale);
        } else {
            StringBuilder buf = new StringBuilder();
            while (args.tail.nonEmpty()) {
                buf.append(visit(args.head, locale));
                args = args.tail;
                buf.append(',');
            }
            if (args.head.unannotatedType().getKind() == TypeKind.ARRAY) {
                buf.append(visit(((ArrayType) args.head.unannotatedType()).elemtype, locale));
                if (args.head.getAnnotations().nonEmpty()) {
                    buf.append(' ');
                    buf.append(args.head.getAnnotations());
                    buf.append(' ');
                }
                buf.append("...");
            } else {
                buf.append(visit(args.head, locale));
            }
            return buf.toString();
        }
    }

    @Override
    public String visitClassSymbol(ClassSymbol sym, Locale locale) {
        return sym.name.isEmpty()
                ? localize(locale, "compiler.misc.anonymous.class", sym.flatname)
                : sym.fullname.toString();
    }

    @Override
    public String visitMethodSymbol(MethodSymbol s, Locale locale) {
        if (s.isStaticOrInstanceInit()) {
            return s.owner.name.toString();
        } else {
            String ms = (s.name == s.name.table.names.init)
                    ? s.owner.name.toString()
                    : s.name.toString();
            if (s.type != null) {
                if (s.type.tag == FORALL) {
                    ms = "<" + visitTypes(s.type.getTypeArguments(), locale) + ">" + ms;
                }
                ms += "(" + printMethodArgs(
                        s.type.getParameterTypes(),
                        (s.flags() & VARARGS) != 0,
                        locale) + ")";
            }
            return ms;
        }
    }

    @Override
    public String visitOperatorSymbol(OperatorSymbol s, Locale locale) {
        return visitMethodSymbol(s, locale);
    }

    @Override
    public String visitPackageSymbol(PackageSymbol s, Locale locale) {
        return s.isUnnamed()
                ? localize(locale, "compiler.misc.unnamed.package")
                : s.fullname.toString();
    }

    @Override
    public String visitTypeSymbol(TypeSymbol s, Locale locale) {
        return visitSymbol(s, locale);
    }

    @Override
    public String visitVarSymbol(VarSymbol s, Locale locale) {
        return visitSymbol(s, locale);
    }

    @Override
    public String visitSymbol(Symbol s, Locale locale) {
        return s.name.toString();
    }
}<|MERGE_RESOLUTION|>--- conflicted
+++ resolved
@@ -234,7 +234,6 @@
     }
 
     @Override
-<<<<<<< HEAD
     public String visitAnnotatedType(AnnotatedType t, Locale locale) {
         if (t.typeAnnotations != null &&
                 t.typeAnnotations.nonEmpty()) {
@@ -243,10 +242,11 @@
         } else {
             return "({} :: " + visit(t.underlyingType, locale) + ")";
         }
-=======
+    }
+
+    @Override
     public String visitModuleType(ModuleType t, Locale locale) {
         return visitType(t, locale);
->>>>>>> e1422381
     }
 
     public String visitType(Type t, Locale locale) {
