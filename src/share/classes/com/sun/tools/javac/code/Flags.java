--- conflicted
+++ resolved
@@ -112,15 +112,11 @@
      *  classfile v49.0. */
     public static final int ENUM         = 1<<14;
 
-<<<<<<< HEAD
     /** Module access, added in classfile v51.0. */
     public static final int MODULE       = 1<<15;
 
     public static final int StandardFlags = 0x8fff;
-=======
-    public static final int StandardFlags = 0x0fff;
     public static final int ModifierFlags = StandardFlags & ~INTERFACE;
->>>>>>> 23785f40
 
     // Because the following access flags are overloaded with other
     // bit positions, we translate them when reading and writing class
