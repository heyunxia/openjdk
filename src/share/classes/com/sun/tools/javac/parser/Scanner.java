/*
 * Copyright (c) 1999, 2010, Oracle and/or its affiliates. All rights reserved.
 * DO NOT ALTER OR REMOVE COPYRIGHT NOTICES OR THIS FILE HEADER.
 *
 * This code is free software; you can redistribute it and/or modify it
 * under the terms of the GNU General Public License version 2 only, as
 * published by the Free Software Foundation.  Oracle designates this
 * particular file as subject to the "Classpath" exception as provided
 * by Oracle in the LICENSE file that accompanied this code.
 *
 * This code is distributed in the hope that it will be useful, but WITHOUT
 * ANY WARRANTY; without even the implied warranty of MERCHANTABILITY or
 * FITNESS FOR A PARTICULAR PURPOSE.  See the GNU General Public License
 * version 2 for more details (a copy is included in the LICENSE file that
 * accompanied this code).
 *
 * You should have received a copy of the GNU General Public License version
 * 2 along with this work; if not, write to the Free Software Foundation,
 * Inc., 51 Franklin St, Fifth Floor, Boston, MA 02110-1301 USA.
 *
 * Please contact Oracle, 500 Oracle Parkway, Redwood Shores, CA 94065 USA
 * or visit www.oracle.com if you need additional information or have any
 * questions.
 */

package com.sun.tools.javac.parser;

import java.nio.*;

import com.sun.tools.javac.code.Source;
import com.sun.tools.javac.file.JavacFileManager;
import com.sun.tools.javac.util.*;


import static com.sun.tools.javac.parser.Token.*;
import static com.sun.tools.javac.util.LayoutCharacters.*;

/** The lexical analyzer maps an input stream consisting of
 *  ASCII characters and Unicode escapes into a token sequence.
 *
 *  <p><b>This is NOT part of any supported API.
 *  If you write code that depends on this, you do so at your own risk.
 *  This code and its internal interfaces are subject to change or
 *  deletion without notice.</b>
 */
public class Scanner implements Lexer {

    private static boolean scannerDebug = false;

    static class Mark {
        /** Save the observable state of scanner as updated by nextToken().
         */
        Mark(Scanner s) {
            bp = s.bp;
            ch = s.ch;
            deprecatedFlag = s.deprecatedFlag;
            docComment = s.docComment();
            endPos = s.endPos;
            errPos = s.errPos;
            name = s.name;
            pos = s.pos;
            prevEndPos = s.prevEndPos;
            radix = s.radix;
            stringVal = s.stringVal();
            token = s.token;
        }

        void apply(Scanner s) {
            s.bp = bp;
            s.ch = ch;
            s.deprecatedFlag = deprecatedFlag;
            // currently, there is no way to reset the docComment, but for the
            // limited context for mark/reset this is probably not an issue
            //s.docComment = docComment;
            s.endPos = endPos;
            s.errPos = errPos;
            s.name = name;
            s.pos = pos;
            s.prevEndPos = prevEndPos;
            s.radix = radix;
            assert stringVal.length() < s.sbuf.length;
            s.sp = stringVal.length();
            for (int i = 0; i < s.sp; i++)
                s.sbuf[i] = stringVal.charAt(i);
            s.token = token;

        }

        final int bp;
        final char ch;
        final boolean deprecatedFlag;
        final String docComment;
        final int endPos;
        final int errPos;
        final Name name;
        final int pos;
        final int prevEndPos;
        final int radix;
        final String stringVal;
        final Token token;
    }

    /* Output variables; set by nextToken():
     */

    /** The token, set by nextToken().
     */
    private Token token;

    /** Allow hex floating-point literals.
     */
    private boolean allowHexFloats;

    /** Allow binary literals.
     */
    private boolean allowBinaryLiterals;

    /** Allow underscores in literals.
     */
    private boolean allowUnderscoresInLiterals;

    /** The source language setting.
     */
    private Source source;

    /** The token's position, 0-based offset from beginning of text.
     */
    private int pos;

    /** Character position just after the last character of the token.
     */
    private int endPos;

    /** The last character position of the previous token.
     */
    private int prevEndPos;

    /** The position where a lexical error occurred;
     */
    private int errPos = Position.NOPOS;

    /** The name of an identifier or token:
     */
    private Name name;

    /** The radix of a numeric literal token.
     */
    private int radix;

    /** Has a @deprecated been encountered in last doc comment?
     *  this needs to be reset by client.
     */
    protected boolean deprecatedFlag = false;

    /** A character buffer for literals.
     */
    private char[] sbuf = new char[128];
    private int sp;

    /** The input buffer, index of next chacter to be read,
     *  index of one past last character in buffer.
     */
    private char[] buf;
    private int bp;
    private int buflen;
    private int eofPos;

    /** The current character.
     */
    private char ch;

    /** The buffer index of the last converted unicode character
     */
    private int unicodeConversionBp = -1;

    /** The last marked position.
     */
    private Mark mark;

    /** The log to be used for error reporting.
     */
    private final Log log;

    /** The name table. */
    private final Names names;

    /** The keyword table. */
    private final Keywords keywords;

    /** Common code for constructors. */
    private Scanner(ScannerFactory fac) {
        log = fac.log;
        names = fac.names;
        keywords = fac.keywords;
        source = fac.source;
        allowBinaryLiterals = source.allowBinaryLiterals();
        allowHexFloats = source.allowHexFloats();
        allowUnderscoresInLiterals = source.allowBinaryLiterals();
    }

    private static final boolean hexFloatsWork = hexFloatsWork();
    private static boolean hexFloatsWork() {
        try {
            Float.valueOf("0x1.0p1");
            return true;
        } catch (NumberFormatException ex) {
            return false;
        }
    }

    /** Create a scanner from the input buffer.  buffer must implement
     *  array() and compact(), and remaining() must be less than limit().
     */
    protected Scanner(ScannerFactory fac, CharBuffer buffer) {
        this(fac, JavacFileManager.toArray(buffer), buffer.limit());
    }

    /**
     * Create a scanner from the input array.  This method might
     * modify the array.  To avoid copying the input array, ensure
     * that {@code inputLength < input.length} or
     * {@code input[input.length -1]} is a white space character.
     *
     * @param fac the factory which created this Scanner
     * @param input the input, might be modified
     * @param inputLength the size of the input.
     * Must be positive and less than or equal to input.length.
     */
    protected Scanner(ScannerFactory fac, char[] input, int inputLength) {
        this(fac);
        eofPos = inputLength;
        if (inputLength == input.length) {
            if (input.length > 0 && Character.isWhitespace(input[input.length - 1])) {
                inputLength--;
            } else {
                char[] newInput = new char[inputLength + 1];
                System.arraycopy(input, 0, newInput, 0, input.length);
                input = newInput;
            }
        }
        buf = input;
        buflen = inputLength;
        buf[buflen] = EOI;
        bp = -1;
        scanChar();
    }

    /** Report an error at the given position using the provided arguments.
     */
    private void lexError(int pos, String key, Object... args) {
        log.error(pos, key, args);
        token = ERROR;
        errPos = pos;
    }

    /** Report an error at the current token position using the provided
     *  arguments.
     */
    private void lexError(String key, Object... args) {
        lexError(pos, key, args);
    }

    /** Convert an ASCII digit from its base (8, 10, or 16)
     *  to its value.
     */
    private int digit(int base) {
        char c = ch;
        int result = Character.digit(c, base);
        if (result >= 0 && c > 0x7f) {
            lexError(pos+1, "illegal.nonascii.digit");
            ch = "0123456789abcdef".charAt(result);
        }
        return result;
    }

    /** Convert unicode escape; bp points to initial '\' character
     *  (Spec 3.3).
     */
    private void convertUnicode() {
        if (ch == '\\' && unicodeConversionBp != bp) {
            bp++; ch = buf[bp];
            if (ch == 'u') {
                do {
                    bp++; ch = buf[bp];
                } while (ch == 'u');
                int limit = bp + 3;
                if (limit < buflen) {
                    int d = digit(16);
                    int code = d;
                    while (bp < limit && d >= 0) {
                        bp++; ch = buf[bp];
                        d = digit(16);
                        code = (code << 4) + d;
                    }
                    if (d >= 0) {
                        ch = (char)code;
                        unicodeConversionBp = bp;
                        return;
                    }
                }
                lexError(bp, "illegal.unicode.esc");
            } else {
                bp--;
                ch = '\\';
            }
        }
    }

    /** Read next character.
     */
    private void scanChar() {
        ch = buf[++bp];
        if (ch == '\\') {
            convertUnicode();
        }
    }

    /** Read next character in comment, skipping over double '\' characters.
     */
    private void scanCommentChar() {
        scanChar();
        if (ch == '\\') {
            if (buf[bp+1] == '\\' && unicodeConversionBp != bp) {
                bp++;
            } else {
                convertUnicode();
            }
        }
    }

    /** Append a character to sbuf.
     */
    private void putChar(char ch) {
        if (sp == sbuf.length) {
            char[] newsbuf = new char[sbuf.length * 2];
            System.arraycopy(sbuf, 0, newsbuf, 0, sbuf.length);
            sbuf = newsbuf;
        }
        sbuf[sp++] = ch;
    }

    /** For debugging purposes: print character.
     */
    private void dch() {
        System.err.print(ch); System.out.flush();
    }

    /** Read next character in character or string literal and copy into sbuf.
     */
    private void scanLitChar() {
        if (ch == '\\') {
            if (buf[bp+1] == '\\' && unicodeConversionBp != bp) {
                bp++;
                putChar('\\');
                scanChar();
            } else {
                scanChar();
                switch (ch) {
                case '0': case '1': case '2': case '3':
                case '4': case '5': case '6': case '7':
                    char leadch = ch;
                    int oct = digit(8);
                    scanChar();
                    if ('0' <= ch && ch <= '7') {
                        oct = oct * 8 + digit(8);
                        scanChar();
                        if (leadch <= '3' && '0' <= ch && ch <= '7') {
                            oct = oct * 8 + digit(8);
                            scanChar();
                        }
                    }
                    putChar((char)oct);
                    break;
                case 'b':
                    putChar('\b'); scanChar(); break;
                case 't':
                    putChar('\t'); scanChar(); break;
                case 'n':
                    putChar('\n'); scanChar(); break;
                case 'f':
                    putChar('\f'); scanChar(); break;
                case 'r':
                    putChar('\r'); scanChar(); break;
                case '\'':
                    putChar('\''); scanChar(); break;
                case '\"':
                    putChar('\"'); scanChar(); break;
                case '\\':
                    putChar('\\'); scanChar(); break;
                default:
                    lexError(bp, "illegal.esc.char");
                }
            }
        } else if (bp != buflen) {
            putChar(ch); scanChar();
        }
    }

    private void scanDigits(int digitRadix) {
        char saveCh;
        int savePos;
        do {
            if (ch != '_') {
                putChar(ch);
            } else {
                if (!allowUnderscoresInLiterals) {
                    lexError("unsupported.underscore.lit", source.name);
                    allowUnderscoresInLiterals = true;
                }
            }
            saveCh = ch;
            savePos = bp;
            scanChar();
        } while (digit(digitRadix) >= 0 || ch == '_');
        if (saveCh == '_')
            lexError(savePos, "illegal.underscore");
    }

    /** Read fractional part of hexadecimal floating point number.
     */
    private void scanHexExponentAndSuffix() {
        if (ch == 'p' || ch == 'P') {
            putChar(ch);
            scanChar();
            skipIllegalUnderscores();
            if (ch == '+' || ch == '-') {
                putChar(ch);
                scanChar();
            }
            skipIllegalUnderscores();
            if ('0' <= ch && ch <= '9') {
                scanDigits(10);
                if (!allowHexFloats) {
                    lexError("unsupported.fp.lit", source.name);
                    allowHexFloats = true;
                }
                else if (!hexFloatsWork)
                    lexError("unsupported.cross.fp.lit");
            } else
                lexError("malformed.fp.lit");
        } else {
            lexError("malformed.fp.lit");
        }
        if (ch == 'f' || ch == 'F') {
            putChar(ch);
            scanChar();
            token = FLOATLITERAL;
        } else {
            if (ch == 'd' || ch == 'D') {
                putChar(ch);
                scanChar();
            }
            token = DOUBLELITERAL;
        }
    }

    /** Read fractional part of floating point number.
     */
    private void scanFraction() {
        skipIllegalUnderscores();
        if ('0' <= ch && ch <= '9') {
            scanDigits(10);
        }
        int sp1 = sp;
        if (ch == 'e' || ch == 'E') {
            putChar(ch);
            scanChar();
            skipIllegalUnderscores();
            if (ch == '+' || ch == '-') {
                putChar(ch);
                scanChar();
            }
            skipIllegalUnderscores();
            if ('0' <= ch && ch <= '9') {
                scanDigits(10);
                return;
            }
            lexError("malformed.fp.lit");
            sp = sp1;
        }
    }

    /** Read fractional part and 'd' or 'f' suffix of floating point number.
     */
    private void scanFractionAndSuffix() {
        this.radix = 10;
        scanFraction();
        if (ch == 'f' || ch == 'F') {
            putChar(ch);
            scanChar();
            token = FLOATLITERAL;
        } else {
            if (ch == 'd' || ch == 'D') {
                putChar(ch);
                scanChar();
            }
            token = DOUBLELITERAL;
        }
    }

    /** Read fractional part and 'd' or 'f' suffix of floating point number.
     */
    private void scanHexFractionAndSuffix(boolean seendigit) {
        this.radix = 16;
        assert ch == '.';
        putChar(ch);
        scanChar();
        skipIllegalUnderscores();
        if (digit(16) >= 0) {
            seendigit = true;
            scanDigits(16);
        }
        if (!seendigit)
            lexError("invalid.hex.number");
        else
            scanHexExponentAndSuffix();
    }

    private void skipIllegalUnderscores() {
        if (ch == '_') {
            lexError(bp, "illegal.underscore");
            while (ch == '_')
                scanChar();
        }
    }

    /** Read a number.
     *  @param radix  The radix of the number; one of 2, j8, 10, 16.
     */
    private void scanNumber(int radix) {
        this.radix = radix;
        // for octal, allow base-10 digit in case it's a float literal
        int digitRadix = (radix == 8 ? 10 : radix);
        boolean seendigit = false;
        if (digit(digitRadix) >= 0) {
            seendigit = true;
            scanDigits(digitRadix);
        }
        if (radix == 16 && ch == '.') {
            scanHexFractionAndSuffix(seendigit);
        } else if (seendigit && radix == 16 && (ch == 'p' || ch == 'P')) {
            scanHexExponentAndSuffix();
        } else if (digitRadix == 10 && ch == '.') {
            putChar(ch);
            scanChar();
            scanFractionAndSuffix();
        } else if (digitRadix == 10 &&
                   (ch == 'e' || ch == 'E' ||
                    ch == 'f' || ch == 'F' ||
                    ch == 'd' || ch == 'D')) {
            scanFractionAndSuffix();
        } else {
            if (ch == 'l' || ch == 'L') {
                scanChar();
                token = LONGLITERAL;
            } else {
                token = INTLITERAL;
            }
        }
    }

    /** Read an identifier.
     */
    private void scanIdent() {
        boolean isJavaIdentifierPart;
        char high;
        do {
            if (sp == sbuf.length) putChar(ch); else sbuf[sp++] = ch;
            // optimization, was: putChar(ch);

            scanChar();
            switch (ch) {
            case 'A': case 'B': case 'C': case 'D': case 'E':
            case 'F': case 'G': case 'H': case 'I': case 'J':
            case 'K': case 'L': case 'M': case 'N': case 'O':
            case 'P': case 'Q': case 'R': case 'S': case 'T':
            case 'U': case 'V': case 'W': case 'X': case 'Y':
            case 'Z':
            case 'a': case 'b': case 'c': case 'd': case 'e':
            case 'f': case 'g': case 'h': case 'i': case 'j':
            case 'k': case 'l': case 'm': case 'n': case 'o':
            case 'p': case 'q': case 'r': case 's': case 't':
            case 'u': case 'v': case 'w': case 'x': case 'y':
            case 'z':
            case '$': case '_':
            case '0': case '1': case '2': case '3': case '4':
            case '5': case '6': case '7': case '8': case '9':
            case '\u0000': case '\u0001': case '\u0002': case '\u0003':
            case '\u0004': case '\u0005': case '\u0006': case '\u0007':
            case '\u0008': case '\u000E': case '\u000F': case '\u0010':
            case '\u0011': case '\u0012': case '\u0013': case '\u0014':
            case '\u0015': case '\u0016': case '\u0017':
            case '\u0018': case '\u0019': case '\u001B':
            case '\u007F':
                break;
            case '\u001A': // EOI is also a legal identifier part
                if (bp >= buflen) {
                    name = names.fromChars(sbuf, 0, sp);
                    token = keywords.key(name);
                    return;
                }
                break;
            default:
                if (ch < '\u0080') {
                    // all ASCII range chars already handled, above
                    isJavaIdentifierPart = false;
                } else {
                    high = scanSurrogates();
                    if (high != 0) {
                        if (sp == sbuf.length) {
                            putChar(high);
                        } else {
                            sbuf[sp++] = high;
                        }
                        isJavaIdentifierPart = Character.isJavaIdentifierPart(
                            Character.toCodePoint(high, ch));
                    } else {
                        isJavaIdentifierPart = Character.isJavaIdentifierPart(ch);
                    }
                }
                if (!isJavaIdentifierPart) {
                    name = names.fromChars(sbuf, 0, sp);
                    token = keywords.key(name);
                    return;
                }
            }
        } while (true);
    }

    /** Are surrogates supported?
     */
    final static boolean surrogatesSupported = surrogatesSupported();
    private static boolean surrogatesSupported() {
        try {
            Character.isHighSurrogate('a');
            return true;
        } catch (NoSuchMethodError ex) {
            return false;
        }
    }

    /** Scan surrogate pairs.  If 'ch' is a high surrogate and
     *  the next character is a low surrogate, then put the low
     *  surrogate in 'ch', and return the high surrogate.
     *  otherwise, just return 0.
     */
    private char scanSurrogates() {
        if (surrogatesSupported && Character.isHighSurrogate(ch)) {
            char high = ch;

            scanChar();

            if (Character.isLowSurrogate(ch)) {
                return high;
            }

            ch = high;
        }

        return 0;
    }

    /** Return true if ch can be part of an operator.
     */
    private boolean isSpecial(char ch) {
        switch (ch) {
        case '!': case '%': case '&': case '*': case '?':
        case '+': case '-': case ':': case '<': case '=':
        case '>': case '^': case '|': case '~':
        case '@':
            return true;
        default:
            return false;
        }
    }

    /** Read longest possible sequence of special characters and convert
     *  to token.
     */
    private void scanOperator() {
        while (true) {
            putChar(ch);
            Name newname = names.fromChars(sbuf, 0, sp);
            if (keywords.key(newname) == IDENTIFIER) {
                sp--;
                break;
            }
            name = newname;
            token = keywords.key(newname);
            scanChar();
            if (!isSpecial(ch)) break;
        }
    }

    /**
     * Scan a documention comment; determine if a deprecated tag is present.
     * Called once the initial /, * have been skipped, positioned at the second *
     * (which is treated as the beginning of the first line).
     * Stops positioned at the closing '/'.
     */
    @SuppressWarnings("fallthrough")
    private void scanDocComment() {
        boolean deprecatedPrefix = false;

        forEachLine:
        while (bp < buflen) {

            // Skip optional WhiteSpace at beginning of line
            while (bp < buflen && (ch == ' ' || ch == '\t' || ch == FF)) {
                scanCommentChar();
            }

            // Skip optional consecutive Stars
            while (bp < buflen && ch == '*') {
                scanCommentChar();
                if (ch == '/') {
                    return;
                }
            }

            // Skip optional WhiteSpace after Stars
            while (bp < buflen && (ch == ' ' || ch == '\t' || ch == FF)) {
                scanCommentChar();
            }

            deprecatedPrefix = false;
            // At beginning of line in the JavaDoc sense.
            if (bp < buflen && ch == '@' && !deprecatedFlag) {
                scanCommentChar();
                if (bp < buflen && ch == 'd') {
                    scanCommentChar();
                    if (bp < buflen && ch == 'e') {
                        scanCommentChar();
                        if (bp < buflen && ch == 'p') {
                            scanCommentChar();
                            if (bp < buflen && ch == 'r') {
                                scanCommentChar();
                                if (bp < buflen && ch == 'e') {
                                    scanCommentChar();
                                    if (bp < buflen && ch == 'c') {
                                        scanCommentChar();
                                        if (bp < buflen && ch == 'a') {
                                            scanCommentChar();
                                            if (bp < buflen && ch == 't') {
                                                scanCommentChar();
                                                if (bp < buflen && ch == 'e') {
                                                    scanCommentChar();
                                                    if (bp < buflen && ch == 'd') {
                                                        deprecatedPrefix = true;
                                                        scanCommentChar();
                                                    }}}}}}}}}}}
            if (deprecatedPrefix && bp < buflen) {
                if (Character.isWhitespace(ch)) {
                    deprecatedFlag = true;
                } else if (ch == '*') {
                    scanCommentChar();
                    if (ch == '/') {
                        deprecatedFlag = true;
                        return;
                    }
                }
            }

            // Skip rest of line
            while (bp < buflen) {
                switch (ch) {
                case '*':
                    scanCommentChar();
                    if (ch == '/') {
                        return;
                    }
                    break;
                case CR: // (Spec 3.4)
                    scanCommentChar();
                    if (ch != LF) {
                        continue forEachLine;
                    }
                    /* fall through to LF case */
                case LF: // (Spec 3.4)
                    scanCommentChar();
                    continue forEachLine;
                default:
                    scanCommentChar();
                }
            } // rest of line
        } // forEachLine
        return;
    }

    private void scanModuleVersion() {
        do {
            putChar(ch);
            scanChar();
            switch (ch) {
                case ' ': case '\t':
                case FF: case CR: case LF:
                case '\"': case '\'': case '\\':
                case ',': case ';':
                case EOI:
                    token = MODULEVERSIONLITERAL;
                    return;
            }
        } while(true);
    }

    /** Return true if ch can be part of an operator.
     */
    private boolean isModuleStart(char ch) {
        switch (ch) {
        case '0': case '1': case '2': case '3': case '4':
        case '5': case '6': case '7': case '8': case '9':
        case '(': case '[': case '<': case '=': case '>':
            return true;
        default:
            return false;
        }
    }

    /** The value of a literal token, recorded as a string.
     *  For integers, leading 0x and 'l' suffixes are suppressed.
     */
    public String stringVal() {
        return new String(sbuf, 0, sp);
    }

    /** Read token.
     */
    public void nextToken() {

        try {
            prevEndPos = endPos;
            sp = 0;

            while (true) {
                pos = bp;
                switch (ch) {
                case ' ': // (Spec 3.6)
                case '\t': // (Spec 3.6)
                case FF: // (Spec 3.6)
                    do {
                        scanChar();
                    } while (ch == ' ' || ch == '\t' || ch == FF);
                    endPos = bp;
                    processWhiteSpace();
                    break;
                case LF: // (Spec 3.4)
                    scanChar();
                    endPos = bp;
                    processLineTerminator();
                    break;
                case CR: // (Spec 3.4)
                    scanChar();
                    if (ch == LF) {
                        scanChar();
                    }
                    endPos = bp;
                    processLineTerminator();
                    break;
                case 'A': case 'B': case 'C': case 'D': case 'E':
                case 'F': case 'G': case 'H': case 'I': case 'J':
                case 'K': case 'L': case 'M': case 'N': case 'O':
                case 'P': case 'Q': case 'R': case 'S': case 'T':
                case 'U': case 'V': case 'W': case 'X': case 'Y':
                case 'Z':
                case 'a': case 'b': case 'c': case 'd': case 'e':
                case 'f': case 'g': case 'h': case 'i': case 'j':
                case 'k': case 'l': case 'm': case 'n': case 'o':
                case 'p': case 'q': case 'r': case 's': case 't':
                case 'u': case 'v': case 'w': case 'x': case 'y':
                case 'z':
                case '$': case '_':
                    scanIdent();
                    return;
                case '0':
                    if (token == MONKEYS_AT) {
                        scanModuleVersion();
                    } else {
                        scanChar();
                        if (ch == 'x' || ch == 'X') {
                            scanChar();
                            skipIllegalUnderscores();
                            if (ch == '.') {
                                scanHexFractionAndSuffix(false);
                            } else if (digit(16) < 0) {
                                lexError("invalid.hex.number");
                            } else {
                                scanNumber(16);
                            }
                        } else if (ch == 'b' || ch == 'B') {
                            if (!allowBinaryLiterals) {
                                lexError("unsupported.binary.lit", source.name);
                                allowBinaryLiterals = true;
                            }
                            scanChar();
                            skipIllegalUnderscores();
                            if (digit(2) < 0) {
                                lexError("invalid.binary.number");
                            } else {
                                scanNumber(2);
                            }
                        } else {
                            putChar('0');
                            if (ch == '_') {
                                int savePos = bp;
                                do {
                                    scanChar();
                                } while (ch == '_');
                                if (digit(10) < 0) {
                                    lexError(savePos, "illegal.underscore");
                                }
                            }
                            scanNumber(8);
                        }
                    }
                    return;
                case '1': case '2': case '3': case '4':
                case '5': case '6': case '7': case '8': case '9':
                    if (token == MONKEYS_AT) {
                        scanModuleVersion();
                    } else {
                        scanNumber(10);
                    }
                    return;
                case '.':
                    scanChar();
                    if ('0' <= ch && ch <= '9') {
                        putChar('.');
                        scanFractionAndSuffix();
                    } else if (ch == '.') {
                        putChar('.'); putChar('.');
                        scanChar();
                        if (ch == '.') {
                            scanChar();
                            putChar('.');
                            token = ELLIPSIS;
                        } else {
                            lexError("malformed.fp.lit");
                        }
                    } else {
                        token = DOT;
                    }
                    return;
                case ',':
                    scanChar(); token = COMMA; return;
                case ';':
                    scanChar(); token = SEMI; return;
                case '(':
                    if (token == MONKEYS_AT) {
                        scanModuleVersion();
                    } else {
                        scanChar();
                        token = LPAREN;
                    }
                    return;
                case ')':
                    scanChar(); token = RPAREN; return;
                case '[':
                    if (token == MONKEYS_AT) {
                        scanModuleVersion();
                    } else {
                        scanChar();
                        token = LBRACKET;
                    }
                    return;
                case ']':
                    scanChar(); token = RBRACKET; return;
                case '{':
                    scanChar(); token = LBRACE; return;
                case '}':
                    scanChar(); token = RBRACE; return;
                case '/':
                    scanChar();
                    if (ch == '/') {
                        do {
                            scanCommentChar();
                        } while (ch != CR && ch != LF && bp < buflen);
                        if (bp < buflen) {
                            endPos = bp;
                            processComment(CommentStyle.LINE);
                        }
                        break;
                    } else if (ch == '*') {
                        scanChar();
                        CommentStyle style;
                        if (ch == '*') {
                            style = CommentStyle.JAVADOC;
                            scanDocComment();
                        } else {
                            style = CommentStyle.BLOCK;
                            while (bp < buflen) {
                                if (ch == '*') {
                                    scanChar();
                                    if (ch == '/') break;
                                } else {
                                    scanCommentChar();
                                }
                            }
                        }
                        if (ch == '/') {
                            scanChar();
                            endPos = bp;
                            processComment(style);
                            break;
                        } else {
                            lexError("unclosed.comment");
                            return;
                        }
                    } else if (ch == '=') {
                        name = names.slashequals;
                        token = SLASHEQ;
                        scanChar();
                    } else {
                        name = names.slash;
                        token = SLASH;
                    }
                    return;
                case '\'':
                    scanChar();
                    if (ch == '\'') {
                        lexError("empty.char.lit");
                    } else {
                        if (ch == CR || ch == LF)
                            lexError(pos, "illegal.line.end.in.char.lit");
                        scanLitChar();
                        if (ch == '\'') {
                            scanChar();
                            token = CHARLITERAL;
                        } else {
                            lexError(pos, "unclosed.char.lit");
                        }
                    }
                    return;
                case '\"':
                    scanChar();
                    while (ch != '\"' && ch != CR && ch != LF && bp < buflen)
                        scanLitChar();
                    if (ch == '\"') {
                        token = STRINGLITERAL;
                        scanChar();
                    } else {
                        lexError(pos, "unclosed.str.lit");
                    }
                    return;
<<<<<<< HEAD
                case '#':
                    scanChar();
                    if (ch == '\"') {
                        scanChar();
                        if (ch == '\"')
                            lexError(pos, "empty.bytecode.ident");
                        while (ch != '\"' && ch != CR && ch != LF && bp < buflen) {
                            scanBytecodeNameChar();
                        }
                        if (ch == '\"') {
                            name = names.fromChars(sbuf, 0, sp);
                            token = IDENTIFIER;  // even if #"int" or #"do"
                            scanChar();
                        } else {
                            lexError(pos, "unclosed.bytecode.ident");
                        }
                    } else {
                        lexError("illegal.char", String.valueOf((int)'#'));
                    }
                    return;
=======
>>>>>>> d87bfaa2
                default:
                    if (token == MONKEYS_AT && isModuleStart(ch)) {
                        scanModuleVersion();
                    } else if (isSpecial(ch)) {
                        scanOperator();
                    } else {
                        boolean isJavaIdentifierStart;
                        if (ch < '\u0080') {
                            // all ASCII range chars already handled, above
                            isJavaIdentifierStart = false;
                        } else {
                            char high = scanSurrogates();
                            if (high != 0) {
                                if (sp == sbuf.length) {
                                    putChar(high);
                                } else {
                                    sbuf[sp++] = high;
                                }

                                isJavaIdentifierStart = Character.isJavaIdentifierStart(
                                    Character.toCodePoint(high, ch));
                            } else {
                                isJavaIdentifierStart = Character.isJavaIdentifierStart(ch);
                            }
                        }
                        if (isJavaIdentifierStart) {
                            scanIdent();
                        } else if (bp == buflen || ch == EOI && bp+1 == buflen) { // JLS 3.5
                            token = EOF;
                            pos = bp = eofPos;
                        } else {
                            lexError("illegal.char", String.valueOf((int)ch));
                            scanChar();
                        }
                    }
                    return;
                }
            }
        } finally {
            endPos = bp;
            if (scannerDebug)
                System.out.println("nextToken(" + pos
                                   + "," + endPos + ")=|" +
                                   new String(getRawCharacters(pos, endPos))
                                   + "|");
        }
    }

    /** Return the current token, set by nextToken().
     */
    public Token token() {
        return token;
    }

    /** Sets the current token.
     */
    public void token(Token token) {
        this.token = token;
    }

    /** Return the current token's position: a 0-based
     *  offset from beginning of the raw input stream
     *  (before unicode translation)
     */
    public int pos() {
        return pos;
    }

    /** Return the last character position of the current token.
     */
    public int endPos() {
        return endPos;
    }

    /** Return the last character position of the previous token.
     */
    public int prevEndPos() {
        return prevEndPos;
    }

    /** Return the position where a lexical error occurred;
     */
    public int errPos() {
        return errPos;
    }

    /** Set the position where a lexical error occurred;
     */
    public void errPos(int pos) {
        errPos = pos;
    }

    /** Return the name of an identifier or token for the current token.
     */
    public Name name() {
        return name;
    }

    /** Return the radix of a numeric literal token.
     */
    public int radix() {
        return radix;
    }

    /** Has a @deprecated been encountered in last doc comment?
     *  This needs to be reset by client with resetDeprecatedFlag.
     */
    public boolean deprecatedFlag() {
        return deprecatedFlag;
    }

    public void resetDeprecatedFlag() {
        deprecatedFlag = false;
    }

    /**
     * Returns the documentation string of the current token.
     */
    public String docComment() {
        return null;
    }

    /**
     * Returns a copy of the input buffer, up to its inputLength.
     * Unicode escape sequences are not translated.
     */
    public char[] getRawCharacters() {
        char[] chars = new char[buflen];
        System.arraycopy(buf, 0, chars, 0, buflen);
        return chars;
    }

    /**
     * Returns a copy of a character array subset of the input buffer.
     * The returned array begins at the <code>beginIndex</code> and
     * extends to the character at index <code>endIndex - 1</code>.
     * Thus the length of the substring is <code>endIndex-beginIndex</code>.
     * This behavior is like
     * <code>String.substring(beginIndex, endIndex)</code>.
     * Unicode escape sequences are not translated.
     *
     * @param beginIndex the beginning index, inclusive.
     * @param endIndex the ending index, exclusive.
     * @throws IndexOutOfBounds if either offset is outside of the
     *         array bounds
     */
    public char[] getRawCharacters(int beginIndex, int endIndex) {
        int length = endIndex - beginIndex;
        char[] chars = new char[length];
        System.arraycopy(buf, beginIndex, chars, 0, length);
        return chars;
    }

    public enum CommentStyle {
        LINE,
        BLOCK,
        JAVADOC,
    }

    /**
     * Called when a complete comment has been scanned. pos and endPos
     * will mark the comment boundary.
     */
    protected void processComment(CommentStyle style) {
        if (scannerDebug)
            System.out.println("processComment(" + pos
                               + "," + endPos + "," + style + ")=|"
                               + new String(getRawCharacters(pos, endPos))
                               + "|");
    }

    /**
     * Called when a complete whitespace run has been scanned. pos and endPos
     * will mark the whitespace boundary.
     */
    protected void processWhiteSpace() {
        if (scannerDebug)
            System.out.println("processWhitespace(" + pos
                               + "," + endPos + ")=|" +
                               new String(getRawCharacters(pos, endPos))
                               + "|");
    }

    /**
     * Called when a line terminator has been processed.
     */
    protected void processLineTerminator() {
        if (scannerDebug)
            System.out.println("processTerminator(" + pos
                               + "," + endPos + ")=|" +
                               new String(getRawCharacters(pos, endPos))
                               + "|");
    }

    /** Build a map for translating between line numbers and
     * positions in the input.
     *
     * @return a LineMap */
    public Position.LineMap getLineMap() {
        return Position.makeLineMap(buf, buflen, false);
    }

    public void mark() {
        mark = new Mark(this);
    }

    public void reset() {
        if (mark != null)
            mark.apply(this);
    }

}<|MERGE_RESOLUTION|>--- conflicted
+++ resolved
@@ -1041,29 +1041,6 @@
                         lexError(pos, "unclosed.str.lit");
                     }
                     return;
-<<<<<<< HEAD
-                case '#':
-                    scanChar();
-                    if (ch == '\"') {
-                        scanChar();
-                        if (ch == '\"')
-                            lexError(pos, "empty.bytecode.ident");
-                        while (ch != '\"' && ch != CR && ch != LF && bp < buflen) {
-                            scanBytecodeNameChar();
-                        }
-                        if (ch == '\"') {
-                            name = names.fromChars(sbuf, 0, sp);
-                            token = IDENTIFIER;  // even if #"int" or #"do"
-                            scanChar();
-                        } else {
-                            lexError(pos, "unclosed.bytecode.ident");
-                        }
-                    } else {
-                        lexError("illegal.char", String.valueOf((int)'#'));
-                    }
-                    return;
-=======
->>>>>>> d87bfaa2
                 default:
                     if (token == MONKEYS_AT && isModuleStart(ch)) {
                         scanModuleVersion();
