--- conflicted
+++ resolved
@@ -48,6 +48,7 @@
 import static com.sun.tools.javac.parser.Tokens.TokenKind.GT;
 import static com.sun.tools.javac.parser.Tokens.TokenKind.IMPORT;
 import static com.sun.tools.javac.parser.Tokens.TokenKind.LT;
+import static com.sun.tools.javac.parser.Tokens.TokenKind.PACKAGE;
 import static com.sun.tools.javac.util.ListBuffer.lb;
 import static com.sun.tools.javac.tree.JCTree.Tag.*;
 
@@ -113,15 +114,12 @@
         this.allowDiamond = source.allowDiamond();
         this.allowMulticatch = source.allowMulticatch();
         this.allowStringFolding = fac.options.getBoolean("allowStringFolding", true);
-<<<<<<< HEAD
-        this.allowModules = source.allowModules();
-        this.allowImportsBeforePackage = source.allowImportsBeforePackage();
-=======
         this.allowLambda = source.allowLambda() &&
                 fac.options.isSet("allowLambda");
         this.allowMethodReferences = source.allowMethodReferences() &&
                 fac.options.isSet("allowMethodReferences");
->>>>>>> 162a5be3
+        this.allowModules = source.allowModules();
+        this.allowImportsBeforePackage = source.allowImportsBeforePackage();
         this.keepDocComments = keepDocComments;
         docComments = keepDocComments ? new HashMap<JCTree,String>() : null;
         this.keepLineMap = keepLineMap;
@@ -178,7 +176,14 @@
      */
     boolean allowStringFolding;
 
-<<<<<<< HEAD
+    /** Switch: should we recognize lambda expressions?
+     */
+    boolean allowLambda;
+
+    /** Switch: should we allow method/constructor references?
+     */
+    boolean allowMethodReferences;
+
     /** Switch: should we recognize modules?
      */
     boolean allowModules;
@@ -186,15 +191,6 @@
     /** Switch: should we recognize import before package?
      */
     boolean allowImportsBeforePackage;
-=======
-    /** Switch: should we recognize lambda expressions?
-     */
-    boolean allowLambda;
-
-    /** Switch: should we allow method/constructor references?
-     */
-    boolean allowMethodReferences;
->>>>>>> 162a5be3
 
     /** Switch: should we keep docComments?
      */
@@ -553,9 +549,9 @@
      */
     public JCExpression qualident(JCExpression head) {
         JCExpression t = head;
-        while (S.token() == DOT) {
-            int pos = S.pos();
-            S.nextToken();
+        while (token.kind == DOT) {
+            int pos = token.pos;
+            nextToken();
             t = toP(F.at(pos).Select(t, ident()));
         }
         return t;
@@ -1741,15 +1737,9 @@
     {
         List<JCExpression> args = arguments();
         JCClassDecl body = null;
-<<<<<<< HEAD
-        if (S.token() == LBRACE) {
-            int pos = S.pos();
-            List<JCTree> defs = classOrInterfaceBody(names.empty, CLASS);
-=======
         if (token.kind == LBRACE) {
             int pos = token.pos;
-            List<JCTree> defs = classOrInterfaceBody(names.empty, false);
->>>>>>> 162a5be3
+            List<JCTree> defs = classOrInterfaceBody(names.empty, CLASS);
             JCModifiers mods = F.at(Position.NOPOS).Modifiers(0);
             body = toP(F.at(pos).AnonymousClassDef(mods, defs));
         }
@@ -1836,19 +1826,11 @@
                 break;
             case MONKEYS_AT:
             case FINAL: {
-<<<<<<< HEAD
-                String dc = S.docComment();
+                String dc = token.comment(CommentStyle.JAVADOC);
                 JCModifiers mods = modifiersOpt(ModuleModifierKind.DISALLOWED);
-                if (S.token() == INTERFACE ||
-                    S.token() == CLASS ||
-                    allowEnums && S.token() == ENUM) {
-=======
-                String dc = token.comment(CommentStyle.JAVADOC);
-                JCModifiers mods = modifiersOpt();
                 if (token.kind == INTERFACE ||
                     token.kind == CLASS ||
                     allowEnums && token.kind == ENUM) {
->>>>>>> 162a5be3
                     stats.append(classOrInterfaceOrEnumDeclaration(mods, dc));
                 } else {
                     JCExpression t = parseType();
@@ -1861,40 +1843,22 @@
                 break;
             }
             case ABSTRACT: case STRICTFP: {
-<<<<<<< HEAD
-                String dc = S.docComment();
+                String dc = token.comment(CommentStyle.JAVADOC);
                 JCModifiers mods = modifiersOpt(ModuleModifierKind.DISALLOWED);
-=======
-                String dc = token.comment(CommentStyle.JAVADOC);
-                JCModifiers mods = modifiersOpt();
->>>>>>> 162a5be3
                 stats.append(classOrInterfaceOrEnumDeclaration(mods, dc));
                 break;
             }
             case INTERFACE:
             case CLASS:
-<<<<<<< HEAD
-                stats.append(classOrInterfaceOrEnumDeclaration(modifiersOpt(ModuleModifierKind.DISALLOWED),
-                                                               S.docComment()));
-                break;
-            case ENUM:
-            case ASSERT:
-                if (allowEnums && S.token() == ENUM) {
-                    error(S.pos(), "local.enum");
-                    stats.
-                        append(classOrInterfaceOrEnumDeclaration(modifiersOpt(ModuleModifierKind.DISALLOWED),
-                                                                 S.docComment()));
-=======
                 String dc = token.comment(CommentStyle.JAVADOC);
-                stats.append(classOrInterfaceOrEnumDeclaration(modifiersOpt(), dc));
+                stats.append(classOrInterfaceOrEnumDeclaration(modifiersOpt(ModuleModifierKind.DISALLOWED), dc));
                 break;
             case ENUM:
             case ASSERT:
                 if (allowEnums && token.kind == ENUM) {
                     error(token.pos, "local.enum");
                     dc = token.comment(CommentStyle.JAVADOC);
-                    stats.append(classOrInterfaceOrEnumDeclaration(modifiersOpt(), dc));
->>>>>>> 162a5be3
+                    stats.append(classOrInterfaceOrEnumDeclaration(modifiersOpt(ModuleModifierKind.DISALLOWED), dc));
                     break;
                 } else if (allowAsserts && token.kind == ASSERT) {
                     stats.append(parseStatement());
@@ -2221,13 +2185,8 @@
         } else {
             JCExpression t = term(EXPR | TYPE);
             if ((lastmode & TYPE) != 0 &&
-<<<<<<< HEAD
-                (S.token() == IDENTIFIER || S.token() == ASSERT || S.token() == ENUM))
+                (token.kind == IDENTIFIER || token.kind == ASSERT || token.kind == ENUM))
                 return variableDeclarators(modifiersOpt(ModuleModifierKind.DISALLOWED), t, stats).toList();
-=======
-                (token.kind == IDENTIFIER || token.kind == ASSERT || token.kind == ENUM))
-                return variableDeclarators(modifiersOpt(), t, stats).toList();
->>>>>>> 162a5be3
             else
                 return moreStatementExpressions(pos, t, stats).toList();
         }
@@ -2302,46 +2261,7 @@
             case SYNCHRONIZED: flag = Flags.SYNCHRONIZED; break;
             case STRICTFP    : flag = Flags.STRICTFP; break;
             case MONKEYS_AT  : flag = Flags.ANNOTATION; break;
-<<<<<<< HEAD
-            case ERROR       : flag = 0; S.nextToken(); break;
-            case IDENTIFIER:
-                if (S.name() != names.module)
-                    break loop;
-                switch (mmk) {
-                    case DISALLOWED:
-                        break loop;
-                    case LOOKAHEAD: {
-                        if ((flags & (Flags.AccessFlags)) != 0)
-                            break loop;
-                        S.mark();
-                        try {
-                            S.nextToken();
-                            if (S.token() == IDENTIFIER) {
-                                Name ident = S.name();
-                                S.nextToken();
-                                switch (S.token()) {
-                                    case SEMI:
-                                    case EQ:
-                                    case LBRACKET:
-                                        break loop;
-                                    case LPAREN:
-                                        if (ident == constrName)
-                                            break;
-                                        break loop;
-                                }
-                            }
-                        } finally {
-                            S.reset();
-                        }
-                    }
-                    case ALLOWED:
-                        break;
-                }
-                flag = Flags.MODULE;
-                break;
-=======
             case ERROR       : flag = 0; nextToken(); break;
->>>>>>> 162a5be3
             default: break loop;
             }
             if ((flags & flag) != 0) error(token.pos, "repeated.modifier");
@@ -2563,126 +2483,74 @@
         return variableDeclaratorRest(pos, optFinal, type, ident, true, null);
     }
 
-    /** CompilationUnit =
-     *      {ImportDeclaration} [ModuleDeclaration]
-     *      [ { "@" Annotation } PACKAGE Qualident ";"]
-     *      {ImportDeclaration}
-     *      {TypeDeclaration}
+    /** CompilationUnit = [ { "@" Annotation } PACKAGE Qualident ";"] {ImportDeclaration} {TypeDeclaration}
      */
     public JCTree.JCCompilationUnit parseCompilationUnit() {
-<<<<<<< HEAD
-        ListBuffer<JCTree> defs = new ListBuffer<JCTree>();
-        int cu_pos = S.pos();
-        boolean seenImport = false;
-
-        String toplevel_dc = S.docComment();
-
-        while (S.token() == IMPORT) {
-            defs.append(importDeclaration());
-            seenImport = true;
-        }
-
-        String dc = S.docComment();
-
-        JCModifiers mods = null;
-        if (S.token() == MONKEYS_AT)  {
-            mods = modifiersOpt(ModuleModifierKind.DISALLOWED);
-        }
-
-        if (S.token() == IDENTIFIER && S.name() == names.module) {
-            defs.append(moduleDecl(mods, dc));
-            dc = null;
-        }
-
-        if (mods == null && S.token() == MONKEYS_AT) {
-            dc = S.docComment();
-            mods = modifiersOpt(ModuleModifierKind.DISALLOWED);
-        }
-
-        if (S.token() == PACKAGE) {
-            int pos = S.pos();
-            if (seenImport && !allowImportsBeforePackage)
-                log.error(pos, "imports.not.allowed.before.package.in.source", source.name);
-            List<JCAnnotation> annots = List.nil();
-=======
         Token firstToken = token;
         JCExpression pid = null;
         JCModifiers mods = null;
         boolean consumedToplevelDoc = false;
         boolean seenImport = false;
         boolean seenPackage = false;
-        List<JCAnnotation> packageAnnotations = List.nil();
-        if (token.kind == MONKEYS_AT)
-            mods = modifiersOpt();
-
-        if (token.kind == PACKAGE) {
-            seenPackage = true;
->>>>>>> 162a5be3
-            if (mods != null) {
-                checkNoMods(mods.flags);
-                annots = mods.annotations;
-                mods = null;
-                dc = null;
-            }
-<<<<<<< HEAD
-            S.nextToken();
-            JCExpression pid = qualident();
-=======
-            nextToken();
-            pid = qualident();
->>>>>>> 162a5be3
-            accept(SEMI);
-            defs.append(toP(F.at(pos).Package(annots, pid)));
-        }
-
-        boolean checkForImports = true;
-        boolean firstTypeDecl = true;
-        while (token.kind != EOF) {
-            if (token.pos <= endPosTable.errorEndPos) {
-                // error recovery
-                skip(checkForImports, false, false, false);
-                if (token.kind == EOF)
-                    break;
-            }
-            if (checkForImports && mods == null && token.kind == IMPORT) {
-                seenImport = true;
-                defs.append(importDeclaration());
-            } else {
-<<<<<<< HEAD
-                JCTree def = typeDeclaration(mods, dc);
-                if (keepDocComments && dc != null && docComments.get(def) == dc) {
-                    // If the first type declaration has consumed the first doc
-                    // comment, then don't use it for the top level comment as well.
-                    dc = null;
-=======
-                String docComment = token.comment(CommentStyle.JAVADOC);
-                if (firstTypeDecl && !seenImport && !seenPackage) {
-                    docComment = firstToken.comment(CommentStyle.JAVADOC);
-                    consumedToplevelDoc = true;
->>>>>>> 162a5be3
+        ListBuffer<JCTree> defs = new ListBuffer<JCTree>();
+
+        if (token.kind == IDENTIFIER && token.name() == names.module) {
+            defs.append(moduleDecl(mods, token.comment(CommentStyle.JAVADOC)));
+            consumedToplevelDoc = true;
+        } else {
+            List<JCAnnotation> packageAnnotations = List.nil();
+            if (token.kind == MONKEYS_AT)
+                mods = modifiersOpt(ModuleModifierKind.DISALLOWED);
+
+            if (token.kind == PACKAGE) {
+                seenPackage = true;
+                if (mods != null) {
+                    checkNoMods(mods.flags);
+                    packageAnnotations = mods.annotations;
+                    mods = null;
                 }
-                JCTree def = typeDeclaration(mods, docComment);
-                if (def instanceof JCExpressionStatement)
-                    def = ((JCExpressionStatement)def).expr;
-                defs.append(def);
-                if (def instanceof JCClassDecl)
-                    checkForImports = false;
-                mods = null;
-<<<<<<< HEAD
-                dc = null;
-            }
-        }
-
-        JCTree.JCCompilationUnit toplevel = F.at(cu_pos).TopLevel(defs.toList());
-        attach(toplevel, toplevel_dc);
-=======
-                firstTypeDecl = false;
-            }
-        }
-        JCTree.JCCompilationUnit toplevel = F.at(firstToken.pos).TopLevel(packageAnnotations, pid, defs.toList());
+                nextToken();
+                pid = qualident();
+                accept(SEMI);
+                JCPackageDecl pd = F.at(firstToken.pos).Package(packageAnnotations, pid);
+                String docComment = firstToken.comment(CommentStyle.JAVADOC);
+                consumedToplevelDoc = true;
+                attach(pd, docComment);
+                defs.append(pd);
+            }
+
+            boolean checkForImports = true;
+            boolean firstTypeDecl = true;
+            while (token.kind != EOF) {
+                if (token.pos <= endPosTable.errorEndPos) {
+                    // error recovery
+                    skip(checkForImports, false, false, false);
+                    if (token.kind == EOF)
+                        break;
+                }
+                if (checkForImports && mods == null && token.kind == IMPORT) {
+                    seenImport = true;
+                    defs.append(importDeclaration());
+                } else {
+                    String docComment = token.comment(CommentStyle.JAVADOC);
+                    if (firstTypeDecl && !seenImport && !seenPackage) {
+                        docComment = firstToken.comment(CommentStyle.JAVADOC);
+                        consumedToplevelDoc = true;
+                    }
+                    JCTree def = typeDeclaration(mods, docComment);
+                    if (def instanceof JCExpressionStatement)
+                        def = ((JCExpressionStatement)def).expr;
+                    defs.append(def);
+                    if (def instanceof JCClassDecl)
+                        checkForImports = false;
+                    mods = null;
+                    firstTypeDecl = false;
+                }
+            }
+        }
+        JCTree.JCCompilationUnit toplevel = F.at(firstToken.pos).TopLevel(defs.toList());
         if (!consumedToplevelDoc)
             attach(toplevel, firstToken.comment(CommentStyle.JAVADOC));
->>>>>>> 162a5be3
         if (defs.elems.isEmpty())
             storeEnd(toplevel, S.prevToken().endPos);
         if (keepDocComments)
@@ -2700,9 +2568,12 @@
      * called after MODULE has been seen
      */
     JCModuleDecl moduleDecl(JCModifiers mods, String dc) {
-        int pos = S.pos();
-        if (!allowModules)
+        int pos = token.pos;
+        if (!allowModules) {
             log.error(pos, "modules.not.supported.in.source", source.name);
+            allowModules = true;
+        }
+        S.allowVersionLiteral(true);
         // FIXME: unimpl annots
         List<JCAnnotation> annots = List.nil();
         if (mods != null) {
@@ -2710,15 +2581,27 @@
             annots = mods.annotations;
             mods = null;
         }
-        S.nextToken();
+        nextToken();
         JCModuleId mid = moduleId();
         List<JCModuleDirective> directives = null;
 
         accept(LBRACE);
         directives = moduleDirectiveList();
-        accept(RBRACE);
-
-        JCModuleDecl result = toP(F.at(pos).Module(mid, directives, null));
+        if (token.kind != RBRACE) {
+            setErrorEndPos(token.pos);
+            reportSyntaxError(S.prevToken().endPos, "expected", RBRACE);
+        }
+        
+        // The extended metadata is all of the textual content that follows the
+        // module declaration.
+        UnicodeReader reader = S.getReader();
+        while (reader.bp < reader.buflen && Character.isWhitespace(reader.ch))
+            reader.scanChar();
+        while (reader.bp < reader.buflen)
+            reader.putChar(true);
+        Name moduleData = (reader.sp == 0) ? null : reader.name();
+
+        JCModuleDecl result = toP(F.at(pos).Module(mid, directives, moduleData));
         attach(result, dc);
         return result;
     }
@@ -2732,38 +2615,37 @@
     List<JCModuleDirective> moduleDirectiveList() {
         ListBuffer<JCModuleDirective> defs = new ListBuffer<JCModuleDirective>();
 
-        while (S.token() == IDENTIFIER || S.token() == CLASS) {
-            int pos = S.pos();
-            if (S.token() == CLASS) {
-                S.nextToken();
+        while (token.kind == IDENTIFIER || token.kind == CLASS) {
+            int pos = token.pos;
+            if (token.kind == CLASS) {
+                nextToken();
                 JCExpression qualId = qualident();
                 accept(SEMI);
                 defs.append(toP(F.at(pos).Entrypoint(qualId)));
-            } else if (S.name() == names.exports) {
+            } else if (token.name() == names.exports) {
                 // FIXME, unimpl .**?
-                S.nextToken();
-                JCExpression exportId = toP(F.at(S.pos()).Ident(ident()));
-                do {
-                    int pos1 = S.pos();
+                nextToken();
+                JCExpression exportId = toP(F.at(token.pos).Ident(ident()));
+                while (token.kind == DOT) {
+                    int pos1 = token.pos;
                     accept(DOT);
-                    Token t  = S.token();
-                    if (t == STAR || t == STARSTAR) {
-                        Name tname = (t == STAR ? names.asterisk : names.double_asterisk);
+                    if (token.kind == STAR || token.kind == STARSTAR) {
+                        Name tname = (token.kind == STAR ? names.asterisk : names.double_asterisk);
                         exportId = to(F.at(pos1).Select(exportId, tname));
-                        S.nextToken();
+                        nextToken();
                         break;
                     } else {
                         exportId = toP(F.at(pos1).Select(exportId, ident()));
                     }
-                } while (S.token() == DOT);
+                }
                 accept(SEMI);
                 defs.append(toP(F.at(pos).Exports(exportId)));
-            } else if (S.name() == names.requires) {
+            } else if (token.name() == names.requires) {
                 ListBuffer<RequiresFlag> flags = new ListBuffer<RequiresFlag>();
-                S.nextToken();
-                if (S.token() == IDENTIFIER && S.name() == names.service) {
-                    S.nextToken();
-                    if (S.token() == IDENTIFIER && S.name() == names.optional) {
+                nextToken();
+                if (token.kind == IDENTIFIER && token.name() == names.service) {
+                    nextToken();
+                    if (token.kind == IDENTIFIER && token.name() == names.optional) {
                         flags.add(RequiresFlag.OPTIONAL);
                         S.nextToken();
                     }
@@ -2772,12 +2654,12 @@
                     defs.append(toP(F.at(pos).RequiresService(flags.toList(), qualId)));
                 } else {
                     JCExpression moduleIdHead = null;
-                    while (S.token() == IDENTIFIER ||
-                            S.token().name != null && Character.isLetter(S.token().name.charAt(0))) {
-                        int id_pos = S.pos();
-                        Name id = S.name();
-                        S.nextToken();
-                        if (S.token() == DOT || S.token() == MONKEYS_AT || S.token() == SEMI) {
+                    while (token.kind == IDENTIFIER ||
+                            token.name() != null && Character.isLetter(token.name().charAt(0))) {
+                        int id_pos = token.pos;
+                        Name id = token.name();
+                        nextToken();
+                        if (token.kind == DOT || token.kind == MONKEYS_AT || token.kind == SEMI) {
                             moduleIdHead = toP(F.at(id_pos).Ident(id));
                             break;
                         }
@@ -2791,18 +2673,18 @@
                         defs.append(toP(F.at(pos).RequiresModule(flags.toList(), moduleIdQuery)));
                     }
                 }
-            } else if (S.name() == names.permits) {
-                S.nextToken();
+            } else if (token.name() == names.permits) {
+                nextToken();
                 JCExpression qualId = qualident();
                 accept(SEMI);
                 defs.append(toP(F.at(pos).Permits(qualId)));
-            } else if (S.name() == names.provides) {
-                S.nextToken();
-                if (S.token() == IDENTIFIER && S.name() == names.service) {
-                    S.nextToken();
+            } else if (token.name() == names.provides) {
+                nextToken();
+                if (token.kind == IDENTIFIER && token.name() == names.service) {
+                    nextToken();
                     JCExpression serviceName = qualident();
-                    if (S.token() == IDENTIFIER && S.name() == names.with) {
-                        S.nextToken();
+                    if (token.kind == IDENTIFIER && token.name() == names.with) {
+                        nextToken();
                         JCExpression implName = qualident();
                         accept(SEMI);
                         defs.append(toP(F.at(pos).ProvidesService(serviceName, implName)));
@@ -2814,8 +2696,8 @@
                     accept(SEMI);
                     defs.append(toP(F.at(pos).ProvidesModule(moduleId)));
                 }
-            } else if (S.name() == names.view) {
-                S.nextToken();
+            } else if (token.name() == names.view) {
+                nextToken();
                 JCExpression qualId = qualident();
                 accept(LBRACE);
                 List<JCModuleDirective> directives = moduleDirectiveList();
@@ -2833,8 +2715,8 @@
     List<JCModuleId> moduleIdList() {
         ListBuffer<JCModuleId> ts = new ListBuffer<JCModuleId>();
         ts.append(moduleId());
-        while (S.token() == COMMA) {
-            S.nextToken();
+        while (token.kind == COMMA) {
+            nextToken();
             ts.append(moduleId());
         }
         return ts.toList();
@@ -2846,49 +2728,59 @@
     List<JCModuleId> moduleIdList(JCExpression head) {
         ListBuffer<JCModuleId> ts = new ListBuffer<JCModuleId>();
         ts.append(moduleId(head));
-        while (S.token() == COMMA) {
-            S.nextToken();
+        while (token.kind == COMMA) {
+            nextToken();
             ts.append(moduleId());
         }
         return ts.toList();
     }
 
     JCModuleId moduleId() {
-        return moduleId(toP(F.at(S.pos()).Ident(ident())));
+        return moduleId(toP(F.at(token.pos).Ident(ident())));
     }
 
     JCModuleId moduleId(JCExpression head) {
-        int pos = S.pos();
+        int pos = token.pos;
         JCTree qualId = qualident(head);
         Name version = null;
-        if (S.token() == MONKEYS_AT) {
-            S.nextToken();
-            if (S.token() == MODULEVERSIONLITERAL || S.token() == STRINGLITERAL) {
-                version = names.fromString(S.stringVal());
+        if (token.kind == MONKEYS_AT) {
+            nextToken();
+            if (token.kind == VERSIONLITERAL) {
+                version = names.fromString(token.stringVal());
             } else
                log.error(pos, "modules.version.literal.expected");
-            S.nextToken();
+            nextToken();
         }
         return toP(F.at(pos).ModuleId(qualId, version));
     }
 
     JCModuleIdQuery moduleIdQuery() {
-        return moduleIdQuery(toP(F.at(S.pos()).Ident(ident())));
+        return moduleIdQuery(toP(F.at(token.pos).Ident(ident())));
     }
 
     JCModuleIdQuery moduleIdQuery(JCExpression head) {
-        int pos = S.pos();
+        int pos = token.pos;
         JCTree qualId = qualident(head);
-        Name version = null;
-        if (S.token() == MONKEYS_AT) {
-            S.nextToken();
-            if (S.token() == MODULEVERSIONLITERAL || S.token() == STRINGLITERAL) {
-                version = names.fromString(S.stringVal());
-            } else
-               log.error(pos, "modules.version.literal.expected");
-            S.nextToken();
-        }
-        return toP(F.at(pos).ModuleIdQuery(qualId, version));
+        Name query = null;
+        if (token.kind == MONKEYS_AT) {
+            nextToken();
+            if (token.kind == VERSIONLITERAL) { 
+                query = names.fromString(token.stringVal());
+                nextToken();
+            } else if (optag(token.kind) != Tag.NO_TAG) { // FIXME: close, but not close enough
+                Token op = token;
+                nextToken();
+                if (token.kind == VERSIONLITERAL) {
+                    query = names.fromString(op.kind.name + token.stringVal());
+                    nextToken();
+                } else {
+                    log.error(token.pos, "modules.version.literal.expected");
+                }
+            } else {
+               log.error(pos, "modules.version.query.expected");
+            }
+        }
+        return toP(F.at(pos).ModuleIdQuery(qualId, query));
     }
 
     /** ImportDeclaration = IMPORT [ STATIC ] Ident { "." Ident } [ "." "*" ] ";"
@@ -2921,29 +2813,13 @@
     /** TypeDeclaration = ClassOrInterfaceOrEnumDeclaration
      *                  | ";"
      */
-<<<<<<< HEAD
-    JCTree typeDeclaration(JCModifiers mods, String dc) {
-        int pos = S.pos();
-        if (mods == null && S.token() == SEMI) {
-            S.nextToken();
-            return toP(F.at(pos).Skip());
-        } else {
-            if (mods == null) {
-                // FIXME: after merging with b116, this throws AssertionError
-                // temporarily comment this out 
-                // assert dc == null;
-                dc = S.docComment();
-            }
-            return classOrInterfaceOrEnumDeclaration(modifiersOpt(ModuleModifierKind.ALLOWED, mods, null), dc);
-=======
     JCTree typeDeclaration(JCModifiers mods, String docComment) {
         int pos = token.pos;
         if (mods == null && token.kind == SEMI) {
             nextToken();
             return toP(F.at(pos).Skip());
         } else {
-            return classOrInterfaceOrEnumDeclaration(modifiersOpt(mods), docComment);
->>>>>>> 162a5be3
+            return classOrInterfaceOrEnumDeclaration(modifiersOpt(ModuleModifierKind.ALLOWED, mods, null), docComment);
         }
     }
 
@@ -3093,13 +2969,8 @@
             nextToken();
             while (token.kind != RBRACE && token.kind != EOF) {
                 defs.appendList(classOrInterfaceBodyDeclaration(enumName,
-<<<<<<< HEAD
                                                                 ENUM));
-                if (S.pos() <= errorEndPos) {
-=======
-                                                                false));
                 if (token.pos <= endPosTable.errorEndPos) {
->>>>>>> 162a5be3
                     // error recovery
                    skip(false, true, true, false);
                 }
@@ -3159,7 +3030,7 @@
     /** ClassBody     = "{" {ClassBodyDeclaration} "}"
      *  InterfaceBody = "{" {InterfaceBodyDeclaration} "}"
      */
-    List<JCTree> classOrInterfaceBody(Name className, Token encl) {
+    List<JCTree> classOrInterfaceBody(Name className, TokenKind encl) {
         accept(LBRACE);
         if (token.pos <= endPosTable.errorEndPos) {
             // error recovery
@@ -3168,15 +3039,9 @@
                 nextToken();
         }
         ListBuffer<JCTree> defs = new ListBuffer<JCTree>();
-<<<<<<< HEAD
-        while (S.token() != RBRACE && S.token() != EOF) {
+        while (token.kind != RBRACE && token.kind != EOF) {
             defs.appendList(classOrInterfaceBodyDeclaration(className, encl));
-            if (S.pos() <= errorEndPos) {
-=======
-        while (token.kind != RBRACE && token.kind != EOF) {
-            defs.appendList(classOrInterfaceBodyDeclaration(className, isInterface));
             if (token.pos <= endPosTable.errorEndPos) {
->>>>>>> 162a5be3
                // error recovery
                skip(false, true, true, false);
            }
@@ -3202,32 +3067,18 @@
      *    | ModifiersOpt Type Ident
      *      ( ConstantDeclaratorsRest | InterfaceMethodDeclaratorRest ";" )
      */
-<<<<<<< HEAD
-    protected List<JCTree> classOrInterfaceBodyDeclaration(Name className, Token encl) {
-        if (S.token() == SEMI) {
-            S.nextToken();
-            return List.<JCTree>of(F.at(Position.NOPOS).Block(0, List.<JCStatement>nil()));
+    protected List<JCTree> classOrInterfaceBodyDeclaration(Name className, TokenKind encl) {
+        if (token.kind == SEMI) {
+            nextToken();
+            return List.<JCTree>nil();
         } else {
             boolean isInterface = (encl == INTERFACE);
-            String dc = S.docComment();
-            int pos = S.pos();
-            JCModifiers mods = modifiersOpt(ModuleModifierKind.LOOKAHEAD, (encl == CLASS ? className : null));
-            if (S.token() == CLASS ||
-                S.token() == INTERFACE ||
-                allowEnums && S.token() == ENUM) {
-=======
-    protected List<JCTree> classOrInterfaceBodyDeclaration(Name className, boolean isInterface) {
-        if (token.kind == SEMI) {
-            nextToken();
-            return List.<JCTree>nil();
-        } else {
             String dc = token.comment(CommentStyle.JAVADOC);
             int pos = token.pos;
-            JCModifiers mods = modifiersOpt();
+            JCModifiers mods = modifiersOpt(ModuleModifierKind.LOOKAHEAD, (encl == CLASS ? className : null));
             if (token.kind == CLASS ||
                 token.kind == INTERFACE ||
                 allowEnums && token.kind == ENUM) {
->>>>>>> 162a5be3
                 return List.<JCTree>of(classOrInterfaceOrEnumDeclaration(mods, dc));
             } else if (token.kind == LBRACE && !isInterface &&
                        (mods.flags & Flags.StandardFlags & ~Flags.STATIC) == 0 &&
