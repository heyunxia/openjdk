--- conflicted
+++ resolved
@@ -48,11 +48,7 @@
 import static com.sun.tools.javac.parser.Tokens.TokenKind.GT;
 import static com.sun.tools.javac.parser.Tokens.TokenKind.IMPORT;
 import static com.sun.tools.javac.parser.Tokens.TokenKind.LT;
-<<<<<<< HEAD
 import static com.sun.tools.javac.parser.Tokens.TokenKind.PACKAGE;
-import static com.sun.tools.javac.util.ListBuffer.lb;
-=======
->>>>>>> cb2d7e77
 import static com.sun.tools.javac.tree.JCTree.Tag.*;
 import static com.sun.tools.javac.util.ListBuffer.lb;
 
@@ -127,17 +123,10 @@
         this.allowDiamond = source.allowDiamond();
         this.allowMulticatch = source.allowMulticatch();
         this.allowStringFolding = fac.options.getBoolean("allowStringFolding", true);
-<<<<<<< HEAD
-        this.allowLambda = source.allowLambda() &&
-                fac.options.isSet("allowLambda");
-        this.allowMethodReferences = source.allowMethodReferences() &&
-                fac.options.isSet("allowMethodReferences");
-        this.allowModules = source.allowModules();
-=======
         this.allowLambda = source.allowLambda();
         this.allowMethodReferences = source.allowMethodReferences();
         this.allowDefaultMethods = source.allowDefaultMethods();
->>>>>>> cb2d7e77
+        this.allowModules = source.allowModules();
         this.keepDocComments = keepDocComments;
         docComments = newDocCommentTable(keepDocComments, fac);
         this.keepLineMap = keepLineMap;
@@ -207,15 +196,13 @@
      */
     boolean allowMethodReferences;
 
-<<<<<<< HEAD
     /** Switch: should we recognize modules?
      */
     boolean allowModules;
-=======
+
     /** Switch: should we allow default methods in interfaces?
      */
     boolean allowDefaultMethods;
->>>>>>> cb2d7e77
 
     /** Switch: should we keep docComments?
      */
@@ -2625,12 +2612,11 @@
                 pid = qualident();
                 accept(SEMI);
                 JCPackageDecl pd = F.at(firstToken.pos).Package(packageAnnotations, pid);
-                String docComment = firstToken.comment(CommentStyle.JAVADOC);
+                Comment docComment = firstToken.comment(CommentStyle.JAVADOC);
                 consumedToplevelDoc = true;
                 attach(pd, docComment);
                 defs.append(pd);
             }
-<<<<<<< HEAD
 
             boolean checkForImports = true;
             boolean firstTypeDecl = true;
@@ -2645,7 +2631,7 @@
                     seenImport = true;
                     defs.append(importDeclaration());
                 } else {
-                    String docComment = token.comment(CommentStyle.JAVADOC);
+                    Comment docComment = token.comment(CommentStyle.JAVADOC);
                     if (firstTypeDecl && !seenImport && !seenPackage) {
                         docComment = firstToken.comment(CommentStyle.JAVADOC);
                         consumedToplevelDoc = true;
@@ -2658,16 +2644,6 @@
                         checkForImports = false;
                     mods = null;
                     firstTypeDecl = false;
-=======
-            if (checkForImports && mods == null && token.kind == IMPORT) {
-                seenImport = true;
-                defs.append(importDeclaration());
-            } else {
-                Comment docComment = token.comment(CommentStyle.JAVADOC);
-                if (firstTypeDecl && !seenImport && !seenPackage) {
-                    docComment = firstToken.comment(CommentStyle.JAVADOC);
-                    consumedToplevelDoc = true;
->>>>>>> cb2d7e77
                 }
             }
         }
@@ -2690,7 +2666,7 @@
      *
      * called after MODULE has been seen
      */
-    JCModuleDecl moduleDecl(JCModifiers mods, String dc) {
+    JCModuleDecl moduleDecl(JCModifiers mods, Comment dc) {
         int pos = token.pos;
         if (!allowModules) {
             log.error(pos, "modules.not.supported.in.source", source.name);
