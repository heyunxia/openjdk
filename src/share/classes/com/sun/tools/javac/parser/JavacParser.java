/*
 * Copyright (c) 1999, 2013, Oracle and/or its affiliates. All rights reserved.
 * DO NOT ALTER OR REMOVE COPYRIGHT NOTICES OR THIS FILE HEADER.
 *
 * This code is free software; you can redistribute it and/or modify it
 * under the terms of the GNU General Public License version 2 only, as
 * published by the Free Software Foundation.  Oracle designates this
 * particular file as subject to the "Classpath" exception as provided
 * by Oracle in the LICENSE file that accompanied this code.
 *
 * This code is distributed in the hope that it will be useful, but WITHOUT
 * ANY WARRANTY; without even the implied warranty of MERCHANTABILITY or
 * FITNESS FOR A PARTICULAR PURPOSE.  See the GNU General Public License
 * version 2 for more details (a copy is included in the LICENSE file that
 * accompanied this code).
 *
 * You should have received a copy of the GNU General Public License version
 * 2 along with this work; if not, write to the Free Software Foundation,
 * Inc., 51 Franklin St, Fifth Floor, Boston, MA 02110-1301 USA.
 *
 * Please contact Oracle, 500 Oracle Parkway, Redwood Shores, CA 94065 USA
 * or visit www.oracle.com if you need additional information or have any
 * questions.
 */

package com.sun.tools.javac.parser;

import java.util.*;

import com.sun.source.tree.MemberReferenceTree.ReferenceMode;
import com.sun.source.tree.RequiresFlag;

import com.sun.tools.javac.code.*;
import com.sun.tools.javac.parser.Tokens.*;
import com.sun.tools.javac.parser.Tokens.Comment.CommentStyle;
import com.sun.tools.javac.tree.*;
import com.sun.tools.javac.tree.JCTree.*;
import com.sun.tools.javac.util.*;
import com.sun.tools.javac.util.JCDiagnostic.DiagnosticFlag;
import com.sun.tools.javac.util.JCDiagnostic.DiagnosticPosition;
import com.sun.tools.javac.util.List;

import static com.sun.tools.javac.parser.Tokens.TokenKind.*;
import static com.sun.tools.javac.parser.Tokens.TokenKind.ASSERT;
import static com.sun.tools.javac.parser.Tokens.TokenKind.CASE;
import static com.sun.tools.javac.parser.Tokens.TokenKind.CATCH;
import static com.sun.tools.javac.parser.Tokens.TokenKind.EQ;
import static com.sun.tools.javac.parser.Tokens.TokenKind.GT;
import static com.sun.tools.javac.parser.Tokens.TokenKind.IMPORT;
import static com.sun.tools.javac.parser.Tokens.TokenKind.LT;
import static com.sun.tools.javac.parser.Tokens.TokenKind.PACKAGE;
import static com.sun.tools.javac.tree.JCTree.Tag.*;
import static com.sun.tools.javac.util.ListBuffer.lb;

/** The parser maps a token sequence into an abstract syntax
 *  tree. It operates by recursive descent, with code derived
 *  systematically from an LL(1) grammar. For efficiency reasons, an
 *  operator precedence scheme is used for parsing binary operation
 *  expressions.
 *
 *  <p><b>This is NOT part of any supported API.
 *  If you write code that depends on this, you do so at your own risk.
 *  This code and its internal interfaces are subject to change or
 *  deletion without notice.</b>
 */
public class JavacParser implements Parser {

    /** The number of precedence levels of infix operators.
     */
    private static final int infixPrecedenceLevels = 10;

    /** The scanner used for lexical analysis.
     */
    protected Lexer S;

    /** The factory to be used for abstract syntax tree construction.
     */
    protected TreeMaker F;

    /** The log to be used for error diagnostics.
     */
    private Log log;

    /** The Source language setting. */
    private Source source;

    /** The name table. */
    private Names names;

    /** End position mappings container */
    private final AbstractEndPosTable endPosTable;

    // Because of javac's limited lookahead, some contexts are ambiguous in
    // the presence of type annotations even though they are not ambiguous
    // in the absence of type annotations.  Consider this code:
    //   void m(String [] m) { }
    //   void m(String ... m) { }
    // After parsing "String", javac calls bracketsOpt which immediately
    // returns if the next character is not '['.  Similarly, javac can see
    // if the next token is ... and in that case parse an ellipsis.  But in
    // the presence of type annotations:
    //   void m(String @A [] m) { }
    //   void m(String @A ... m) { }
    // no finite lookahead is enough to determine whether to read array
    // levels or an ellipsis.  Furthermore, if you call bracketsOpt, then
    // bracketsOpt first reads all the leading annotations and only then
    // discovers that it needs to fail.  bracketsOpt needs a way to push
    // back the extra annotations that it read.  (But, bracketsOpt should
    // not *always* be allowed to push back extra annotations that it finds
    // -- in most contexts, any such extra annotation is an error.
    //
    // The following two variables permit type annotations that have
    // already been read to be stored for later use.  Alternate
    // implementations are possible but would cause much larger changes to
    // the parser.

    /** Type annotations that have already been read but have not yet been used. **/
    private List<JCAnnotation> typeAnnotationsPushedBack = List.nil();

    /**
     * If the parser notices extra annotations, then it either immediately
     * issues an error (if this variable is false) or places the extra
     * annotations in variable typeAnnotationsPushedBack (if this variable
     * is true).
     */
    private boolean permitTypeAnnotationsPushBack = false;

    interface ErrorRecoveryAction {
        JCTree doRecover(JavacParser parser);
    }

    enum BasicErrorRecoveryAction implements ErrorRecoveryAction {
        BLOCK_STMT {public JCTree doRecover(JavacParser parser) { return parser.parseStatementAsBlock(); }},
        CATCH_CLAUSE {public JCTree doRecover(JavacParser parser) { return parser.catchClause(); }}
    }

    /** Construct a parser from a given scanner, tree factory and log.
     */
    protected JavacParser(ParserFactory fac,
                     Lexer S,
                     boolean keepDocComments,
                     boolean keepLineMap,
                     boolean keepEndPositions) {
        this.S = S;
        nextToken(); // prime the pump
        this.F = fac.F;
        this.log = fac.log;
        this.names = fac.names;
        this.source = fac.source;
        this.allowGenerics = source.allowGenerics();
        this.allowVarargs = source.allowVarargs();
        this.allowAsserts = source.allowAsserts();
        this.allowEnums = source.allowEnums();
        this.allowForeach = source.allowForeach();
        this.allowStaticImport = source.allowStaticImport();
        this.allowAnnotations = source.allowAnnotations();
        this.allowTWR = source.allowTryWithResources();
        this.allowDiamond = source.allowDiamond();
        this.allowMulticatch = source.allowMulticatch();
        this.allowStringFolding = fac.options.getBoolean("allowStringFolding", true);
        this.allowLambda = source.allowLambda();
        this.allowMethodReferences = source.allowMethodReferences();
        this.allowDefaultMethods = source.allowDefaultMethods();
        this.allowStaticInterfaceMethods = source.allowStaticInterfaceMethods();
        this.allowIntersectionTypesInCast = source.allowIntersectionTypesInCast();
        this.allowTypeAnnotations = source.allowTypeAnnotations();
        this.allowModules = source.allowModules();
        this.keepDocComments = keepDocComments;
        docComments = newDocCommentTable(keepDocComments, fac);
        this.keepLineMap = keepLineMap;
        this.errorTree = F.Erroneous();
        endPosTable = newEndPosTable(keepEndPositions);
    }

    protected AbstractEndPosTable newEndPosTable(boolean keepEndPositions) {
        return  keepEndPositions
                ? new SimpleEndPosTable(this)
                : new EmptyEndPosTable(this);
    }

    protected DocCommentTable newDocCommentTable(boolean keepDocComments, ParserFactory fac) {
        return keepDocComments ? new LazyDocCommentTable(fac) : null;
    }

    /** Switch: Should generics be recognized?
     */
    boolean allowGenerics;

    /** Switch: Should diamond operator be recognized?
     */
    boolean allowDiamond;

    /** Switch: Should multicatch clause be accepted?
     */
    boolean allowMulticatch;

    /** Switch: Should varargs be recognized?
     */
    boolean allowVarargs;

    /** Switch: should we recognize assert statements, or just give a warning?
     */
    boolean allowAsserts;

    /** Switch: should we recognize enums, or just give a warning?
     */
    boolean allowEnums;

    /** Switch: should we recognize foreach?
     */
    boolean allowForeach;

    /** Switch: should we recognize foreach?
     */
    boolean allowStaticImport;

    /** Switch: should we recognize annotations?
     */
    boolean allowAnnotations;

    /** Switch: should we recognize try-with-resources?
     */
    boolean allowTWR;

    /** Switch: should we fold strings?
     */
    boolean allowStringFolding;

    /** Switch: should we recognize lambda expressions?
     */
    boolean allowLambda;

    /** Switch: should we allow method/constructor references?
     */
    boolean allowMethodReferences;

    /** Switch: should we recognize modules?
     */
    boolean allowModules;

    /** Switch: should we allow default methods in interfaces?
     */
    boolean allowDefaultMethods;

    /** Switch: should we allow static methods in interfaces?
     */
    boolean allowStaticInterfaceMethods;

    /** Switch: should we allow intersection types in cast?
     */
    boolean allowIntersectionTypesInCast;

    /** Switch: should we keep docComments?
     */
    boolean keepDocComments;

    /** Switch: should we keep line table?
     */
    boolean keepLineMap;

    /** Switch: should we recognize type annotations?
     */
    boolean allowTypeAnnotations;

    /** Switch: is "this" allowed as an identifier?
     * This is needed to parse receiver types.
     */
    boolean allowThisIdent;

    /** The type of the method receiver, as specified by a first "this" parameter.
     */
    JCVariableDecl receiverParam;


    /** When terms are parsed, the mode determines which is expected:
     *     mode = EXPR        : an expression
     *     mode = TYPE        : a type
     *     mode = NOPARAMS    : no parameters allowed for type
     *     mode = TYPEARG     : type argument
     */
    static final int EXPR = 0x1;
    static final int TYPE = 0x2;
    static final int NOPARAMS = 0x4;
    static final int TYPEARG = 0x8;
    static final int DIAMOND = 0x10;

    /** The current mode.
     */
    private int mode = 0;

    /** The mode of the term that was parsed last.
     */
    private int lastmode = 0;

    /* ---------- token management -------------- */

    protected Token token;

    public Token token() {
        return token;
    }

    public void nextToken() {
        S.nextToken();
        token = S.token();
    }

    protected boolean peekToken(Filter<TokenKind> tk) {
        return peekToken(0, tk);
    }

    protected boolean peekToken(int lookahead, Filter<TokenKind> tk) {
        return tk.accepts(S.token(lookahead + 1).kind);
    }

    protected boolean peekToken(Filter<TokenKind> tk1, Filter<TokenKind> tk2) {
        return peekToken(0, tk1, tk2);
    }

    protected boolean peekToken(int lookahead, Filter<TokenKind> tk1, Filter<TokenKind> tk2) {
        return tk1.accepts(S.token(lookahead + 1).kind) &&
                tk2.accepts(S.token(lookahead + 2).kind);
    }

    protected boolean peekToken(Filter<TokenKind> tk1, Filter<TokenKind> tk2, Filter<TokenKind> tk3) {
        return peekToken(0, tk1, tk2, tk3);
    }

    protected boolean peekToken(int lookahead, Filter<TokenKind> tk1, Filter<TokenKind> tk2, Filter<TokenKind> tk3) {
        return tk1.accepts(S.token(lookahead + 1).kind) &&
                tk2.accepts(S.token(lookahead + 2).kind) &&
                tk3.accepts(S.token(lookahead + 3).kind);
    }

    @SuppressWarnings("unchecked")
    protected boolean peekToken(Filter<TokenKind>... kinds) {
        return peekToken(0, kinds);
    }

    @SuppressWarnings("unchecked")
    protected boolean peekToken(int lookahead, Filter<TokenKind>... kinds) {
        for (; lookahead < kinds.length ; lookahead++) {
            if (!kinds[lookahead].accepts(S.token(lookahead + 1).kind)) {
                return false;
            }
        }
        return true;
    }

    /* ---------- error recovery -------------- */

    private JCErroneous errorTree;

    /** Skip forward until a suitable stop token is found.
     */
    private void skip(boolean stopAtImport, boolean stopAtMemberDecl, boolean stopAtIdentifier, boolean stopAtStatement) {
         while (true) {
             switch (token.kind) {
                case SEMI:
                    nextToken();
                    return;
                case PUBLIC:
                case FINAL:
                case ABSTRACT:
                case MONKEYS_AT:
                case EOF:
                case CLASS:
                case INTERFACE:
                case ENUM:
                    return;
                case IMPORT:
                    if (stopAtImport)
                        return;
                    break;
                case LBRACE:
                case RBRACE:
                case PRIVATE:
                case PROTECTED:
                case STATIC:
                case TRANSIENT:
                case NATIVE:
                case VOLATILE:
                case SYNCHRONIZED:
                case STRICTFP:
                case LT:
                case BYTE:
                case SHORT:
                case CHAR:
                case INT:
                case LONG:
                case FLOAT:
                case DOUBLE:
                case BOOLEAN:
                case VOID:
                    if (stopAtMemberDecl)
                        return;
                    break;
                case UNDERSCORE:
                case IDENTIFIER:
                   if (stopAtIdentifier)
                        return;
                    break;
                case CASE:
                case DEFAULT:
                case IF:
                case FOR:
                case WHILE:
                case DO:
                case TRY:
                case SWITCH:
                case RETURN:
                case THROW:
                case BREAK:
                case CONTINUE:
                case ELSE:
                case FINALLY:
                case CATCH:
                    if (stopAtStatement)
                        return;
                    break;
            }
            nextToken();
        }
    }

    private JCErroneous syntaxError(int pos, String key, TokenKind... args) {
        return syntaxError(pos, List.<JCTree>nil(), key, args);
    }

    private JCErroneous syntaxError(int pos, List<JCTree> errs, String key, TokenKind... args) {
        setErrorEndPos(pos);
        JCErroneous err = F.at(pos).Erroneous(errs);
        reportSyntaxError(err, key, (Object[])args);
        if (errs != null) {
            JCTree last = errs.last();
            if (last != null)
                storeEnd(last, pos);
        }
        return toP(err);
    }

    private int errorPos = Position.NOPOS;

    /**
     * Report a syntax using the given the position parameter and arguments,
     * unless one was already reported at the same position.
     */
    private void reportSyntaxError(int pos, String key, Object... args) {
        JCDiagnostic.DiagnosticPosition diag = new JCDiagnostic.SimpleDiagnosticPosition(pos);
        reportSyntaxError(diag, key, args);
    }

    /**
     * Report a syntax error using the given DiagnosticPosition object and
     * arguments, unless one was already reported at the same position.
     */
    private void reportSyntaxError(JCDiagnostic.DiagnosticPosition diagPos, String key, Object... args) {
        int pos = diagPos.getPreferredPosition();
        if (pos > S.errPos() || pos == Position.NOPOS) {
            if (token.kind == EOF) {
                error(diagPos, "premature.eof");
            } else {
                error(diagPos, key, args);
            }
        }
        S.errPos(pos);
        if (token.pos == errorPos)
            nextToken(); // guarantee progress
        errorPos = token.pos;
    }


    /** Generate a syntax error at current position unless one was already
     *  reported at the same position.
     */
    private JCErroneous syntaxError(String key) {
        return syntaxError(token.pos, key);
    }

    /** Generate a syntax error at current position unless one was
     *  already reported at the same position.
     */
    private JCErroneous syntaxError(String key, TokenKind arg) {
        return syntaxError(token.pos, key, arg);
    }

    /** If next input token matches given token, skip it, otherwise report
     *  an error.
     */
    public void accept(TokenKind tk) {
        if (token.kind == tk) {
            nextToken();
        } else {
            setErrorEndPos(token.pos);
            reportSyntaxError(S.prevToken().endPos, "expected", tk);
        }
    }

    /** Report an illegal start of expression/type error at given position.
     */
    JCExpression illegal(int pos) {
        setErrorEndPos(pos);
        if ((mode & EXPR) != 0)
            return syntaxError(pos, "illegal.start.of.expr");
        else
            return syntaxError(pos, "illegal.start.of.type");

    }

    /** Report an illegal start of expression/type error at current position.
     */
    JCExpression illegal() {
        return illegal(token.pos);
    }

    /** Diagnose a modifier flag from the set, if any. */
    void checkNoMods(long mods) {
        if (mods != 0) {
            long lowestMod = mods & -mods;
            error(token.pos, "mod.not.allowed.here",
                      Flags.asFlagSet(lowestMod));
        }
    }

/* ---------- doc comments --------- */

    /** A table to store all documentation comments
     *  indexed by the tree nodes they refer to.
     *  defined only if option flag keepDocComment is set.
     */
    private final DocCommentTable docComments;

    /** Make an entry into docComments hashtable,
     *  provided flag keepDocComments is set and given doc comment is non-null.
     *  @param tree   The tree to be used as index in the hashtable
     *  @param dc     The doc comment to associate with the tree, or null.
     */
    void attach(JCTree tree, Comment dc) {
        if (keepDocComments && dc != null) {
//          System.out.println("doc comment = ");System.out.println(dc);//DEBUG
            docComments.putComment(tree, dc);
        }
    }

/* -------- source positions ------- */

    private void setErrorEndPos(int errPos) {
        endPosTable.setErrorEndPos(errPos);
    }

    private void storeEnd(JCTree tree, int endpos) {
        endPosTable.storeEnd(tree, endpos);
    }

    private <T extends JCTree> T to(T t) {
        return endPosTable.to(t);
    }

    private <T extends JCTree> T toP(T t) {
        return endPosTable.toP(t);
    }

    /** Get the start position for a tree node.  The start position is
     * defined to be the position of the first character of the first
     * token of the node's source text.
     * @param tree  The tree node
     */
    public int getStartPos(JCTree tree) {
        return TreeInfo.getStartPos(tree);
    }

    /**
     * Get the end position for a tree node.  The end position is
     * defined to be the position of the last character of the last
     * token of the node's source text.  Returns Position.NOPOS if end
     * positions are not generated or the position is otherwise not
     * found.
     * @param tree  The tree node
     */
    public int getEndPos(JCTree tree) {
        return endPosTable.getEndPos(tree);
    }



/* ---------- parsing -------------- */

    /**
     * Ident = IDENTIFIER
     */
    Name ident() {
        if (token.kind == IDENTIFIER) {
            Name name = token.name();
            nextToken();
            return name;
        } else if (token.kind == ASSERT) {
            if (allowAsserts) {
                error(token.pos, "assert.as.identifier");
                nextToken();
                return names.error;
            } else {
                warning(token.pos, "assert.as.identifier");
                Name name = token.name();
                nextToken();
                return name;
            }
        } else if (token.kind == ENUM) {
            if (allowEnums) {
                error(token.pos, "enum.as.identifier");
                nextToken();
                return names.error;
            } else {
                warning(token.pos, "enum.as.identifier");
                Name name = token.name();
                nextToken();
                return name;
            }
        } else if (token.kind == THIS) {
            if (allowThisIdent) {
                // Make sure we're using a supported source version.
                checkTypeAnnotations();
                Name name = token.name();
                nextToken();
                return name;
            } else {
                error(token.pos, "this.as.identifier");
                nextToken();
                return names.error;
            }
        } else if (token.kind == UNDERSCORE) {
            warning(token.pos, "underscore.as.identifier");
            Name name = token.name();
            nextToken();
            return name;
        } else {
            accept(IDENTIFIER);
            return names.error;
        }
    }

    /**
     * Qualident = Ident { DOT [Annotations] Ident }
     */
    public JCExpression qualident(boolean allowAnnos) {
        JCExpression t = toP(F.at(token.pos).Ident(ident()));
        while (token.kind == DOT) {
            int pos = token.pos;
            nextToken();
            List<JCAnnotation> tyannos = null;
            if (allowAnnos) {
                tyannos = typeAnnotationsOpt();
            }
            t = toP(F.at(pos).Select(t, ident()));
            if (tyannos != null && tyannos.nonEmpty()) {
                t = toP(F.at(tyannos.head.pos).AnnotatedType(tyannos, t));
            }
        }
        return t;
    }

    JCExpression literal(Name prefix) {
        return literal(prefix, token.pos);
    }

    /**
     * Qualident = Ident { DOT Ident }
     * (used when we've had to lookahead at the first identifier)
     */
    public JCExpression qualident(JCExpression head) {
        JCExpression t = head;
        while (token.kind == DOT) {
            int pos = token.pos;
            nextToken();
            t = toP(F.at(pos).Select(t, ident()));
        }
        return t;
    }

    /**
     * Literal =
     *     INTLITERAL
     *   | LONGLITERAL
     *   | FLOATLITERAL
     *   | DOUBLELITERAL
     *   | CHARLITERAL
     *   | STRINGLITERAL
     *   | TRUE
     *   | FALSE
     *   | NULL
     */
    JCExpression literal(Name prefix, int pos) {
        JCExpression t = errorTree;
        switch (token.kind) {
        case INTLITERAL:
            try {
                t = F.at(pos).Literal(
                    TypeTag.INT,
                    Convert.string2int(strval(prefix), token.radix()));
            } catch (NumberFormatException ex) {
                error(token.pos, "int.number.too.large", strval(prefix));
            }
            break;
        case LONGLITERAL:
            try {
                t = F.at(pos).Literal(
                    TypeTag.LONG,
                    new Long(Convert.string2long(strval(prefix), token.radix())));
            } catch (NumberFormatException ex) {
                error(token.pos, "int.number.too.large", strval(prefix));
            }
            break;
        case FLOATLITERAL: {
            String proper = token.radix() == 16 ?
                    ("0x"+ token.stringVal()) :
                    token.stringVal();
            Float n;
            try {
                n = Float.valueOf(proper);
            } catch (NumberFormatException ex) {
                // error already reported in scanner
                n = Float.NaN;
            }
            if (n.floatValue() == 0.0f && !isZero(proper))
                error(token.pos, "fp.number.too.small");
            else if (n.floatValue() == Float.POSITIVE_INFINITY)
                error(token.pos, "fp.number.too.large");
            else
                t = F.at(pos).Literal(TypeTag.FLOAT, n);
            break;
        }
        case DOUBLELITERAL: {
            String proper = token.radix() == 16 ?
                    ("0x"+ token.stringVal()) :
                    token.stringVal();
            Double n;
            try {
                n = Double.valueOf(proper);
            } catch (NumberFormatException ex) {
                // error already reported in scanner
                n = Double.NaN;
            }
            if (n.doubleValue() == 0.0d && !isZero(proper))
                error(token.pos, "fp.number.too.small");
            else if (n.doubleValue() == Double.POSITIVE_INFINITY)
                error(token.pos, "fp.number.too.large");
            else
                t = F.at(pos).Literal(TypeTag.DOUBLE, n);
            break;
        }
        case CHARLITERAL:
            t = F.at(pos).Literal(
                TypeTag.CHAR,
                token.stringVal().charAt(0) + 0);
            break;
        case STRINGLITERAL:
            t = F.at(pos).Literal(
                TypeTag.CLASS,
                token.stringVal());
            break;
        case TRUE: case FALSE:
            t = F.at(pos).Literal(
                TypeTag.BOOLEAN,
                (token.kind == TRUE ? 1 : 0));
            break;
        case NULL:
            t = F.at(pos).Literal(
                TypeTag.BOT,
                null);
            break;
        default:
            Assert.error();
        }
        if (t == errorTree)
            t = F.at(pos).Erroneous();
        storeEnd(t, token.endPos);
        nextToken();
        return t;
    }
    //where
        boolean isZero(String s) {
            char[] cs = s.toCharArray();
            int base = ((cs.length > 1 && Character.toLowerCase(cs[1]) == 'x') ? 16 : 10);
            int i = ((base==16) ? 2 : 0);
            while (i < cs.length && (cs[i] == '0' || cs[i] == '.')) i++;
            return !(i < cs.length && (Character.digit(cs[i], base) > 0));
        }

        String strval(Name prefix) {
            String s = token.stringVal();
            return prefix.isEmpty() ? s : prefix + s;
        }

    /** terms can be either expressions or types.
     */
    public JCExpression parseExpression() {
        return term(EXPR);
    }

    /**
     * parses (optional) type annotations followed by a type. If the
     * annotations are present before the type and are not consumed during array
     * parsing, this method returns a {@link JCAnnotatedType} consisting of
     * these annotations and the underlying type. Otherwise, it returns the
     * underlying type.
     *
     * <p>
     *
     * Note that this method sets {@code mode} to {@code TYPE} first, before
     * parsing annotations.
     */
    public JCExpression parseType() {
        List<JCAnnotation> annotations = typeAnnotationsOpt();
        return parseType(annotations);
    }

    public JCExpression parseType(List<JCAnnotation> annotations) {
        JCExpression result = unannotatedType();

        if (annotations.nonEmpty()) {
            result = insertAnnotationsToMostInner(result, annotations, false);
        }

        return result;
    }

    public JCExpression unannotatedType() {
        return term(TYPE);
    }

    JCExpression term(int newmode) {
        int prevmode = mode;
        mode = newmode;
        JCExpression t = term();
        lastmode = mode;
        mode = prevmode;
        return t;
    }

    /**
     *  {@literal
     *  Expression = Expression1 [ExpressionRest]
     *  ExpressionRest = [AssignmentOperator Expression1]
     *  AssignmentOperator = "=" | "+=" | "-=" | "*=" | "/=" |
     *                       "&=" | "|=" | "^=" |
     *                       "%=" | "<<=" | ">>=" | ">>>="
     *  Type = Type1
     *  TypeNoParams = TypeNoParams1
     *  StatementExpression = Expression
     *  ConstantExpression = Expression
     *  }
     */
    JCExpression term() {
        JCExpression t = term1();
        if ((mode & EXPR) != 0 &&
            token.kind == EQ || PLUSEQ.compareTo(token.kind) <= 0 && token.kind.compareTo(GTGTGTEQ) <= 0)
            return termRest(t);
        else
            return t;
    }

    JCExpression termRest(JCExpression t) {
        switch (token.kind) {
        case EQ: {
            int pos = token.pos;
            nextToken();
            mode = EXPR;
            JCExpression t1 = term();
            return toP(F.at(pos).Assign(t, t1));
        }
        case PLUSEQ:
        case SUBEQ:
        case STAREQ:
        case SLASHEQ:
        case PERCENTEQ:
        case AMPEQ:
        case BAREQ:
        case CARETEQ:
        case LTLTEQ:
        case GTGTEQ:
        case GTGTGTEQ:
            int pos = token.pos;
            TokenKind tk = token.kind;
            nextToken();
            mode = EXPR;
            JCExpression t1 = term();
            return F.at(pos).Assignop(optag(tk), t, t1);
        default:
            return t;
        }
    }

    /** Expression1   = Expression2 [Expression1Rest]
     *  Type1         = Type2
     *  TypeNoParams1 = TypeNoParams2
     */
    JCExpression term1() {
        JCExpression t = term2();
        if ((mode & EXPR) != 0 && token.kind == QUES) {
            mode = EXPR;
            return term1Rest(t);
        } else {
            return t;
        }
    }

    /** Expression1Rest = ["?" Expression ":" Expression1]
     */
    JCExpression term1Rest(JCExpression t) {
        if (token.kind == QUES) {
            int pos = token.pos;
            nextToken();
            JCExpression t1 = term();
            accept(COLON);
            JCExpression t2 = term1();
            return F.at(pos).Conditional(t, t1, t2);
        } else {
            return t;
        }
    }

    /** Expression2   = Expression3 [Expression2Rest]
     *  Type2         = Type3
     *  TypeNoParams2 = TypeNoParams3
     */
    JCExpression term2() {
        JCExpression t = term3();
        if ((mode & EXPR) != 0 && prec(token.kind) >= TreeInfo.orPrec) {
            mode = EXPR;
            return term2Rest(t, TreeInfo.orPrec);
        } else {
            return t;
        }
    }

    /*  Expression2Rest = {infixop Expression3}
     *                  | Expression3 instanceof Type
     *  infixop         = "||"
     *                  | "&&"
     *                  | "|"
     *                  | "^"
     *                  | "&"
     *                  | "==" | "!="
     *                  | "<" | ">" | "<=" | ">="
     *                  | "<<" | ">>" | ">>>"
     *                  | "+" | "-"
     *                  | "*" | "/" | "%"
     */
    JCExpression term2Rest(JCExpression t, int minprec) {
        JCExpression[] odStack = newOdStack();
        Token[] opStack = newOpStack();

        // optimization, was odStack = new Tree[...]; opStack = new Tree[...];
        int top = 0;
        odStack[0] = t;
        int startPos = token.pos;
        Token topOp = Tokens.DUMMY;
        while (prec(token.kind) >= minprec) {
            opStack[top] = topOp;
            top++;
            topOp = token;
            nextToken();
            odStack[top] = (topOp.kind == INSTANCEOF) ? parseType() : term3();
            while (top > 0 && prec(topOp.kind) >= prec(token.kind)) {
                odStack[top-1] = makeOp(topOp.pos, topOp.kind, odStack[top-1],
                                        odStack[top]);
                top--;
                topOp = opStack[top];
            }
        }
        Assert.check(top == 0);
        t = odStack[0];

        if (t.hasTag(JCTree.Tag.PLUS)) {
            StringBuilder buf = foldStrings(t);
            if (buf != null) {
                t = toP(F.at(startPos).Literal(TypeTag.CLASS, buf.toString()));
            }
        }

        odStackSupply.add(odStack);
        opStackSupply.add(opStack);
        return t;
    }
    //where
        /** Construct a binary or type test node.
         */
        private JCExpression makeOp(int pos,
                                    TokenKind topOp,
                                    JCExpression od1,
                                    JCExpression od2)
        {
            if (topOp == INSTANCEOF) {
                return F.at(pos).TypeTest(od1, od2);
            } else {
                return F.at(pos).Binary(optag(topOp), od1, od2);
            }
        }
        /** If tree is a concatenation of string literals, replace it
         *  by a single literal representing the concatenated string.
         */
        protected StringBuilder foldStrings(JCTree tree) {
            if (!allowStringFolding)
                return null;
            List<String> buf = List.nil();
            while (true) {
                if (tree.hasTag(LITERAL)) {
                    JCLiteral lit = (JCLiteral) tree;
                    if (lit.typetag == TypeTag.CLASS) {
                        StringBuilder sbuf =
                            new StringBuilder((String)lit.value);
                        while (buf.nonEmpty()) {
                            sbuf.append(buf.head);
                            buf = buf.tail;
                        }
                        return sbuf;
                    }
                } else if (tree.hasTag(JCTree.Tag.PLUS)) {
                    JCBinary op = (JCBinary)tree;
                    if (op.rhs.hasTag(LITERAL)) {
                        JCLiteral lit = (JCLiteral) op.rhs;
                        if (lit.typetag == TypeTag.CLASS) {
                            buf = buf.prepend((String) lit.value);
                            tree = op.lhs;
                            continue;
                        }
                    }
                }
                return null;
            }
        }

        /** optimization: To save allocating a new operand/operator stack
         *  for every binary operation, we use supplys.
         */
        ArrayList<JCExpression[]> odStackSupply = new ArrayList<JCExpression[]>();
        ArrayList<Token[]> opStackSupply = new ArrayList<Token[]>();

        private JCExpression[] newOdStack() {
            if (odStackSupply.isEmpty())
                return new JCExpression[infixPrecedenceLevels + 1];
            return odStackSupply.remove(odStackSupply.size() - 1);
        }

        private Token[] newOpStack() {
            if (opStackSupply.isEmpty())
                return new Token[infixPrecedenceLevels + 1];
            return opStackSupply.remove(opStackSupply.size() - 1);
        }

    /**
     *  Expression3    = PrefixOp Expression3
     *                 | "(" Expr | TypeNoParams ")" Expression3
     *                 | Primary {Selector} {PostfixOp}
     *
     *  {@literal
     *  Primary        = "(" Expression ")"
     *                 | Literal
     *                 | [TypeArguments] THIS [Arguments]
     *                 | [TypeArguments] SUPER SuperSuffix
     *                 | NEW [TypeArguments] Creator
     *                 | "(" Arguments ")" "->" ( Expression | Block )
     *                 | Ident "->" ( Expression | Block )
     *                 | [Annotations] Ident { "." [Annotations] Ident }
     *                 | Expression3 MemberReferenceSuffix
     *                   [ [Annotations] "[" ( "]" BracketsOpt "." CLASS | Expression "]" )
     *                   | Arguments
     *                   | "." ( CLASS | THIS | [TypeArguments] SUPER Arguments | NEW [TypeArguments] InnerCreator )
     *                   ]
     *                 | BasicType BracketsOpt "." CLASS
     *  }
     *
     *  PrefixOp       = "++" | "--" | "!" | "~" | "+" | "-"
     *  PostfixOp      = "++" | "--"
     *  Type3          = Ident { "." Ident } [TypeArguments] {TypeSelector} BracketsOpt
     *                 | BasicType
     *  TypeNoParams3  = Ident { "." Ident } BracketsOpt
     *  Selector       = "." [TypeArguments] Ident [Arguments]
     *                 | "." THIS
     *                 | "." [TypeArguments] SUPER SuperSuffix
     *                 | "." NEW [TypeArguments] InnerCreator
     *                 | "[" Expression "]"
     *  TypeSelector   = "." Ident [TypeArguments]
     *  SuperSuffix    = Arguments | "." Ident [Arguments]
     */
    protected JCExpression term3() {
        int pos = token.pos;
        JCExpression t;
        List<JCExpression> typeArgs = typeArgumentsOpt(EXPR);
        switch (token.kind) {
        case QUES:
            if ((mode & TYPE) != 0 && (mode & (TYPEARG|NOPARAMS)) == TYPEARG) {
                mode = TYPE;
                return typeArgument();
            } else
                return illegal();
        case PLUSPLUS: case SUBSUB: case BANG: case TILDE: case PLUS: case SUB:
            if (typeArgs == null && (mode & EXPR) != 0) {
                TokenKind tk = token.kind;
                nextToken();
                mode = EXPR;
                if (tk == SUB &&
                    (token.kind == INTLITERAL || token.kind == LONGLITERAL) &&
                    token.radix() == 10) {
                    mode = EXPR;
                    t = literal(names.hyphen, pos);
                } else {
                    t = term3();
                    return F.at(pos).Unary(unoptag(tk), t);
                }
            } else return illegal();
            break;
        case LPAREN:
            if (typeArgs == null && (mode & EXPR) != 0) {
                ParensResult pres = analyzeParens();
                switch (pres) {
                    case CAST:
                       accept(LPAREN);
                       mode = TYPE;
                       int pos1 = pos;
                       List<JCExpression> targets = List.of(t = term3());
                       while (token.kind == AMP) {
                           checkIntersectionTypesInCast();
                           accept(AMP);
                           targets = targets.prepend(term3());
                       }
                       if (targets.length() > 1) {
                           t = toP(F.at(pos1).TypeIntersection(targets.reverse()));
                       }
                       accept(RPAREN);
                       mode = EXPR;
                       JCExpression t1 = term3();
                       return F.at(pos).TypeCast(t, t1);
                    case IMPLICIT_LAMBDA:
                    case EXPLICIT_LAMBDA:
                        t = lambdaExpressionOrStatement(true, pres == ParensResult.EXPLICIT_LAMBDA, pos);
                        break;
                    default: //PARENS
                        accept(LPAREN);
                        mode = EXPR;
                        t = termRest(term1Rest(term2Rest(term3(), TreeInfo.orPrec)));
                        accept(RPAREN);
                        t = toP(F.at(pos).Parens(t));
                        break;
                }
            } else {
                return illegal();
            }
            break;
        case THIS:
            if ((mode & EXPR) != 0) {
                mode = EXPR;
                t = to(F.at(pos).Ident(names._this));
                nextToken();
                if (typeArgs == null)
                    t = argumentsOpt(null, t);
                else
                    t = arguments(typeArgs, t);
                typeArgs = null;
            } else return illegal();
            break;
        case SUPER:
            if ((mode & EXPR) != 0) {
                mode = EXPR;
                t = to(F.at(pos).Ident(names._super));
                t = superSuffix(typeArgs, t);
                typeArgs = null;
            } else return illegal();
            break;
        case INTLITERAL: case LONGLITERAL: case FLOATLITERAL: case DOUBLELITERAL:
        case CHARLITERAL: case STRINGLITERAL:
        case TRUE: case FALSE: case NULL:
            if (typeArgs == null && (mode & EXPR) != 0) {
                mode = EXPR;
                t = literal(names.empty);
            } else return illegal();
            break;
        case NEW:
            if (typeArgs != null) return illegal();
            if ((mode & EXPR) != 0) {
                mode = EXPR;
                nextToken();
                if (token.kind == LT) typeArgs = typeArguments(false);
                t = creator(pos, typeArgs);
                typeArgs = null;
            } else return illegal();
            break;
        case MONKEYS_AT:
            // Only annotated cast types and method references are valid
            List<JCAnnotation> typeAnnos = typeAnnotationsOpt();
            if (typeAnnos.isEmpty()) {
                // else there would be no '@'
                throw new AssertionError("Expected type annotations, but found none!");
            }

            JCExpression expr = term3();

            if ((mode & TYPE) == 0) {
                // Type annotations on class literals no longer legal
                switch (expr.getTag()) {
                case REFERENCE: {
                    JCMemberReference mref = (JCMemberReference) expr;
                    mref.expr = toP(F.at(pos).AnnotatedType(typeAnnos, mref.expr));
                    t = mref;
                    break;
                }
                case SELECT: {
                    JCFieldAccess sel = (JCFieldAccess) expr;

                    if (sel.name != names._class) {
                        return illegal();
                    } else {
                        log.error(token.pos, "no.annotations.on.dot.class");
                        return expr;
                    }
                }
                default:
                    return illegal(typeAnnos.head.pos);
                }

            } else {
                // Type annotations targeting a cast
                t = insertAnnotationsToMostInner(expr, typeAnnos, false);
            }
            break;
        case UNDERSCORE: case IDENTIFIER: case ASSERT: case ENUM:
            if (typeArgs != null) return illegal();
            if ((mode & EXPR) != 0 && peekToken(ARROW)) {
                t = lambdaExpressionOrStatement(false, false, pos);
            } else {
                t = toP(F.at(token.pos).Ident(ident()));
                loop: while (true) {
                    pos = token.pos;
                    final List<JCAnnotation> annos = typeAnnotationsOpt();

                    // need to report an error later if LBRACKET is for array
                    // index access rather than array creation level
                    if (!annos.isEmpty() && token.kind != LBRACKET && token.kind != ELLIPSIS)
                        return illegal(annos.head.pos);

                    switch (token.kind) {
                    case LBRACKET:
                        nextToken();
                        if (token.kind == RBRACKET) {
                            nextToken();
                            t = bracketsOpt(t);
                            t = toP(F.at(pos).TypeArray(t));
                            if (annos.nonEmpty()) {
                                t = toP(F.at(pos).AnnotatedType(annos, t));
                            }
                            // .class is only allowed if there were no annotations
                            JCExpression nt = bracketsSuffix(t);
                            if (nt != t && (annos.nonEmpty() || TreeInfo.containsTypeAnnotation(t))) {
                                // t and nt are different if bracketsSuffix parsed a .class.
                                // The check for nonEmpty covers the case when the whole array is annotated.
                                // Helper method isAnnotated looks for annos deeply within t.
                                syntaxError("no.annotations.on.dot.class");
                            }
                            t = nt;
                        } else {
                            if ((mode & EXPR) != 0) {
                                mode = EXPR;
                                JCExpression t1 = term();
                                if (!annos.isEmpty()) t = illegal(annos.head.pos);
                                t = to(F.at(pos).Indexed(t, t1));
                            }
                            accept(RBRACKET);
                        }
                        break loop;
                    case LPAREN:
                        if ((mode & EXPR) != 0) {
                            mode = EXPR;
                            t = arguments(typeArgs, t);
                            if (!annos.isEmpty()) t = illegal(annos.head.pos);
                            typeArgs = null;
                        }
                        break loop;
                    case DOT:
                        nextToken();
                        int oldmode = mode;
                        mode &= ~NOPARAMS;
                        typeArgs = typeArgumentsOpt(EXPR);
                        mode = oldmode;
                        if ((mode & EXPR) != 0) {
                            switch (token.kind) {
                            case CLASS:
                                if (typeArgs != null) return illegal();
                                mode = EXPR;
                                t = to(F.at(pos).Select(t, names._class));
                                nextToken();
                                break loop;
                            case THIS:
                                if (typeArgs != null) return illegal();
                                mode = EXPR;
                                t = to(F.at(pos).Select(t, names._this));
                                nextToken();
                                break loop;
                            case SUPER:
                                mode = EXPR;
                                t = to(F.at(pos).Select(t, names._super));
                                t = superSuffix(typeArgs, t);
                                typeArgs = null;
                                break loop;
                            case NEW:
                                if (typeArgs != null) return illegal();
                                mode = EXPR;
                                int pos1 = token.pos;
                                nextToken();
                                if (token.kind == LT) typeArgs = typeArguments(false);
                                t = innerCreator(pos1, typeArgs, t);
                                typeArgs = null;
                                break loop;
                            }
                        }

                        List<JCAnnotation> tyannos = null;
                        if ((mode & TYPE) != 0 && token.kind == MONKEYS_AT) {
                            tyannos = typeAnnotationsOpt();
                        }
                        // typeArgs saved for next loop iteration.
                        t = toP(F.at(pos).Select(t, ident()));
                        if (tyannos != null && tyannos.nonEmpty()) {
                            t = toP(F.at(tyannos.head.pos).AnnotatedType(tyannos, t));
                        }
                        break;
                    case ELLIPSIS:
                        if (this.permitTypeAnnotationsPushBack) {
                            this.typeAnnotationsPushedBack = annos;
                        } else if (annos.nonEmpty()) {
                            // Don't return here -- error recovery attempt
                            illegal(annos.head.pos);
                        }
                        break loop;
                    case LT:
                        if ((mode & TYPE) == 0 && isUnboundMemberRef()) {
                            //this is an unbound method reference whose qualifier
                            //is a generic type i.e. A<S>::m
                            int pos1 = token.pos;
                            accept(LT);
                            ListBuffer<JCExpression> args = new ListBuffer<JCExpression>();
                            args.append(typeArgument());
                            while (token.kind == COMMA) {
                                nextToken();
                                args.append(typeArgument());
                            }
                            accept(GT);
                            t = toP(F.at(pos1).TypeApply(t, args.toList()));
                            checkGenerics();
                            while (token.kind == DOT) {
                                nextToken();
                                mode = TYPE;
                                t = toP(F.at(token.pos).Select(t, ident()));
                                t = typeArgumentsOpt(t);
                            }
                            t = bracketsOpt(t);
                            if (token.kind != COLCOL) {
                                //method reference expected here
                                t = illegal();
                            }
                            mode = EXPR;
                            return term3Rest(t, typeArgs);
                        }
                        break loop;
                    default:
                        break loop;
                    }
                }
            }
            if (typeArgs != null) illegal();
            t = typeArgumentsOpt(t);
            break;
        case BYTE: case SHORT: case CHAR: case INT: case LONG: case FLOAT:
        case DOUBLE: case BOOLEAN:
            if (typeArgs != null) illegal();
            t = bracketsSuffix(bracketsOpt(basicType()));
            break;
        case VOID:
            if (typeArgs != null) illegal();
            if ((mode & EXPR) != 0) {
                nextToken();
                if (token.kind == DOT) {
                    JCPrimitiveTypeTree ti = toP(F.at(pos).TypeIdent(TypeTag.VOID));
                    t = bracketsSuffix(ti);
                } else {
                    return illegal(pos);
                }
            } else {
                // Support the corner case of myMethodHandle.<void>invoke() by passing
                // a void type (like other primitive types) to the next phase.
                // The error will be reported in Attr.attribTypes or Attr.visitApply.
                JCPrimitiveTypeTree ti = to(F.at(pos).TypeIdent(TypeTag.VOID));
                nextToken();
                return ti;
                //return illegal();
            }
            break;
        default:
            return illegal();
        }
        return term3Rest(t, typeArgs);
    }

    JCExpression term3Rest(JCExpression t, List<JCExpression> typeArgs) {
        if (typeArgs != null) illegal();
        while (true) {
            int pos1 = token.pos;
            final List<JCAnnotation> annos = typeAnnotationsOpt();

            if (token.kind == LBRACKET) {
                nextToken();
                if ((mode & TYPE) != 0) {
                    int oldmode = mode;
                    mode = TYPE;
                    if (token.kind == RBRACKET) {
                        nextToken();
                        t = bracketsOpt(t);
                        t = toP(F.at(pos1).TypeArray(t));
                        if (token.kind == COLCOL) {
                            mode = EXPR;
                            continue;
                        }
                        if (annos.nonEmpty()) {
                            t = toP(F.at(pos1).AnnotatedType(annos, t));
                        }
                        return t;
                    }
                    mode = oldmode;
                }
                if ((mode & EXPR) != 0) {
                    mode = EXPR;
                    JCExpression t1 = term();
                    t = to(F.at(pos1).Indexed(t, t1));
                }
                accept(RBRACKET);
            } else if (token.kind == DOT) {
                nextToken();
                typeArgs = typeArgumentsOpt(EXPR);
                if (token.kind == SUPER && (mode & EXPR) != 0) {
                    mode = EXPR;
                    t = to(F.at(pos1).Select(t, names._super));
                    nextToken();
                    t = arguments(typeArgs, t);
                    typeArgs = null;
                } else if (token.kind == NEW && (mode & EXPR) != 0) {
                    if (typeArgs != null) return illegal();
                    mode = EXPR;
                    int pos2 = token.pos;
                    nextToken();
                    if (token.kind == LT) typeArgs = typeArguments(false);
                    t = innerCreator(pos2, typeArgs, t);
                    typeArgs = null;
                } else {
                    List<JCAnnotation> tyannos = null;
                    if ((mode & TYPE) != 0 && token.kind == MONKEYS_AT) {
                        // is the mode check needed?
                        tyannos = typeAnnotationsOpt();
                    }
                    t = toP(F.at(pos1).Select(t, ident()));
                    if (tyannos != null && tyannos.nonEmpty()) {
                        t = toP(F.at(tyannos.head.pos).AnnotatedType(tyannos, t));
                    }
                    t = argumentsOpt(typeArgs, typeArgumentsOpt(t));
                    typeArgs = null;
                }
            } else if ((mode & EXPR) != 0 && token.kind == COLCOL) {
                mode = EXPR;
                if (typeArgs != null) return illegal();
                accept(COLCOL);
                t = memberReferenceSuffix(pos1, t);
            } else {
                if (!annos.isEmpty()) {
                    if (permitTypeAnnotationsPushBack)
                        typeAnnotationsPushedBack = annos;
                    else
                        return illegal(annos.head.pos);
                }
                break;
            }
        }
        while ((token.kind == PLUSPLUS || token.kind == SUBSUB) && (mode & EXPR) != 0) {
            mode = EXPR;
            t = to(F.at(token.pos).Unary(
                  token.kind == PLUSPLUS ? POSTINC : POSTDEC, t));
            nextToken();
        }
        return toP(t);
    }

    /**
     * If we see an identifier followed by a '&lt;' it could be an unbound
     * method reference or a binary expression. To disambiguate, look for a
     * matching '&gt;' and see if the subsequent terminal is either '.' or '::'.
     */
    @SuppressWarnings("fallthrough")
    boolean isUnboundMemberRef() {
        int pos = 0, depth = 0;
        outer: for (Token t = S.token(pos) ; ; t = S.token(++pos)) {
            switch (t.kind) {
                case IDENTIFIER: case UNDERSCORE: case QUES: case EXTENDS: case SUPER:
                case DOT: case RBRACKET: case LBRACKET: case COMMA:
                case BYTE: case SHORT: case INT: case LONG: case FLOAT:
                case DOUBLE: case BOOLEAN: case CHAR:
                case MONKEYS_AT:
                    break;

                case LPAREN:
                    // skip annotation values
                    int nesting = 0;
                    for (; ; pos++) {
                        TokenKind tk2 = S.token(pos).kind;
                        switch (tk2) {
                            case EOF:
                                return false;
                            case LPAREN:
                                nesting++;
                                break;
                            case RPAREN:
                                nesting--;
                                if (nesting == 0) {
                                    continue outer;
                                }
                                break;
                        }
                    }

                case LT:
                    depth++; break;
                case GTGTGT:
                    depth--;
                case GTGT:
                    depth--;
                case GT:
                    depth--;
                    if (depth == 0) {
                        TokenKind nextKind = S.token(pos + 1).kind;
                        return
                            nextKind == TokenKind.DOT ||
                            nextKind == TokenKind.LBRACKET ||
                            nextKind == TokenKind.COLCOL;
                    }
                    break;
                default:
                    return false;
            }
        }
    }

    /**
     * If we see an identifier followed by a '&lt;' it could be an unbound
     * method reference or a binary expression. To disambiguate, look for a
     * matching '&gt;' and see if the subsequent terminal is either '.' or '::'.
     */
    @SuppressWarnings("fallthrough")
    ParensResult analyzeParens() {
        int depth = 0;
        boolean type = false;
        outer: for (int lookahead = 0 ; ; lookahead++) {
            TokenKind tk = S.token(lookahead).kind;
            switch (tk) {
                case EXTENDS: case SUPER: case COMMA:
                    type = true;
                case QUES: case DOT: case AMP:
                    //skip
                    break;
                case BYTE: case SHORT: case INT: case LONG: case FLOAT:
                case DOUBLE: case BOOLEAN: case CHAR:
                    if (peekToken(lookahead, RPAREN)) {
                        //Type, ')' -> cast
                        return ParensResult.CAST;
                    } else if (peekToken(lookahead, LAX_IDENTIFIER)) {
                        //Type, Identifier/'_'/'assert'/'enum' -> explicit lambda
                        return ParensResult.EXPLICIT_LAMBDA;
                    }
                    break;
                case LPAREN:
                    if (lookahead != 0) {
                        // '(' in a non-starting position -> parens
                        return ParensResult.PARENS;
                    } else if (peekToken(lookahead, RPAREN)) {
                        // '(', ')' -> explicit lambda
                        return ParensResult.EXPLICIT_LAMBDA;
                    }
                    break;
                case RPAREN:
                    // if we have seen something that looks like a type,
                    // then it's a cast expression
                    if (type) return ParensResult.CAST;
                    // otherwise, disambiguate cast vs. parenthesized expression
                    // based on subsequent token.
                    switch (S.token(lookahead + 1).kind) {
                        /*case PLUSPLUS: case SUBSUB: */
                        case BANG: case TILDE:
                        case LPAREN: case THIS: case SUPER:
                        case INTLITERAL: case LONGLITERAL: case FLOATLITERAL:
                        case DOUBLELITERAL: case CHARLITERAL: case STRINGLITERAL:
                        case TRUE: case FALSE: case NULL:
                        case NEW: case IDENTIFIER: case ASSERT: case ENUM: case UNDERSCORE:
                        case BYTE: case SHORT: case CHAR: case INT:
                        case LONG: case FLOAT: case DOUBLE: case BOOLEAN: case VOID:
                            return ParensResult.CAST;
                        default:
                            return ParensResult.PARENS;
                    }
                case UNDERSCORE:
                case ASSERT:
                case ENUM:
                case IDENTIFIER:
                    if (peekToken(lookahead, LAX_IDENTIFIER)) {
                        // Identifier, Identifier/'_'/'assert'/'enum' -> explicit lambda
                        return ParensResult.EXPLICIT_LAMBDA;
                    } else if (peekToken(lookahead, RPAREN, ARROW)) {
                        // Identifier, ')' '->' -> implicit lambda
                        return ParensResult.IMPLICIT_LAMBDA;
                    }
                    break;
                case FINAL:
                case ELLIPSIS:
                    //those can only appear in explicit lambdas
                    return ParensResult.EXPLICIT_LAMBDA;
                case MONKEYS_AT:
                    type = true;
                    lookahead += 1; //skip '@'
                    while (peekToken(lookahead, DOT)) {
                        lookahead += 2;
                    }
                    if (peekToken(lookahead, LPAREN)) {
                        lookahead++;
                        //skip annotation values
                        int nesting = 0;
                        for (; ; lookahead++) {
                            TokenKind tk2 = S.token(lookahead).kind;
                            switch (tk2) {
                                case EOF:
                                    return ParensResult.PARENS;
                                case LPAREN:
                                    nesting++;
                                    break;
                                case RPAREN:
                                    nesting--;
                                    if (nesting == 0) {
                                        continue outer;
                                    }
                                break;
                            }
                        }
                    }
                    break;
                case LBRACKET:
                    if (peekToken(lookahead, RBRACKET, LAX_IDENTIFIER)) {
                        // '[', ']', Identifier/'_'/'assert'/'enum' -> explicit lambda
                        return ParensResult.EXPLICIT_LAMBDA;
                    } else if (peekToken(lookahead, RBRACKET, RPAREN) ||
                            peekToken(lookahead, RBRACKET, AMP)) {
                        // '[', ']', ')' -> cast
                        // '[', ']', '&' -> cast (intersection type)
                        return ParensResult.CAST;
                    } else if (peekToken(lookahead, RBRACKET)) {
                        //consume the ']' and skip
                        type = true;
                        lookahead++;
                        break;
                    } else {
                        return ParensResult.PARENS;
                    }
                case LT:
                    depth++; break;
                case GTGTGT:
                    depth--;
                case GTGT:
                    depth--;
                case GT:
                    depth--;
                    if (depth == 0) {
                        if (peekToken(lookahead, RPAREN) ||
                                peekToken(lookahead, AMP)) {
                            // '>', ')' -> cast
                            // '>', '&' -> cast
                            return ParensResult.CAST;
                        } else if (peekToken(lookahead, LAX_IDENTIFIER, COMMA) ||
                                peekToken(lookahead, LAX_IDENTIFIER, RPAREN, ARROW) ||
                                peekToken(lookahead, ELLIPSIS)) {
                            // '>', Identifier/'_'/'assert'/'enum', ',' -> explicit lambda
                            // '>', Identifier/'_'/'assert'/'enum', ')', '->' -> explicit lambda
                            // '>', '...' -> explicit lambda
                            return ParensResult.EXPLICIT_LAMBDA;
                        }
                        //it looks a type, but could still be (i) a cast to generic type,
                        //(ii) an unbound method reference or (iii) an explicit lambda
                        type = true;
                        break;
                    } else if (depth < 0) {
                        //unbalanced '<', '>' - not a generic type
                        return ParensResult.PARENS;
                    }
                    break;
                default:
                    //this includes EOF
                    return ParensResult.PARENS;
            }
        }
    }

    /** Accepts all identifier-like tokens */
    Filter<TokenKind> LAX_IDENTIFIER = new Filter<TokenKind>() {
        public boolean accepts(TokenKind t) {
            return t == IDENTIFIER || t == UNDERSCORE || t == ASSERT || t == ENUM;
        }
    };

    enum ParensResult {
        CAST,
        EXPLICIT_LAMBDA,
        IMPLICIT_LAMBDA,
        PARENS;
    }

    JCExpression lambdaExpressionOrStatement(boolean hasParens, boolean explicitParams, int pos) {
        List<JCVariableDecl> params = explicitParams ?
                formalParameters(true) :
                implicitParameters(hasParens);

        return lambdaExpressionOrStatementRest(params, pos);
    }

    JCExpression lambdaExpressionOrStatementRest(List<JCVariableDecl> args, int pos) {
        checkLambda();
        accept(ARROW);

        return token.kind == LBRACE ?
            lambdaStatement(args, pos, pos) :
            lambdaExpression(args, pos);
    }

    JCExpression lambdaStatement(List<JCVariableDecl> args, int pos, int pos2) {
        JCBlock block = block(pos2, 0);
        return toP(F.at(pos).Lambda(args, block));
    }

    JCExpression lambdaExpression(List<JCVariableDecl> args, int pos) {
        JCTree expr = parseExpression();
        return toP(F.at(pos).Lambda(args, expr));
    }

    /** SuperSuffix = Arguments | "." [TypeArguments] Ident [Arguments]
     */
    JCExpression superSuffix(List<JCExpression> typeArgs, JCExpression t) {
        nextToken();
        if (token.kind == LPAREN || typeArgs != null) {
            t = arguments(typeArgs, t);
        } else if (token.kind == COLCOL) {
            if (typeArgs != null) return illegal();
            t = memberReferenceSuffix(t);
        } else {
            int pos = token.pos;
            accept(DOT);
            typeArgs = (token.kind == LT) ? typeArguments(false) : null;
            t = toP(F.at(pos).Select(t, ident()));
            t = argumentsOpt(typeArgs, t);
        }
        return t;
    }

    /** BasicType = BYTE | SHORT | CHAR | INT | LONG | FLOAT | DOUBLE | BOOLEAN
     */
    JCPrimitiveTypeTree basicType() {
        JCPrimitiveTypeTree t = to(F.at(token.pos).TypeIdent(typetag(token.kind)));
        nextToken();
        return t;
    }

    /** ArgumentsOpt = [ Arguments ]
     */
    JCExpression argumentsOpt(List<JCExpression> typeArgs, JCExpression t) {
        if ((mode & EXPR) != 0 && token.kind == LPAREN || typeArgs != null) {
            mode = EXPR;
            return arguments(typeArgs, t);
        } else {
            return t;
        }
    }

    /** Arguments = "(" [Expression { COMMA Expression }] ")"
     */
    List<JCExpression> arguments() {
        ListBuffer<JCExpression> args = lb();
        if (token.kind == LPAREN) {
            nextToken();
            if (token.kind != RPAREN) {
                args.append(parseExpression());
                while (token.kind == COMMA) {
                    nextToken();
                    args.append(parseExpression());
                }
            }
            accept(RPAREN);
        } else {
            syntaxError(token.pos, "expected", LPAREN);
        }
        return args.toList();
    }

    JCMethodInvocation arguments(List<JCExpression> typeArgs, JCExpression t) {
        int pos = token.pos;
        List<JCExpression> args = arguments();
        return toP(F.at(pos).Apply(typeArgs, t, args));
    }

    /**  TypeArgumentsOpt = [ TypeArguments ]
     */
    JCExpression typeArgumentsOpt(JCExpression t) {
        if (token.kind == LT &&
            (mode & TYPE) != 0 &&
            (mode & NOPARAMS) == 0) {
            mode = TYPE;
            checkGenerics();
            return typeArguments(t, false);
        } else {
            return t;
        }
    }
    List<JCExpression> typeArgumentsOpt() {
        return typeArgumentsOpt(TYPE);
    }

    List<JCExpression> typeArgumentsOpt(int useMode) {
        if (token.kind == LT) {
            checkGenerics();
            if ((mode & useMode) == 0 ||
                (mode & NOPARAMS) != 0) {
                illegal();
            }
            mode = useMode;
            return typeArguments(false);
        }
        return null;
    }

    /**
     *  {@literal
     *  TypeArguments  = "<" TypeArgument {"," TypeArgument} ">"
     *  }
     */
    List<JCExpression> typeArguments(boolean diamondAllowed) {
        if (token.kind == LT) {
            nextToken();
            if (token.kind == GT && diamondAllowed) {
                checkDiamond();
                mode |= DIAMOND;
                nextToken();
                return List.nil();
            } else {
                ListBuffer<JCExpression> args = ListBuffer.lb();
                args.append(((mode & EXPR) == 0) ? typeArgument() : parseType());
                while (token.kind == COMMA) {
                    nextToken();
                    args.append(((mode & EXPR) == 0) ? typeArgument() : parseType());
                }
                switch (token.kind) {

                case GTGTGTEQ: case GTGTEQ: case GTEQ:
                case GTGTGT: case GTGT:
                    token = S.split();
                    break;
                case GT:
                    nextToken();
                    break;
                default:
                    args.append(syntaxError(token.pos, "expected", GT));
                    break;
                }
                return args.toList();
            }
        } else {
            return List.<JCExpression>of(syntaxError(token.pos, "expected", LT));
        }
    }

    /**
     *  {@literal
     *  TypeArgument = Type
     *               | [Annotations] "?"
     *               | [Annotations] "?" EXTENDS Type {"&" Type}
     *               | [Annotations] "?" SUPER Type
     *  }
     */
    JCExpression typeArgument() {
        List<JCAnnotation> annotations = typeAnnotationsOpt();
        if (token.kind != QUES) return parseType(annotations);
        int pos = token.pos;
        nextToken();
        JCExpression result;
        if (token.kind == EXTENDS) {
            TypeBoundKind t = to(F.at(pos).TypeBoundKind(BoundKind.EXTENDS));
            nextToken();
            JCExpression bound = parseType();
            result = F.at(pos).Wildcard(t, bound);
        } else if (token.kind == SUPER) {
            TypeBoundKind t = to(F.at(pos).TypeBoundKind(BoundKind.SUPER));
            nextToken();
            JCExpression bound = parseType();
            result = F.at(pos).Wildcard(t, bound);
        } else if (LAX_IDENTIFIER.accepts(token.kind)) {
            //error recovery
            TypeBoundKind t = F.at(Position.NOPOS).TypeBoundKind(BoundKind.UNBOUND);
            JCExpression wc = toP(F.at(pos).Wildcard(t, null));
            JCIdent id = toP(F.at(token.pos).Ident(ident()));
            JCErroneous err = F.at(pos).Erroneous(List.<JCTree>of(wc, id));
            reportSyntaxError(err, "expected3", GT, EXTENDS, SUPER);
            result = err;
        } else {
            TypeBoundKind t = toP(F.at(pos).TypeBoundKind(BoundKind.UNBOUND));
            result = toP(F.at(pos).Wildcard(t, null));
        }
        if (!annotations.isEmpty()) {
            result = toP(F.at(annotations.head.pos).AnnotatedType(annotations,result));
        }
        return result;
    }

    JCTypeApply typeArguments(JCExpression t, boolean diamondAllowed) {
        int pos = token.pos;
        List<JCExpression> args = typeArguments(diamondAllowed);
        return toP(F.at(pos).TypeApply(t, args));
    }

    /**
     * BracketsOpt = { [Annotations] "[" "]" }*
     *
     * <p>
     *
     * <code>annotations</code> is the list of annotations targeting
     * the expression <code>t</code>.
     */
    private JCExpression bracketsOpt(JCExpression t,
            List<JCAnnotation> annotations) {
        List<JCAnnotation> nextLevelAnnotations = typeAnnotationsOpt();

        if (token.kind == LBRACKET) {
            int pos = token.pos;
            nextToken();
            t = bracketsOptCont(t, pos, nextLevelAnnotations);
        } else if (!nextLevelAnnotations.isEmpty()) {
            if (permitTypeAnnotationsPushBack) {
                this.typeAnnotationsPushedBack = nextLevelAnnotations;
            } else {
                return illegal(nextLevelAnnotations.head.pos);
            }
        }

        if (!annotations.isEmpty()) {
            t = toP(F.at(token.pos).AnnotatedType(annotations, t));
        }
        return t;
    }

    /** BracketsOpt = [ "[" "]" { [Annotations] "[" "]"} ]
     */
    private JCExpression bracketsOpt(JCExpression t) {
        return bracketsOpt(t, List.<JCAnnotation>nil());
    }

    private JCExpression bracketsOptCont(JCExpression t, int pos,
            List<JCAnnotation> annotations) {
        accept(RBRACKET);
        t = bracketsOpt(t);
        t = toP(F.at(pos).TypeArray(t));
        if (annotations.nonEmpty()) {
            t = toP(F.at(pos).AnnotatedType(annotations, t));
        }
        return t;
    }

    /** BracketsSuffixExpr = "." CLASS
     *  BracketsSuffixType =
     */
    JCExpression bracketsSuffix(JCExpression t) {
        if ((mode & EXPR) != 0 && token.kind == DOT) {
            mode = EXPR;
            int pos = token.pos;
            nextToken();
            accept(CLASS);
            if (token.pos == endPosTable.errorEndPos) {
                // error recovery
                Name name;
                if (LAX_IDENTIFIER.accepts(token.kind)) {
                    name = token.name();
                    nextToken();
                } else {
                    name = names.error;
                }
                t = F.at(pos).Erroneous(List.<JCTree>of(toP(F.at(pos).Select(t, name))));
            } else {
                t = toP(F.at(pos).Select(t, names._class));
            }
        } else if ((mode & TYPE) != 0) {
            if (token.kind != COLCOL) {
                mode = TYPE;
            }
        } else if (token.kind != COLCOL) {
            syntaxError(token.pos, "dot.class.expected");
        }
        return t;
    }

    /**
     * MemberReferenceSuffix = "::" [TypeArguments] Ident
     *                       | "::" [TypeArguments] "new"
     */
    JCExpression memberReferenceSuffix(JCExpression t) {
        int pos1 = token.pos;
        accept(COLCOL);
        return memberReferenceSuffix(pos1, t);
    }

    JCExpression memberReferenceSuffix(int pos1, JCExpression t) {
        checkMethodReferences();
        mode = EXPR;
        List<JCExpression> typeArgs = null;
        if (token.kind == LT) {
            typeArgs = typeArguments(false);
        }
        Name refName;
        ReferenceMode refMode;
        if (token.kind == NEW) {
            refMode = ReferenceMode.NEW;
            refName = names.init;
            nextToken();
        } else {
            refMode = ReferenceMode.INVOKE;
            refName = ident();
        }
        return toP(F.at(t.getStartPosition()).Reference(refMode, refName, t, typeArgs));
    }

    /** Creator = [Annotations] Qualident [TypeArguments] ( ArrayCreatorRest | ClassCreatorRest )
     */
    JCExpression creator(int newpos, List<JCExpression> typeArgs) {
        List<JCAnnotation> newAnnotations = typeAnnotationsOpt();

        switch (token.kind) {
        case BYTE: case SHORT: case CHAR: case INT: case LONG: case FLOAT:
        case DOUBLE: case BOOLEAN:
            if (typeArgs == null) {
                if (newAnnotations.isEmpty()) {
                    return arrayCreatorRest(newpos, basicType());
                } else {
                    return arrayCreatorRest(newpos, toP(F.at(newAnnotations.head.pos).AnnotatedType(newAnnotations, basicType())));
                }
            }
            break;
        default:
        }
        JCExpression t = qualident(true);

        // handle type annotations for non primitive arrays
        if (newAnnotations.nonEmpty()) {
            t = insertAnnotationsToMostInner(t, newAnnotations, false);
        }

        int oldmode = mode;
        mode = TYPE;
        boolean diamondFound = false;
        int lastTypeargsPos = -1;
        if (token.kind == LT) {
            checkGenerics();
            lastTypeargsPos = token.pos;
            t = typeArguments(t, true);
            diamondFound = (mode & DIAMOND) != 0;
        }
        while (token.kind == DOT) {
            if (diamondFound) {
                //cannot select after a diamond
                illegal();
            }
            int pos = token.pos;
            nextToken();
            List<JCAnnotation> tyannos = typeAnnotationsOpt();
            t = toP(F.at(pos).Select(t, ident()));

            if (tyannos != null && tyannos.nonEmpty()) {
                t = toP(F.at(tyannos.head.pos).AnnotatedType(tyannos, t));
            }

            if (token.kind == LT) {
                lastTypeargsPos = token.pos;
                checkGenerics();
                t = typeArguments(t, true);
                diamondFound = (mode & DIAMOND) != 0;
            }
        }
        mode = oldmode;
        if (token.kind == LBRACKET || token.kind == MONKEYS_AT) {
            JCExpression e = arrayCreatorRest(newpos, t);
            if (diamondFound) {
                reportSyntaxError(lastTypeargsPos, "cannot.create.array.with.diamond");
                return toP(F.at(newpos).Erroneous(List.of(e)));
            }
            else if (typeArgs != null) {
                int pos = newpos;
                if (!typeArgs.isEmpty() && typeArgs.head.pos != Position.NOPOS) {
                    // note: this should always happen but we should
                    // not rely on this as the parser is continuously
                    // modified to improve error recovery.
                    pos = typeArgs.head.pos;
                }
                setErrorEndPos(S.prevToken().endPos);
                JCErroneous err = F.at(pos).Erroneous(typeArgs.prepend(e));
                reportSyntaxError(err, "cannot.create.array.with.type.arguments");
                return toP(err);
            }
            return e;
        } else if (token.kind == LPAREN) {
            JCNewClass newClass = classCreatorRest(newpos, null, typeArgs, t);
            if (newClass.def != null) {
                assert newClass.def.mods.annotations.isEmpty();
                if (newAnnotations.nonEmpty()) {
                    newClass.def.mods.pos = earlier(newClass.def.mods.pos, newAnnotations.head.pos);
                    newClass.def.mods.annotations = List.convert(JCAnnotation.class, newAnnotations);
                }
            }
            return newClass;
        } else {
            setErrorEndPos(token.pos);
            reportSyntaxError(token.pos, "expected2", LPAREN, LBRACKET);
            t = toP(F.at(newpos).NewClass(null, typeArgs, t, List.<JCExpression>nil(), null));
            return toP(F.at(newpos).Erroneous(List.<JCTree>of(t)));
        }
    }

    /** InnerCreator = [Annotations] Ident [TypeArguments] ClassCreatorRest
     */
    JCExpression innerCreator(int newpos, List<JCExpression> typeArgs, JCExpression encl) {
        List<JCAnnotation> newAnnotations = typeAnnotationsOpt();

        JCExpression t = toP(F.at(token.pos).Ident(ident()));

        if (newAnnotations.nonEmpty()) {
            t = toP(F.at(newAnnotations.head.pos).AnnotatedType(newAnnotations, t));
        }

        if (token.kind == LT) {
            int oldmode = mode;
            checkGenerics();
            t = typeArguments(t, true);
            mode = oldmode;
        }
        return classCreatorRest(newpos, encl, typeArgs, t);
    }

    /** ArrayCreatorRest = [Annotations] "[" ( "]" BracketsOpt ArrayInitializer
     *                         | Expression "]" {[Annotations]  "[" Expression "]"} BracketsOpt )
     */
    JCExpression arrayCreatorRest(int newpos, JCExpression elemtype) {
        List<JCAnnotation> annos = typeAnnotationsOpt();

        accept(LBRACKET);
        if (token.kind == RBRACKET) {
            accept(RBRACKET);
            elemtype = bracketsOpt(elemtype, annos);
            if (token.kind == LBRACE) {
                JCNewArray na = (JCNewArray)arrayInitializer(newpos, elemtype);
                if (annos.nonEmpty()) {
                    // when an array initializer is present then
                    // the parsed annotations should target the
                    // new array tree
                    // bracketsOpt inserts the annotation in
                    // elemtype, and it needs to be corrected
                    //
                    JCAnnotatedType annotated = (JCAnnotatedType)elemtype;
                    assert annotated.annotations == annos;
                    na.annotations = annotated.annotations;
                    na.elemtype = annotated.underlyingType;
                }
                return na;
            } else {
                JCExpression t = toP(F.at(newpos).NewArray(elemtype, List.<JCExpression>nil(), null));
                return syntaxError(token.pos, List.<JCTree>of(t), "array.dimension.missing");
            }
        } else {
            ListBuffer<JCExpression> dims = new ListBuffer<JCExpression>();

            // maintain array dimension type annotations
            ListBuffer<List<JCAnnotation>> dimAnnotations = ListBuffer.lb();
            dimAnnotations.append(annos);

            dims.append(parseExpression());
            accept(RBRACKET);
            while (token.kind == LBRACKET
                    || token.kind == MONKEYS_AT) {
                List<JCAnnotation> maybeDimAnnos = typeAnnotationsOpt();
                int pos = token.pos;
                nextToken();
                if (token.kind == RBRACKET) {
                    elemtype = bracketsOptCont(elemtype, pos, maybeDimAnnos);
                } else {
                    if (token.kind == RBRACKET) { // no dimension
                        elemtype = bracketsOptCont(elemtype, pos, maybeDimAnnos);
                    } else {
                        dimAnnotations.append(maybeDimAnnos);
                        dims.append(parseExpression());
                        accept(RBRACKET);
                    }
                }
            }

            JCNewArray na = toP(F.at(newpos).NewArray(elemtype, dims.toList(), null));
            na.dimAnnotations = dimAnnotations.toList();
            return na;
        }
    }

    /** ClassCreatorRest = Arguments [ClassBody]
     */
    JCNewClass classCreatorRest(int newpos,
                                  JCExpression encl,
                                  List<JCExpression> typeArgs,
                                  JCExpression t)
    {
        List<JCExpression> args = arguments();
        JCClassDecl body = null;
        if (token.kind == LBRACE) {
            int pos = token.pos;
            List<JCTree> defs = classOrInterfaceBody(names.empty, false);
            JCModifiers mods = F.at(Position.NOPOS).Modifiers(0);
            body = toP(F.at(pos).AnonymousClassDef(mods, defs));
        }
        return toP(F.at(newpos).NewClass(encl, typeArgs, t, args, body));
    }

    /** ArrayInitializer = "{" [VariableInitializer {"," VariableInitializer}] [","] "}"
     */
    JCExpression arrayInitializer(int newpos, JCExpression t) {
        accept(LBRACE);
        ListBuffer<JCExpression> elems = new ListBuffer<JCExpression>();
        if (token.kind == COMMA) {
            nextToken();
        } else if (token.kind != RBRACE) {
            elems.append(variableInitializer());
            while (token.kind == COMMA) {
                nextToken();
                if (token.kind == RBRACE) break;
                elems.append(variableInitializer());
            }
        }
        accept(RBRACE);
        return toP(F.at(newpos).NewArray(t, List.<JCExpression>nil(), elems.toList()));
    }

    /** VariableInitializer = ArrayInitializer | Expression
     */
    public JCExpression variableInitializer() {
        return token.kind == LBRACE ? arrayInitializer(token.pos, null) : parseExpression();
    }

    /** ParExpression = "(" Expression ")"
     */
    JCExpression parExpression() {
        int pos = token.pos;
        accept(LPAREN);
        JCExpression t = parseExpression();
        accept(RPAREN);
        return toP(F.at(pos).Parens(t));
    }

    /** Block = "{" BlockStatements "}"
     */
    JCBlock block(int pos, long flags) {
        accept(LBRACE);
        List<JCStatement> stats = blockStatements();
        JCBlock t = F.at(pos).Block(flags, stats);
        while (token.kind == CASE || token.kind == DEFAULT) {
            syntaxError("orphaned", token.kind);
            switchBlockStatementGroups();
        }
        // the Block node has a field "endpos" for first char of last token, which is
        // usually but not necessarily the last char of the last token.
        t.endpos = token.pos;
        accept(RBRACE);
        return toP(t);
    }

    public JCBlock block() {
        return block(token.pos, 0);
    }

    /** BlockStatements = { BlockStatement }
     *  BlockStatement  = LocalVariableDeclarationStatement
     *                  | ClassOrInterfaceOrEnumDeclaration
     *                  | [Ident ":"] Statement
     *  LocalVariableDeclarationStatement
     *                  = { FINAL | '@' Annotation } Type VariableDeclarators ";"
     */
    @SuppressWarnings("fallthrough")
    List<JCStatement> blockStatements() {
        //todo: skip to anchor on error(?)
        ListBuffer<JCStatement> stats = new ListBuffer<JCStatement>();
        while (true) {
            List<JCStatement> stat = blockStatement();
            if (stat.isEmpty()) {
                return stats.toList();
            } else {
                if (token.pos <= endPosTable.errorEndPos) {
                    skip(false, true, true, true);
                }
                stats.addAll(stat);
            }
        }
    }

    /*
     * This method parses a statement treating it as a block, relaxing the
     * JLS restrictions, allows us to parse more faulty code, doing so
     * enables us to provide better and accurate diagnostics to the user.
     */
    JCStatement parseStatementAsBlock() {
        int pos = token.pos;
        List<JCStatement> stats = blockStatement();
        if (stats.isEmpty()) {
            JCErroneous e = F.at(pos).Erroneous();
            error(e, "illegal.start.of.stmt");
            return F.at(pos).Exec(e);
        } else {
            JCStatement first = stats.head;
            String error = null;
            switch (first.getTag()) {
            case CLASSDEF:
                error = "class.not.allowed";
                break;
            case VARDEF:
                error = "variable.not.allowed";
                break;
            }
            if (error != null) {
                error(first, error);
                List<JCBlock> blist = List.of(F.at(first.pos).Block(0, stats));
                return toP(F.at(pos).Exec(F.at(first.pos).Erroneous(blist)));
            }
            return first;
        }
    }

    @SuppressWarnings("fallthrough")
    List<JCStatement> blockStatement() {
        //todo: skip to anchor on error(?)
        int pos = token.pos;
        switch (token.kind) {
        case RBRACE: case CASE: case DEFAULT: case EOF:
            return List.nil();
        case LBRACE: case IF: case FOR: case WHILE: case DO: case TRY:
        case SWITCH: case SYNCHRONIZED: case RETURN: case THROW: case BREAK:
        case CONTINUE: case SEMI: case ELSE: case FINALLY: case CATCH:
            return List.of(parseStatement());
        case MONKEYS_AT:
        case FINAL: {
            Comment dc = token.comment(CommentStyle.JAVADOC);
            JCModifiers mods = modifiersOpt();
            if (token.kind == INTERFACE ||
                token.kind == CLASS ||
                allowEnums && token.kind == ENUM) {
                return List.of(classOrInterfaceOrEnumDeclaration(mods, dc));
            } else {
                JCExpression t = parseType();
                ListBuffer<JCStatement> stats =
                        variableDeclarators(mods, t, new ListBuffer<JCStatement>());
                // A "LocalVariableDeclarationStatement" subsumes the terminating semicolon
                storeEnd(stats.last(), token.endPos);
                accept(SEMI);
                return stats.toList();
            }
        }
        case ABSTRACT: case STRICTFP: {
            Comment dc = token.comment(CommentStyle.JAVADOC);
            JCModifiers mods = modifiersOpt();
            return List.of(classOrInterfaceOrEnumDeclaration(mods, dc));
        }
        case INTERFACE:
        case CLASS:
            Comment dc = token.comment(CommentStyle.JAVADOC);
            return List.of(classOrInterfaceOrEnumDeclaration(modifiersOpt(), dc));
        case ENUM:
        case ASSERT:
            if (allowEnums && token.kind == ENUM) {
                error(token.pos, "local.enum");
                dc = token.comment(CommentStyle.JAVADOC);
                return List.of(classOrInterfaceOrEnumDeclaration(modifiersOpt(), dc));
            } else if (allowAsserts && token.kind == ASSERT) {
                return List.of(parseStatement());
            }
            /* fall through to default */
        default:
            Token prevToken = token;
            JCExpression t = term(EXPR | TYPE);
            if (token.kind == COLON && t.hasTag(IDENT)) {
                nextToken();
                JCStatement stat = parseStatement();
                return List.<JCStatement>of(F.at(pos).Labelled(prevToken.name(), stat));
            } else if ((lastmode & TYPE) != 0 && LAX_IDENTIFIER.accepts(token.kind)) {
                pos = token.pos;
                JCModifiers mods = F.at(Position.NOPOS).Modifiers(0);
                F.at(pos);
                ListBuffer<JCStatement> stats =
                        variableDeclarators(mods, t, new ListBuffer<JCStatement>());
                // A "LocalVariableDeclarationStatement" subsumes the terminating semicolon
                storeEnd(stats.last(), token.endPos);
                accept(SEMI);
                return stats.toList();
            } else {
                // This Exec is an "ExpressionStatement"; it subsumes the terminating semicolon
                JCExpressionStatement expr = to(F.at(pos).Exec(checkExprStat(t)));
                accept(SEMI);
                return List.<JCStatement>of(expr);
            }
        }
    }

    /** Statement =
     *       Block
     *     | IF ParExpression Statement [ELSE Statement]
     *     | FOR "(" ForInitOpt ";" [Expression] ";" ForUpdateOpt ")" Statement
     *     | FOR "(" FormalParameter : Expression ")" Statement
     *     | WHILE ParExpression Statement
     *     | DO Statement WHILE ParExpression ";"
     *     | TRY Block ( Catches | [Catches] FinallyPart )
     *     | TRY "(" ResourceSpecification ";"opt ")" Block [Catches] [FinallyPart]
     *     | SWITCH ParExpression "{" SwitchBlockStatementGroups "}"
     *     | SYNCHRONIZED ParExpression Block
     *     | RETURN [Expression] ";"
     *     | THROW Expression ";"
     *     | BREAK [Ident] ";"
     *     | CONTINUE [Ident] ";"
     *     | ASSERT Expression [ ":" Expression ] ";"
     *     | ";"
     *     | ExpressionStatement
     *     | Ident ":" Statement
     */
    @SuppressWarnings("fallthrough")
    public JCStatement parseStatement() {
        int pos = token.pos;
        switch (token.kind) {
        case LBRACE:
            return block();
        case IF: {
            nextToken();
            JCExpression cond = parExpression();
            JCStatement thenpart = parseStatementAsBlock();
            JCStatement elsepart = null;
            if (token.kind == ELSE) {
                nextToken();
                elsepart = parseStatementAsBlock();
            }
            return F.at(pos).If(cond, thenpart, elsepart);
        }
        case FOR: {
            nextToken();
            accept(LPAREN);
            List<JCStatement> inits = token.kind == SEMI ? List.<JCStatement>nil() : forInit();
            if (inits.length() == 1 &&
                inits.head.hasTag(VARDEF) &&
                ((JCVariableDecl) inits.head).init == null &&
                token.kind == COLON) {
                checkForeach();
                JCVariableDecl var = (JCVariableDecl)inits.head;
                accept(COLON);
                JCExpression expr = parseExpression();
                accept(RPAREN);
                JCStatement body = parseStatementAsBlock();
                return F.at(pos).ForeachLoop(var, expr, body);
            } else {
                accept(SEMI);
                JCExpression cond = token.kind == SEMI ? null : parseExpression();
                accept(SEMI);
                List<JCExpressionStatement> steps = token.kind == RPAREN ? List.<JCExpressionStatement>nil() : forUpdate();
                accept(RPAREN);
                JCStatement body = parseStatementAsBlock();
                return F.at(pos).ForLoop(inits, cond, steps, body);
            }
        }
        case WHILE: {
            nextToken();
            JCExpression cond = parExpression();
            JCStatement body = parseStatementAsBlock();
            return F.at(pos).WhileLoop(cond, body);
        }
        case DO: {
            nextToken();
            JCStatement body = parseStatementAsBlock();
            accept(WHILE);
            JCExpression cond = parExpression();
            JCDoWhileLoop t = to(F.at(pos).DoLoop(body, cond));
            accept(SEMI);
            return t;
        }
        case TRY: {
            nextToken();
            List<JCTree> resources = List.<JCTree>nil();
            if (token.kind == LPAREN) {
                checkTryWithResources();
                nextToken();
                resources = resources();
                accept(RPAREN);
            }
            JCBlock body = block();
            ListBuffer<JCCatch> catchers = new ListBuffer<JCCatch>();
            JCBlock finalizer = null;
            if (token.kind == CATCH || token.kind == FINALLY) {
                while (token.kind == CATCH) catchers.append(catchClause());
                if (token.kind == FINALLY) {
                    nextToken();
                    finalizer = block();
                }
            } else {
                if (allowTWR) {
                    if (resources.isEmpty())
                        error(pos, "try.without.catch.finally.or.resource.decls");
                } else
                    error(pos, "try.without.catch.or.finally");
            }
            return F.at(pos).Try(resources, body, catchers.toList(), finalizer);
        }
        case SWITCH: {
            nextToken();
            JCExpression selector = parExpression();
            accept(LBRACE);
            List<JCCase> cases = switchBlockStatementGroups();
            JCSwitch t = to(F.at(pos).Switch(selector, cases));
            accept(RBRACE);
            return t;
        }
        case SYNCHRONIZED: {
            nextToken();
            JCExpression lock = parExpression();
            JCBlock body = block();
            return F.at(pos).Synchronized(lock, body);
        }
        case RETURN: {
            nextToken();
            JCExpression result = token.kind == SEMI ? null : parseExpression();
            JCReturn t = to(F.at(pos).Return(result));
            accept(SEMI);
            return t;
        }
        case THROW: {
            nextToken();
            JCExpression exc = parseExpression();
            JCThrow t = to(F.at(pos).Throw(exc));
            accept(SEMI);
            return t;
        }
        case BREAK: {
            nextToken();
            Name label = LAX_IDENTIFIER.accepts(token.kind) ? ident() : null;
            JCBreak t = to(F.at(pos).Break(label));
            accept(SEMI);
            return t;
        }
        case CONTINUE: {
            nextToken();
            Name label = LAX_IDENTIFIER.accepts(token.kind) ? ident() : null;
            JCContinue t =  to(F.at(pos).Continue(label));
            accept(SEMI);
            return t;
        }
        case SEMI:
            nextToken();
            return toP(F.at(pos).Skip());
        case ELSE:
            int elsePos = token.pos;
            nextToken();
            return doRecover(elsePos, BasicErrorRecoveryAction.BLOCK_STMT, "else.without.if");
        case FINALLY:
            int finallyPos = token.pos;
            nextToken();
            return doRecover(finallyPos, BasicErrorRecoveryAction.BLOCK_STMT, "finally.without.try");
        case CATCH:
            return doRecover(token.pos, BasicErrorRecoveryAction.CATCH_CLAUSE, "catch.without.try");
        case ASSERT: {
            if (allowAsserts && token.kind == ASSERT) {
                nextToken();
                JCExpression assertion = parseExpression();
                JCExpression message = null;
                if (token.kind == COLON) {
                    nextToken();
                    message = parseExpression();
                }
                JCAssert t = to(F.at(pos).Assert(assertion, message));
                accept(SEMI);
                return t;
            }
            /* else fall through to default case */
        }
        case ENUM:
        default:
            Token prevToken = token;
            JCExpression expr = parseExpression();
            if (token.kind == COLON && expr.hasTag(IDENT)) {
                nextToken();
                JCStatement stat = parseStatement();
                return F.at(pos).Labelled(prevToken.name(), stat);
            } else {
                // This Exec is an "ExpressionStatement"; it subsumes the terminating semicolon
                JCExpressionStatement stat = to(F.at(pos).Exec(checkExprStat(expr)));
                accept(SEMI);
                return stat;
            }
        }
    }

    private JCStatement doRecover(int startPos, ErrorRecoveryAction action, String key) {
        int errPos = S.errPos();
        JCTree stm = action.doRecover(this);
        S.errPos(errPos);
        return toP(F.Exec(syntaxError(startPos, List.<JCTree>of(stm), key)));
    }

    /** CatchClause     = CATCH "(" FormalParameter ")" Block
     * TODO: the "FormalParameter" is not correct, it uses the special "catchTypes" rule below.
     */
    protected JCCatch catchClause() {
        int pos = token.pos;
        accept(CATCH);
        accept(LPAREN);
        JCModifiers mods = optFinal(Flags.PARAMETER);
        List<JCExpression> catchTypes = catchTypes();
        JCExpression paramType = catchTypes.size() > 1 ?
                toP(F.at(catchTypes.head.getStartPosition()).TypeUnion(catchTypes)) :
                catchTypes.head;
        JCVariableDecl formal = variableDeclaratorId(mods, paramType);
        accept(RPAREN);
        JCBlock body = block();
        return F.at(pos).Catch(formal, body);
    }

    List<JCExpression> catchTypes() {
        ListBuffer<JCExpression> catchTypes = ListBuffer.lb();
        catchTypes.add(parseType());
        while (token.kind == BAR) {
            checkMulticatch();
            nextToken();
            // Instead of qualident this is now parseType.
            // But would that allow too much, e.g. arrays or generics?
            catchTypes.add(parseType());
        }
        return catchTypes.toList();
    }

    /** SwitchBlockStatementGroups = { SwitchBlockStatementGroup }
     *  SwitchBlockStatementGroup = SwitchLabel BlockStatements
     *  SwitchLabel = CASE ConstantExpression ":" | DEFAULT ":"
     */
    List<JCCase> switchBlockStatementGroups() {
        ListBuffer<JCCase> cases = new ListBuffer<JCCase>();
        while (true) {
            int pos = token.pos;
            switch (token.kind) {
            case CASE:
            case DEFAULT:
                cases.append(switchBlockStatementGroup());
                break;
            case RBRACE: case EOF:
                return cases.toList();
            default:
                nextToken(); // to ensure progress
                syntaxError(pos, "expected3",
                    CASE, DEFAULT, RBRACE);
            }
        }
    }

    protected JCCase switchBlockStatementGroup() {
        int pos = token.pos;
        List<JCStatement> stats;
        JCCase c;
        switch (token.kind) {
        case CASE:
            nextToken();
            JCExpression pat = parseExpression();
            accept(COLON);
            stats = blockStatements();
            c = F.at(pos).Case(pat, stats);
            if (stats.isEmpty())
                storeEnd(c, S.prevToken().endPos);
            return c;
        case DEFAULT:
            nextToken();
            accept(COLON);
            stats = blockStatements();
            c = F.at(pos).Case(null, stats);
            if (stats.isEmpty())
                storeEnd(c, S.prevToken().endPos);
            return c;
        }
        throw new AssertionError("should not reach here");
    }

    /** MoreStatementExpressions = { COMMA StatementExpression }
     */
    <T extends ListBuffer<? super JCExpressionStatement>> T moreStatementExpressions(int pos,
                                                                    JCExpression first,
                                                                    T stats) {
        // This Exec is a "StatementExpression"; it subsumes no terminating token
        stats.append(toP(F.at(pos).Exec(checkExprStat(first))));
        while (token.kind == COMMA) {
            nextToken();
            pos = token.pos;
            JCExpression t = parseExpression();
            // This Exec is a "StatementExpression"; it subsumes no terminating token
            stats.append(toP(F.at(pos).Exec(checkExprStat(t))));
        }
        return stats;
    }

    /** ForInit = StatementExpression MoreStatementExpressions
     *           |  { FINAL | '@' Annotation } Type VariableDeclarators
     */
    List<JCStatement> forInit() {
        ListBuffer<JCStatement> stats = lb();
        int pos = token.pos;
        if (token.kind == FINAL || token.kind == MONKEYS_AT) {
            return variableDeclarators(optFinal(0), parseType(), stats).toList();
        } else {
            JCExpression t = term(EXPR | TYPE);
            if ((lastmode & TYPE) != 0 && LAX_IDENTIFIER.accepts(token.kind)) {
                return variableDeclarators(modifiersOpt(), t, stats).toList();
            } else if ((lastmode & TYPE) != 0 && token.kind == COLON) {
                error(pos, "bad.initializer", "for-loop");
                return List.of((JCStatement)F.at(pos).VarDef(null, null, t, null));
            } else {
                return moreStatementExpressions(pos, t, stats).toList();
            }
        }
    }

    /** ForUpdate = StatementExpression MoreStatementExpressions
     */
    List<JCExpressionStatement> forUpdate() {
        return moreStatementExpressions(token.pos,
                                        parseExpression(),
                                        new ListBuffer<JCExpressionStatement>()).toList();
    }

    /** AnnotationsOpt = { '@' Annotation }
     *
     * @param kind Whether to parse an ANNOTATION or TYPE_ANNOTATION
     */
    List<JCAnnotation> annotationsOpt(Tag kind) {
        if (token.kind != MONKEYS_AT) return List.nil(); // optimization
        ListBuffer<JCAnnotation> buf = new ListBuffer<JCAnnotation>();
        int prevmode = mode;
        while (token.kind == MONKEYS_AT) {
            int pos = token.pos;
            nextToken();
            buf.append(annotation(pos, kind));
        }
        lastmode = mode;
        mode = prevmode;
        List<JCAnnotation> annotations = buf.toList();

        return annotations;
    }

    List<JCAnnotation> typeAnnotationsOpt() {
        List<JCAnnotation> annotations = annotationsOpt(Tag.TYPE_ANNOTATION);
        return annotations;
    }

    /** ModifiersOpt = { Modifier }
     *  Modifier = PUBLIC | PROTECTED | PRIVATE | STATIC | ABSTRACT | FINAL
     *           | NATIVE | SYNCHRONIZED | TRANSIENT | VOLATILE | "@"
     *           | "@" Annotation
     */
    JCModifiers modifiersOpt() {
        return modifiersOpt(null);
    }
    protected JCModifiers modifiersOpt(JCModifiers partial) {
        long flags;
        ListBuffer<JCAnnotation> annotations = new ListBuffer<JCAnnotation>();
        int pos;
        if (partial == null) {
            flags = 0;
            pos = token.pos;
        } else {
            flags = partial.flags;
            annotations.appendList(partial.annotations);
            pos = partial.pos;
        }
        if (token.deprecatedFlag()) {
            flags |= Flags.DEPRECATED;
        }
        int lastPos;
    loop:
        while (true) {
            long flag;
            switch (token.kind) {
            case PRIVATE     : flag = Flags.PRIVATE; break;
            case PROTECTED   : flag = Flags.PROTECTED; break;
            case PUBLIC      : flag = Flags.PUBLIC; break;
            case STATIC      : flag = Flags.STATIC; break;
            case TRANSIENT   : flag = Flags.TRANSIENT; break;
            case FINAL       : flag = Flags.FINAL; break;
            case ABSTRACT    : flag = Flags.ABSTRACT; break;
            case NATIVE      : flag = Flags.NATIVE; break;
            case VOLATILE    : flag = Flags.VOLATILE; break;
            case SYNCHRONIZED: flag = Flags.SYNCHRONIZED; break;
            case STRICTFP    : flag = Flags.STRICTFP; break;
            case MONKEYS_AT  : flag = Flags.ANNOTATION; break;
            case DEFAULT     : checkDefaultMethods(); flag = Flags.DEFAULT; break;
            case ERROR       : flag = 0; nextToken(); break;
            default: break loop;
            }
            if ((flags & flag) != 0) error(token.pos, "repeated.modifier");
            lastPos = token.pos;
            nextToken();
            if (flag == Flags.ANNOTATION) {
                checkAnnotations();
                if (token.kind != INTERFACE) {
                    JCAnnotation ann = annotation(lastPos, Tag.ANNOTATION);
                    // if first modifier is an annotation, set pos to annotation's.
                    if (flags == 0 && annotations.isEmpty())
                        pos = ann.pos;
                    annotations.append(ann);
                    flag = 0;
                }
            }
            flags |= flag;
        }
        switch (token.kind) {
        case ENUM: flags |= Flags.ENUM; break;
        case INTERFACE: flags |= Flags.INTERFACE; break;
        default: break;
        }

        /* A modifiers tree with no modifier tokens or annotations
         * has no text position. */
        if ((flags & (Flags.ModifierFlags | Flags.ANNOTATION)) == 0 && annotations.isEmpty())
            pos = Position.NOPOS;

        JCModifiers mods = F.at(pos).Modifiers(flags, annotations.toList());
        if (pos != Position.NOPOS)
            storeEnd(mods, S.prevToken().endPos);
        return mods;
    }

    /** Annotation              = "@" Qualident [ "(" AnnotationFieldValues ")" ]
     *
     * @param pos position of "@" token
     * @param kind Whether to parse an ANNOTATION or TYPE_ANNOTATION
     */
    JCAnnotation annotation(int pos, Tag kind) {
        // accept(AT); // AT consumed by caller
        checkAnnotations();
        if (kind == Tag.TYPE_ANNOTATION) {
            checkTypeAnnotations();
        }
        JCTree ident = qualident(false);
        List<JCExpression> fieldValues = annotationFieldValuesOpt();
        JCAnnotation ann;
        if (kind == Tag.ANNOTATION) {
            ann = F.at(pos).Annotation(ident, fieldValues);
        } else if (kind == Tag.TYPE_ANNOTATION) {
            ann = F.at(pos).TypeAnnotation(ident, fieldValues);
        } else {
            throw new AssertionError("Unhandled annotation kind: " + kind);
        }

        storeEnd(ann, S.prevToken().endPos);
        return ann;
    }

    List<JCExpression> annotationFieldValuesOpt() {
        return (token.kind == LPAREN) ? annotationFieldValues() : List.<JCExpression>nil();
    }

    /** AnnotationFieldValues   = "(" [ AnnotationFieldValue { "," AnnotationFieldValue } ] ")" */
    List<JCExpression> annotationFieldValues() {
        accept(LPAREN);
        ListBuffer<JCExpression> buf = new ListBuffer<JCExpression>();
        if (token.kind != RPAREN) {
            buf.append(annotationFieldValue());
            while (token.kind == COMMA) {
                nextToken();
                buf.append(annotationFieldValue());
            }
        }
        accept(RPAREN);
        return buf.toList();
    }

    /** AnnotationFieldValue    = AnnotationValue
     *                          | Identifier "=" AnnotationValue
     */
    JCExpression annotationFieldValue() {
        if (LAX_IDENTIFIER.accepts(token.kind)) {
            mode = EXPR;
            JCExpression t1 = term1();
            if (t1.hasTag(IDENT) && token.kind == EQ) {
                int pos = token.pos;
                accept(EQ);
                JCExpression v = annotationValue();
                return toP(F.at(pos).Assign(t1, v));
            } else {
                return t1;
            }
        }
        return annotationValue();
    }

    /* AnnotationValue          = ConditionalExpression
     *                          | Annotation
     *                          | "{" [ AnnotationValue { "," AnnotationValue } ] [","] "}"
     */
    JCExpression annotationValue() {
        int pos;
        switch (token.kind) {
        case MONKEYS_AT:
            pos = token.pos;
            nextToken();
            return annotation(pos, Tag.ANNOTATION);
        case LBRACE:
            pos = token.pos;
            accept(LBRACE);
            ListBuffer<JCExpression> buf = new ListBuffer<JCExpression>();
            if (token.kind != RBRACE) {
                buf.append(annotationValue());
                while (token.kind == COMMA) {
                    nextToken();
                    if (token.kind == RBRACE) break;
                    buf.append(annotationValue());
                }
            }
            accept(RBRACE);
            return toP(F.at(pos).NewArray(null, List.<JCExpression>nil(), buf.toList()));
        default:
            mode = EXPR;
            return term1();
        }
    }

    /** VariableDeclarators = VariableDeclarator { "," VariableDeclarator }
     */
    public <T extends ListBuffer<? super JCVariableDecl>> T variableDeclarators(JCModifiers mods,
                                                                         JCExpression type,
                                                                         T vdefs)
    {
        return variableDeclaratorsRest(token.pos, mods, type, ident(), false, null, vdefs);
    }

    /** VariableDeclaratorsRest = VariableDeclaratorRest { "," VariableDeclarator }
     *  ConstantDeclaratorsRest = ConstantDeclaratorRest { "," ConstantDeclarator }
     *
     *  @param reqInit  Is an initializer always required?
     *  @param dc       The documentation comment for the variable declarations, or null.
     */
    <T extends ListBuffer<? super JCVariableDecl>> T variableDeclaratorsRest(int pos,
                                                                     JCModifiers mods,
                                                                     JCExpression type,
                                                                     Name name,
                                                                     boolean reqInit,
                                                                     Comment dc,
                                                                     T vdefs)
    {
        vdefs.append(variableDeclaratorRest(pos, mods, type, name, reqInit, dc));
        while (token.kind == COMMA) {
            // All but last of multiple declarators subsume a comma
            storeEnd((JCTree)vdefs.last(), token.endPos);
            nextToken();
            vdefs.append(variableDeclarator(mods, type, reqInit, dc));
        }
        return vdefs;
    }

    /** VariableDeclarator = Ident VariableDeclaratorRest
     *  ConstantDeclarator = Ident ConstantDeclaratorRest
     */
    JCVariableDecl variableDeclarator(JCModifiers mods, JCExpression type, boolean reqInit, Comment dc) {
        return variableDeclaratorRest(token.pos, mods, type, ident(), reqInit, dc);
    }

    /** VariableDeclaratorRest = BracketsOpt ["=" VariableInitializer]
     *  ConstantDeclaratorRest = BracketsOpt "=" VariableInitializer
     *
     *  @param reqInit  Is an initializer always required?
     *  @param dc       The documentation comment for the variable declarations, or null.
     */
    JCVariableDecl variableDeclaratorRest(int pos, JCModifiers mods, JCExpression type, Name name,
                                  boolean reqInit, Comment dc) {
        type = bracketsOpt(type);
        JCExpression init = null;
        if (token.kind == EQ) {
            nextToken();
            init = variableInitializer();
        }
        else if (reqInit) syntaxError(token.pos, "expected", EQ);
        JCVariableDecl result =
            toP(F.at(pos).VarDef(mods, name, type, init));
        attach(result, dc);
        return result;
    }

    /** VariableDeclaratorId = Ident BracketsOpt
     */
    JCVariableDecl variableDeclaratorId(JCModifiers mods, JCExpression type) {
        return variableDeclaratorId(mods, type, false);
    }
    //where
    JCVariableDecl variableDeclaratorId(JCModifiers mods, JCExpression type, boolean lambdaParameter) {
        int pos = token.pos;
        Name name;
        if (lambdaParameter && token.kind == UNDERSCORE) {
            syntaxError(pos, "expected", IDENTIFIER);
            name = token.name();
        } else {
            name = ident();
        }
        if ((mods.flags & Flags.VARARGS) != 0 &&
                token.kind == LBRACKET) {
            log.error(token.pos, "varargs.and.old.array.syntax");
        }
        type = bracketsOpt(type);
        return toP(F.at(pos).VarDef(mods, name, type, null));
    }

    /** Resources = Resource { ";" Resources }
     */
    List<JCTree> resources() {
        ListBuffer<JCTree> defs = new ListBuffer<JCTree>();
        defs.append(resource());
        while (token.kind == SEMI) {
            // All but last of multiple declarators must subsume a semicolon
            storeEnd(defs.last(), token.endPos);
            int semiColonPos = token.pos;
            nextToken();
            if (token.kind == RPAREN) { // Optional trailing semicolon
                                       // after last resource
                break;
            }
            defs.append(resource());
        }
        return defs.toList();
    }

    /** Resource = VariableModifiersOpt Type VariableDeclaratorId = Expression
     */
    protected JCTree resource() {
        JCModifiers optFinal = optFinal(Flags.FINAL);
        JCExpression type = parseType();
        int pos = token.pos;
        Name ident = ident();
        return variableDeclaratorRest(pos, optFinal, type, ident, true, null);
    }

    /** CompilationUnit = [ { "@" Annotation } PACKAGE Qualident ";"] {ImportDeclaration} {TypeDeclaration}
     */
    public JCTree.JCCompilationUnit parseCompilationUnit() {
        Token firstToken = token;
        JCExpression pid = null;
        JCModifiers mods = null;
        boolean consumedToplevelDoc = false;
        boolean seenImport = false;
        boolean seenPackage = false;
        ListBuffer<JCTree> defs = new ListBuffer<JCTree>();

        if (token.kind == IDENTIFIER && token.name() == names.module) {
            defs.append(moduleDecl(mods, token.comment(CommentStyle.JAVADOC)));
            consumedToplevelDoc = true;
        } else {
            List<JCAnnotation> packageAnnotations = List.nil();
            if (token.kind == MONKEYS_AT)
            mods = modifiersOpt();

<<<<<<< HEAD
        if (token.kind == PACKAGE) {
            seenPackage = true;
            if (mods != null) {
                checkNoMods(mods.flags);
                packageAnnotations = mods.annotations;
                mods = null;
            }
            nextToken();
            pid = qualident(false);
            accept(SEMI);
        }
        ListBuffer<JCTree> defs = new ListBuffer<JCTree>();
        boolean checkForImports = true;
        boolean firstTypeDecl = true;
        while (token.kind != EOF) {
            if (token.pos > 0 && token.pos <= endPosTable.errorEndPos) {
                // error recovery
                skip(checkForImports, false, false, false);
                if (token.kind == EOF)
                    break;
=======
            if (token.kind == PACKAGE) {
                seenPackage = true;
                if (mods != null) {
                    checkNoMods(mods.flags);
                    packageAnnotations = mods.annotations;
                    mods = null;
                }
                nextToken();
                pid = qualident(false);
                accept(SEMI);
                JCPackageDecl pd = F.at(firstToken.pos).Package(packageAnnotations, pid);
                Comment docComment = firstToken.comment(CommentStyle.JAVADOC);
                consumedToplevelDoc = true;
                attach(pd, docComment);
                defs.append(pd);
>>>>>>> b252f205
            }

            boolean checkForImports = true;
            boolean firstTypeDecl = true;
            while (token.kind != EOF) {
                if (token.pos <= endPosTable.errorEndPos) {
                    // error recovery
                    skip(checkForImports, false, false, false);
                    if (token.kind == EOF)
                        break;
                }
                if (checkForImports && mods == null && token.kind == IMPORT) {
                    seenImport = true;
                    defs.append(importDeclaration());
                } else {
                    Comment docComment = token.comment(CommentStyle.JAVADOC);
                    if (firstTypeDecl && !seenImport && !seenPackage) {
                        docComment = firstToken.comment(CommentStyle.JAVADOC);
                        consumedToplevelDoc = true;
                    }
                    JCTree def = typeDeclaration(mods, docComment);
                    if (def instanceof JCExpressionStatement)
                        def = ((JCExpressionStatement)def).expr;
                    defs.append(def);
                    if (def instanceof JCClassDecl)
                        checkForImports = false;
                    mods = null;
                    firstTypeDecl = false;
                }
            }
        }
        JCTree.JCCompilationUnit toplevel = F.at(firstToken.pos).TopLevel(defs.toList());
        if (!consumedToplevelDoc)
            attach(toplevel, firstToken.comment(CommentStyle.JAVADOC));
        if (defs.isEmpty())
            storeEnd(toplevel, S.prevToken().endPos);
        if (keepDocComments)
            toplevel.docComments = docComments;
        if (keepLineMap)
            toplevel.lineMap = S.getLineMap();
        this.endPosTable.setParser(null); // remove reference to parser
        toplevel.endPositions = this.endPosTable;
        return toplevel;
    }

    /**
     * ModuleDecl = { "@" Annotation } MODULE ModuleId [ ModuleProvides ] '{' { ModuleMetadata } '}'
     * ModuleProvides = PROVIDES ModuleIdList
     *
     * called after MODULE has been seen
     */
    JCModuleDecl moduleDecl(JCModifiers mods, Comment dc) {
        int pos = token.pos;
        if (!allowModules) {
            log.error(pos, "modules.not.supported.in.source", source.name);
            allowModules = true;
        }
        S.allowVersionLiteral(true);
        // FIXME: unimpl annots
        List<JCAnnotation> annots = List.nil();
        if (mods != null) {
            checkNoMods(mods.flags);
            annots = mods.annotations;
            mods = null;
        }
        nextToken();
        JCModuleId mid = moduleId();
        List<JCModuleDirective> directives = null;

        accept(LBRACE);
        directives = moduleDirectiveList();
        if (token.kind != RBRACE) {
            setErrorEndPos(token.pos);
            reportSyntaxError(S.prevToken().endPos, "expected", RBRACE);
        }

        // The extended metadata is all of the textual content that follows the
        // module declaration.
        UnicodeReader reader = S.getReader();
        while (reader.bp < reader.buflen && Character.isWhitespace(reader.ch))
            reader.scanChar();
        while (reader.bp < reader.buflen)
            reader.putChar(true);
        Name moduleData = (reader.sp == 0) ? null : reader.name();

        JCModuleDecl result = toP(F.at(pos).Module(mid, directives, moduleData));
        attach(result, dc);
        return result;
    }

    /**
     * ModuleMetadataList = ModuleMetadata*
     * ModuleMetadata = ModuleRequires | ModulePermits | ModuleProvides
     * ModuleRequires = REQUIRES Identifier* ModuleId {',' ModuleId}
     * ModulePermits  = PERMITS  QualifiedIdentifier {',' QualifiedIdentifier}
     */
    List<JCModuleDirective> moduleDirectiveList() {
        ListBuffer<JCModuleDirective> defs = new ListBuffer<JCModuleDirective>();

        while (token.kind == IDENTIFIER || token.kind == CLASS) {
            int pos = token.pos;
            if (token.kind == CLASS) {
                nextToken();
                JCExpression qualId = qualident(false);
                accept(SEMI);
                defs.append(toP(F.at(pos).Entrypoint(qualId)));
            } else if (token.name() == names.exports) {
                // FIXME, unimpl .**?
                nextToken();
                JCExpression exportId = toP(F.at(token.pos).Ident(ident()));
                while (token.kind == DOT) {
                    int pos1 = token.pos;
                    accept(DOT);
                    if (token.kind == STAR || token.kind == STARSTAR) {
                        Name tname = (token.kind == STAR ? names.asterisk : names.double_asterisk);
                        exportId = to(F.at(pos1).Select(exportId, tname));
                        nextToken();
                        break;
                    } else {
                        exportId = toP(F.at(pos1).Select(exportId, ident()));
                    }
                }
                accept(SEMI);
                defs.append(toP(F.at(pos).Exports(exportId)));
            } else if (token.name() == names.requires) {
                ListBuffer<RequiresFlag> flags = new ListBuffer<RequiresFlag>();
                nextToken();
                if (token.kind == IDENTIFIER && token.name() == names.optional) {
                    flags.add(RequiresFlag.OPTIONAL);
                    nextToken();
                }
                if (token.kind == IDENTIFIER && token.name() == names.service) {
                    nextToken();
                    JCExpression qualId = qualident(false);
                    accept(SEMI);
                    defs.append(toP(F.at(pos).RequiresService(flags.toList(), qualId)));
                } else {
                    while ((token.kind == PUBLIC)
                            || (token.kind == IDENTIFIER && token.name() == names.local)) {
                        RequiresFlag flag = (token.kind == PUBLIC)
                                ? RequiresFlag.REEXPORT : RequiresFlag.LOCAL;
                        // FIXME: check duplicates
                        flags.append(flag);
                        nextToken();
                    }
                    JCModuleQuery moduleQuery = moduleQuery();
                    accept(SEMI);
                    defs.append(toP(F.at(pos).RequiresModule(flags.toList(), moduleQuery)));
                }
            } else if (token.name() == names.permits) {
                nextToken();
                JCExpression qualId = qualident(false);
                accept(SEMI);
                defs.append(toP(F.at(pos).Permits(qualId)));
            } else if (token.name() == names.provides) {
                nextToken();
                if (token.kind == IDENTIFIER && token.name() == names.service) {
                    nextToken();
                    JCExpression serviceName = qualident(false);
                    if (token.kind == IDENTIFIER && token.name() == names.with) {
                        nextToken();
                        JCExpression implName = qualident(false);
                        accept(SEMI);
                        defs.append(toP(F.at(pos).ProvidesService(serviceName, implName)));
                    } else {
                        log.error("with.expected");
                    }
                } else {
                    JCModuleId moduleId = moduleId();
                    accept(SEMI);
                    defs.append(toP(F.at(pos).ProvidesModule(moduleId)));
                }
            } else if (token.name() == names.view) {
                nextToken();
                JCExpression qualId = qualident(false);
                accept(LBRACE);
                List<JCModuleDirective> directives = moduleDirectiveList();
                accept(RBRACE);
                defs.append(toP(F.at(pos).View(qualId, directives)));
            } else
                break;
        }

        return defs.toList();
    }

    /** ModuleIdList = ModuleId {"," ModuleId}
     */
    List<JCModuleId> moduleIdList() {
        ListBuffer<JCModuleId> ts = new ListBuffer<JCModuleId>();
        ts.append(moduleId());
        while (token.kind == COMMA) {
            nextToken();
            ts.append(moduleId());
        }
        return ts.toList();
    }

    /** ModuleIdList = ModuleId {"," ModuleId}
     *  used when we've peeked ahead at the first identifier
     */
    List<JCModuleId> moduleIdList(JCExpression head) {
        ListBuffer<JCModuleId> ts = new ListBuffer<JCModuleId>();
        ts.append(moduleId(head));
        while (token.kind == COMMA) {
            nextToken();
            ts.append(moduleId());
        }
        return ts.toList();
    }

    JCModuleId moduleId() {
        return moduleId(toP(F.at(token.pos).Ident(ident())));
    }

    JCModuleId moduleId(JCExpression head) {
        int pos = token.pos;
        JCTree qualId = qualident(head);
        Name version = null;
        if (token.kind == MONKEYS_AT) {
            nextToken();
            if (token.kind == VERSIONLITERAL) {
                version = token.name();
            } else
               log.error(pos, "module.version.literal.expected");
            nextToken();
        }
        return toP(F.at(pos).ModuleId(qualId, version));
    }

    JCModuleQuery moduleQuery() {
        return moduleQuery(toP(F.at(token.pos).Ident(ident())));
    }

    JCModuleQuery moduleQuery(JCExpression head) {
        int pos = token.pos;
        JCTree qualId = qualident(head);
        Name query = null;
        if (token.kind == MONKEYS_AT) {
            nextToken();
            if (token.kind == VERSIONLITERAL) {
                query = token.name();
                nextToken();
            } else if (optag(token.kind) != Tag.NO_TAG) { // FIXME: close, but not close enough
                Token op = token;
                nextToken();
                if (token.kind == VERSIONLITERAL) {
                    query = names.fromString(op.kind.name + token.name());
                    nextToken();
                } else {
                    log.error(token.pos, "module.version.literal.expected");
                }
            } else {
               log.error(pos, "module.version.query.expected");
            }
        }
        return toP(F.at(pos).ModuleQuery(qualId, query));
    }

    /** ImportDeclaration = IMPORT [ STATIC ] Ident { "." Ident } [ "." "*" ] ";"
     */
    JCTree importDeclaration() {
        int pos = token.pos;
        nextToken();
        boolean importStatic = false;
        if (token.kind == STATIC) {
            checkStaticImports();
            importStatic = true;
            nextToken();
        }
        JCExpression pid = toP(F.at(token.pos).Ident(ident()));
        do {
            int pos1 = token.pos;
            accept(DOT);
            if (token.kind == STAR) {
                pid = to(F.at(pos1).Select(pid, names.asterisk));
                nextToken();
                break;
            } else {
                pid = toP(F.at(pos1).Select(pid, ident()));
            }
        } while (token.kind == DOT);
        accept(SEMI);
        return toP(F.at(pos).Import(pid, importStatic));
    }

    /** TypeDeclaration = ClassOrInterfaceOrEnumDeclaration
     *                  | ";"
     */
    JCTree typeDeclaration(JCModifiers mods, Comment docComment) {
        int pos = token.pos;
        if (mods == null && token.kind == SEMI) {
            nextToken();
            return toP(F.at(pos).Skip());
        } else {
            return classOrInterfaceOrEnumDeclaration(modifiersOpt(mods), docComment);
        }
    }

    /** ClassOrInterfaceOrEnumDeclaration = ModifiersOpt
     *           (ClassDeclaration | InterfaceDeclaration | EnumDeclaration)
     *  @param mods     Any modifiers starting the class or interface declaration
     *  @param dc       The documentation comment for the class, or null.
     */
    JCStatement classOrInterfaceOrEnumDeclaration(JCModifiers mods, Comment dc) {
        if (token.kind == CLASS) {
            return classDeclaration(mods, dc);
        } else if (token.kind == INTERFACE) {
            return interfaceDeclaration(mods, dc);
        } else if (allowEnums) {
            if (token.kind == ENUM) {
                return enumDeclaration(mods, dc);
            } else {
                int pos = token.pos;
                List<JCTree> errs;
                if (LAX_IDENTIFIER.accepts(token.kind)) {
                    errs = List.<JCTree>of(mods, toP(F.at(pos).Ident(ident())));
                    setErrorEndPos(token.pos);
                } else {
                    errs = List.<JCTree>of(mods);
                }
                return toP(F.Exec(syntaxError(pos, errs, "expected3",
                                              CLASS, INTERFACE, ENUM)));
            }
        } else {
            if (token.kind == ENUM) {
                error(token.pos, "enums.not.supported.in.source", source.name);
                allowEnums = true;
                return enumDeclaration(mods, dc);
            }
            int pos = token.pos;
            List<JCTree> errs;
            if (LAX_IDENTIFIER.accepts(token.kind)) {
                errs = List.<JCTree>of(mods, toP(F.at(pos).Ident(ident())));
                setErrorEndPos(token.pos);
            } else {
                errs = List.<JCTree>of(mods);
            }
            return toP(F.Exec(syntaxError(pos, errs, "expected2",
                                          CLASS, INTERFACE)));
        }
    }

    /** ClassDeclaration = CLASS Ident TypeParametersOpt [EXTENDS Type]
     *                     [IMPLEMENTS TypeList] ClassBody
     *  @param mods    The modifiers starting the class declaration
     *  @param dc       The documentation comment for the class, or null.
     */
    protected JCClassDecl classDeclaration(JCModifiers mods, Comment dc) {
        int pos = token.pos;
        accept(CLASS);
        Name name = ident();

        List<JCTypeParameter> typarams = typeParametersOpt();

        JCExpression extending = null;
        if (token.kind == EXTENDS) {
            nextToken();
            extending = parseType();
        }
        List<JCExpression> implementing = List.nil();
        if (token.kind == IMPLEMENTS) {
            nextToken();
            implementing = typeList();
        }
        List<JCTree> defs = classOrInterfaceBody(name, false);
        JCClassDecl result = toP(F.at(pos).ClassDef(
            mods, name, typarams, extending, implementing, defs));
        attach(result, dc);
        return result;
    }

    /** InterfaceDeclaration = INTERFACE Ident TypeParametersOpt
     *                         [EXTENDS TypeList] InterfaceBody
     *  @param mods    The modifiers starting the interface declaration
     *  @param dc       The documentation comment for the interface, or null.
     */
    protected JCClassDecl interfaceDeclaration(JCModifiers mods, Comment dc) {
        int pos = token.pos;
        accept(INTERFACE);
        Name name = ident();

        List<JCTypeParameter> typarams = typeParametersOpt();

        List<JCExpression> extending = List.nil();
        if (token.kind == EXTENDS) {
            nextToken();
            extending = typeList();
        }
        List<JCTree> defs = classOrInterfaceBody(name, true);
        JCClassDecl result = toP(F.at(pos).ClassDef(
            mods, name, typarams, null, extending, defs));
        attach(result, dc);
        return result;
    }

    /** EnumDeclaration = ENUM Ident [IMPLEMENTS TypeList] EnumBody
     *  @param mods    The modifiers starting the enum declaration
     *  @param dc       The documentation comment for the enum, or null.
     */
    protected JCClassDecl enumDeclaration(JCModifiers mods, Comment dc) {
        int pos = token.pos;
        accept(ENUM);
        Name name = ident();

        List<JCExpression> implementing = List.nil();
        if (token.kind == IMPLEMENTS) {
            nextToken();
            implementing = typeList();
        }

        List<JCTree> defs = enumBody(name);
        mods.flags |= Flags.ENUM;
        JCClassDecl result = toP(F.at(pos).
            ClassDef(mods, name, List.<JCTypeParameter>nil(),
                null, implementing, defs));
        attach(result, dc);
        return result;
    }

    /** EnumBody = "{" { EnumeratorDeclarationList } [","]
     *                  [ ";" {ClassBodyDeclaration} ] "}"
     */
    List<JCTree> enumBody(Name enumName) {
        accept(LBRACE);
        ListBuffer<JCTree> defs = new ListBuffer<JCTree>();
        if (token.kind == COMMA) {
            nextToken();
        } else if (token.kind != RBRACE && token.kind != SEMI) {
            defs.append(enumeratorDeclaration(enumName));
            while (token.kind == COMMA) {
                nextToken();
                if (token.kind == RBRACE || token.kind == SEMI) break;
                defs.append(enumeratorDeclaration(enumName));
            }
            if (token.kind != SEMI && token.kind != RBRACE) {
                defs.append(syntaxError(token.pos, "expected3",
                                COMMA, RBRACE, SEMI));
                nextToken();
            }
        }
        if (token.kind == SEMI) {
            nextToken();
            while (token.kind != RBRACE && token.kind != EOF) {
                defs.appendList(classOrInterfaceBodyDeclaration(enumName,
                                                                false));
                if (token.pos <= endPosTable.errorEndPos) {
                    // error recovery
                   skip(false, true, true, false);
                }
            }
        }
        accept(RBRACE);
        return defs.toList();
    }

    /** EnumeratorDeclaration = AnnotationsOpt [TypeArguments] IDENTIFIER [ Arguments ] [ "{" ClassBody "}" ]
     */
    JCTree enumeratorDeclaration(Name enumName) {
        Comment dc = token.comment(CommentStyle.JAVADOC);
        int flags = Flags.PUBLIC|Flags.STATIC|Flags.FINAL|Flags.ENUM;
        if (token.deprecatedFlag()) {
            flags |= Flags.DEPRECATED;
        }
        int pos = token.pos;
        List<JCAnnotation> annotations = annotationsOpt(Tag.ANNOTATION);
        JCModifiers mods = F.at(annotations.isEmpty() ? Position.NOPOS : pos).Modifiers(flags, annotations);
        List<JCExpression> typeArgs = typeArgumentsOpt();
        int identPos = token.pos;
        Name name = ident();
        int createPos = token.pos;
        List<JCExpression> args = (token.kind == LPAREN)
            ? arguments() : List.<JCExpression>nil();
        JCClassDecl body = null;
        if (token.kind == LBRACE) {
            JCModifiers mods1 = F.at(Position.NOPOS).Modifiers(Flags.ENUM | Flags.STATIC);
            List<JCTree> defs = classOrInterfaceBody(names.empty, false);
            body = toP(F.at(identPos).AnonymousClassDef(mods1, defs));
        }
        if (args.isEmpty() && body == null)
            createPos = identPos;
        JCIdent ident = F.at(identPos).Ident(enumName);
        JCNewClass create = F.at(createPos).NewClass(null, typeArgs, ident, args, body);
        if (createPos != identPos)
            storeEnd(create, S.prevToken().endPos);
        ident = F.at(identPos).Ident(enumName);
        JCTree result = toP(F.at(pos).VarDef(mods, name, ident, create));
        attach(result, dc);
        return result;
    }

    /** TypeList = Type {"," Type}
     */
    List<JCExpression> typeList() {
        ListBuffer<JCExpression> ts = new ListBuffer<JCExpression>();
        ts.append(parseType());
        while (token.kind == COMMA) {
            nextToken();
            ts.append(parseType());
        }
        return ts.toList();
    }

    /** ClassBody     = "{" {ClassBodyDeclaration} "}"
     *  InterfaceBody = "{" {InterfaceBodyDeclaration} "}"
     */
    List<JCTree> classOrInterfaceBody(Name className, boolean isInterface) {
        accept(LBRACE);
        if (token.pos <= endPosTable.errorEndPos) {
            // error recovery
            skip(false, true, false, false);
            if (token.kind == LBRACE)
                nextToken();
        }
        ListBuffer<JCTree> defs = new ListBuffer<JCTree>();
        while (token.kind != RBRACE && token.kind != EOF) {
            defs.appendList(classOrInterfaceBodyDeclaration(className, isInterface));
            if (token.pos <= endPosTable.errorEndPos) {
               // error recovery
               skip(false, true, true, false);
           }
        }
        accept(RBRACE);
        return defs.toList();
    }

    /** ClassBodyDeclaration =
     *      ";"
     *    | [STATIC] Block
     *    | ModifiersOpt
     *      ( Type Ident
     *        ( VariableDeclaratorsRest ";" | MethodDeclaratorRest )
     *      | VOID Ident MethodDeclaratorRest
     *      | TypeParameters (Type | VOID) Ident MethodDeclaratorRest
     *      | Ident ConstructorDeclaratorRest
     *      | TypeParameters Ident ConstructorDeclaratorRest
     *      | ClassOrInterfaceOrEnumDeclaration
     *      )
     *  InterfaceBodyDeclaration =
     *      ";"
     *    | ModifiersOpt Type Ident
     *      ( ConstantDeclaratorsRest | InterfaceMethodDeclaratorRest ";" )
     */
    protected List<JCTree> classOrInterfaceBodyDeclaration(Name className, boolean isInterface) {
        if (token.kind == SEMI) {
            nextToken();
            return List.<JCTree>nil();
        } else {
            Comment dc = token.comment(CommentStyle.JAVADOC);
            int pos = token.pos;
            JCModifiers mods = modifiersOpt();
            if (token.kind == CLASS ||
                token.kind == INTERFACE ||
                allowEnums && token.kind == ENUM) {
                return List.<JCTree>of(classOrInterfaceOrEnumDeclaration(mods, dc));
            } else if (token.kind == LBRACE && !isInterface &&
                       (mods.flags & Flags.StandardFlags & ~Flags.STATIC) == 0 &&
                       mods.annotations.isEmpty()) {
                return List.<JCTree>of(block(pos, mods.flags));
            } else {
                pos = token.pos;
                List<JCTypeParameter> typarams = typeParametersOpt();
                // if there are type parameters but no modifiers, save the start
                // position of the method in the modifiers.
                if (typarams.nonEmpty() && mods.pos == Position.NOPOS) {
                    mods.pos = pos;
                    storeEnd(mods, pos);
                }
                List<JCAnnotation> annosAfterParams = annotationsOpt(Tag.ANNOTATION);

                Token tk = token;
                pos = token.pos;
                JCExpression type;
                boolean isVoid = token.kind == VOID;
                if (isVoid) {
                    if (annosAfterParams.nonEmpty())
                        illegal(annosAfterParams.head.pos);
                    type = to(F.at(pos).TypeIdent(TypeTag.VOID));
                    nextToken();
                } else {
                    if (annosAfterParams.nonEmpty()) {
                        mods.annotations = mods.annotations.appendList(annosAfterParams);
                        if (mods.pos == Position.NOPOS)
                            mods.pos = mods.annotations.head.pos;
                    }
                    // method returns types are un-annotated types
                    type = unannotatedType();
                }
                if (token.kind == LPAREN && !isInterface && type.hasTag(IDENT)) {
                    if (isInterface || tk.name() != className)
                        error(pos, "invalid.meth.decl.ret.type.req");
                    return List.of(methodDeclaratorRest(
                        pos, mods, null, names.init, typarams,
                        isInterface, true, dc));
                } else {
                    pos = token.pos;
                    Name name = ident();
                    if (token.kind == LPAREN) {
                        return List.of(methodDeclaratorRest(
                            pos, mods, type, name, typarams,
                            isInterface, isVoid, dc));
                    } else if (!isVoid && typarams.isEmpty()) {
                        List<JCTree> defs =
                            variableDeclaratorsRest(pos, mods, type, name, isInterface, dc,
                                                    new ListBuffer<JCTree>()).toList();
                        storeEnd(defs.last(), token.endPos);
                        accept(SEMI);
                        return defs;
                    } else {
                        pos = token.pos;
                        List<JCTree> err = isVoid
                            ? List.<JCTree>of(toP(F.at(pos).MethodDef(mods, name, type, typarams,
                                List.<JCVariableDecl>nil(), List.<JCExpression>nil(), null, null)))
                            : null;
                        return List.<JCTree>of(syntaxError(token.pos, err, "expected", LPAREN));
                    }
                }
            }
        }
    }

    /** MethodDeclaratorRest =
     *      FormalParameters BracketsOpt [Throws TypeList] ( MethodBody | [DEFAULT AnnotationValue] ";")
     *  VoidMethodDeclaratorRest =
     *      FormalParameters [Throws TypeList] ( MethodBody | ";")
     *  InterfaceMethodDeclaratorRest =
     *      FormalParameters BracketsOpt [THROWS TypeList] ";"
     *  VoidInterfaceMethodDeclaratorRest =
     *      FormalParameters [THROWS TypeList] ";"
     *  ConstructorDeclaratorRest =
     *      "(" FormalParameterListOpt ")" [THROWS TypeList] MethodBody
     */
    protected JCTree methodDeclaratorRest(int pos,
                              JCModifiers mods,
                              JCExpression type,
                              Name name,
                              List<JCTypeParameter> typarams,
                              boolean isInterface, boolean isVoid,
                              Comment dc) {
        if (isInterface && (mods.flags & Flags.STATIC) != 0) {
            checkStaticInterfaceMethods();
        }
        JCVariableDecl prevReceiverParam = this.receiverParam;
        try {
            this.receiverParam = null;
            // Parsing formalParameters sets the receiverParam, if present
            List<JCVariableDecl> params = formalParameters();
            if (!isVoid) type = bracketsOpt(type);
            List<JCExpression> thrown = List.nil();
            if (token.kind == THROWS) {
                nextToken();
                thrown = qualidentList();
            }
            JCBlock body = null;
            JCExpression defaultValue;
            if (token.kind == LBRACE) {
                body = block();
                defaultValue = null;
            } else {
                if (token.kind == DEFAULT) {
                    accept(DEFAULT);
                    defaultValue = annotationValue();
                } else {
                    defaultValue = null;
                }
                accept(SEMI);
                if (token.pos <= endPosTable.errorEndPos) {
                    // error recovery
                    skip(false, true, false, false);
                    if (token.kind == LBRACE) {
                        body = block();
                    }
                }
            }

            JCMethodDecl result =
                    toP(F.at(pos).MethodDef(mods, name, type, typarams,
                                            receiverParam, params, thrown,
                                            body, defaultValue));
            attach(result, dc);
            return result;
        } finally {
            this.receiverParam = prevReceiverParam;
        }
    }

    /** QualidentList = [Annotations] Qualident {"," [Annotations] Qualident}
     */
    List<JCExpression> qualidentList() {
        ListBuffer<JCExpression> ts = new ListBuffer<JCExpression>();

        List<JCAnnotation> typeAnnos = typeAnnotationsOpt();
        if (!typeAnnos.isEmpty())
            ts.append(toP(F.at(typeAnnos.head.pos).AnnotatedType(typeAnnos, qualident(true))));
        else
            ts.append(qualident(true));
        while (token.kind == COMMA) {
            nextToken();

            typeAnnos = typeAnnotationsOpt();
            if (!typeAnnos.isEmpty())
                ts.append(toP(F.at(typeAnnos.head.pos).AnnotatedType(typeAnnos, qualident(true))));
            else
                ts.append(qualident(true));
        }
        return ts.toList();
    }

    /**
     *  {@literal
     *  TypeParametersOpt = ["<" TypeParameter {"," TypeParameter} ">"]
     *  }
     */
    List<JCTypeParameter> typeParametersOpt() {
        if (token.kind == LT) {
            checkGenerics();
            ListBuffer<JCTypeParameter> typarams = new ListBuffer<JCTypeParameter>();
            nextToken();
            typarams.append(typeParameter());
            while (token.kind == COMMA) {
                nextToken();
                typarams.append(typeParameter());
            }
            accept(GT);
            return typarams.toList();
        } else {
            return List.nil();
        }
    }

    /**
     *  {@literal
     *  TypeParameter = [Annotations] TypeVariable [TypeParameterBound]
     *  TypeParameterBound = EXTENDS Type {"&" Type}
     *  TypeVariable = Ident
     *  }
     */
    JCTypeParameter typeParameter() {
        int pos = token.pos;
        List<JCAnnotation> annos = typeAnnotationsOpt();
        Name name = ident();
        ListBuffer<JCExpression> bounds = new ListBuffer<JCExpression>();
        if (token.kind == EXTENDS) {
            nextToken();
            bounds.append(parseType());
            while (token.kind == AMP) {
                nextToken();
                bounds.append(parseType());
            }
        }
        return toP(F.at(pos).TypeParameter(name, bounds.toList(), annos));
    }

    /** FormalParameters = "(" [ FormalParameterList ] ")"
     *  FormalParameterList = [ FormalParameterListNovarargs , ] LastFormalParameter
     *  FormalParameterListNovarargs = [ FormalParameterListNovarargs , ] FormalParameter
     */
    List<JCVariableDecl> formalParameters() {
        return formalParameters(false);
    }
    List<JCVariableDecl> formalParameters(boolean lambdaParameters) {
        ListBuffer<JCVariableDecl> params = new ListBuffer<JCVariableDecl>();
        JCVariableDecl lastParam;
        accept(LPAREN);
        if (token.kind != RPAREN) {
            this.allowThisIdent = true;
            lastParam = formalParameter(lambdaParameters);
            if (lastParam.name.contentEquals(TokenKind.THIS.name)) {
                this.receiverParam = lastParam;
            } else {
                params.append(lastParam);
            }
            this.allowThisIdent = false;
            while ((lastParam.mods.flags & Flags.VARARGS) == 0 && token.kind == COMMA) {
                nextToken();
                params.append(lastParam = formalParameter(lambdaParameters));
            }
        }
        accept(RPAREN);
        return params.toList();
    }

    List<JCVariableDecl> implicitParameters(boolean hasParens) {
        if (hasParens) {
            accept(LPAREN);
        }
        ListBuffer<JCVariableDecl> params = new ListBuffer<JCVariableDecl>();
        if (token.kind != RPAREN && token.kind != ARROW) {
            params.append(implicitParameter());
            while (token.kind == COMMA) {
                nextToken();
                params.append(implicitParameter());
            }
        }
        if (hasParens) {
            accept(RPAREN);
        }
        return params.toList();
    }

    JCModifiers optFinal(long flags) {
        JCModifiers mods = modifiersOpt();
        checkNoMods(mods.flags & ~(Flags.FINAL | Flags.DEPRECATED));
        mods.flags |= flags;
        return mods;
    }

    /**
     * Inserts the annotations (and possibly a new array level)
     * to the left-most type in an array or nested type.
     *
     * When parsing a type like {@code @B Outer.Inner @A []}, the
     * {@code @A} annotation should target the array itself, while
     * {@code @B} targets the nested type {@code Outer}.
     *
     * Currently the parser parses the annotation first, then
     * the array, and then inserts the annotation to the left-most
     * nested type.
     *
     * When {@code createNewLevel} is true, then a new array
     * level is inserted as the most inner type, and have the
     * annotations target it.  This is useful in the case of
     * varargs, e.g. {@code String @A [] @B ...}, as the parser
     * first parses the type {@code String @A []} then inserts
     * a new array level with {@code @B} annotation.
     */
    private JCExpression insertAnnotationsToMostInner(
            JCExpression type, List<JCAnnotation> annos,
            boolean createNewLevel) {
        int origEndPos = getEndPos(type);
        JCExpression mostInnerType = type;
        JCArrayTypeTree mostInnerArrayType = null;
        while (TreeInfo.typeIn(mostInnerType).hasTag(TYPEARRAY)) {
            mostInnerArrayType = (JCArrayTypeTree) TreeInfo.typeIn(mostInnerType);
            mostInnerType = mostInnerArrayType.elemtype;
        }

        if (createNewLevel) {
            mostInnerType = to(F.at(token.pos).TypeArray(mostInnerType));
        }

        JCExpression mostInnerTypeToReturn = mostInnerType;
        if (annos.nonEmpty()) {
            JCExpression lastToModify = mostInnerType;

            while (TreeInfo.typeIn(mostInnerType).hasTag(SELECT) ||
                    TreeInfo.typeIn(mostInnerType).hasTag(TYPEAPPLY)) {
                while (TreeInfo.typeIn(mostInnerType).hasTag(SELECT)) {
                    lastToModify = mostInnerType;
                    mostInnerType = ((JCFieldAccess) TreeInfo.typeIn(mostInnerType)).getExpression();
                }
                while (TreeInfo.typeIn(mostInnerType).hasTag(TYPEAPPLY)) {
                    lastToModify = mostInnerType;
                    mostInnerType = ((JCTypeApply) TreeInfo.typeIn(mostInnerType)).clazz;
                }
            }

            mostInnerType = F.at(annos.head.pos).AnnotatedType(annos, mostInnerType);

            if (TreeInfo.typeIn(lastToModify).hasTag(TYPEAPPLY)) {
                ((JCTypeApply) TreeInfo.typeIn(lastToModify)).clazz = mostInnerType;
            } else if (TreeInfo.typeIn(lastToModify).hasTag(SELECT)) {
                ((JCFieldAccess) TreeInfo.typeIn(lastToModify)).selected = mostInnerType;
            } else {
                // We never saw a SELECT or TYPEAPPLY, return the annotated type.
                mostInnerTypeToReturn = mostInnerType;
            }
        }

        if (mostInnerArrayType == null) {
            return mostInnerTypeToReturn;
        } else {
            mostInnerArrayType.elemtype = mostInnerTypeToReturn;
            storeEnd(type, origEndPos);
            return type;
        }
    }

    /** FormalParameter = { FINAL | '@' Annotation } Type VariableDeclaratorId
     *  LastFormalParameter = { FINAL | '@' Annotation } Type '...' Ident | FormalParameter
     */
    protected JCVariableDecl formalParameter() {
        return formalParameter(false);
    }
    protected JCVariableDecl formalParameter(boolean lambdaParameter) {
        JCModifiers mods = optFinal(Flags.PARAMETER);
        // need to distinguish between vararg annos and array annos
        // look at typeAnnotationsPushedBack comment
        this.permitTypeAnnotationsPushBack = true;
        JCExpression type = parseType();
        this.permitTypeAnnotationsPushBack = false;

        if (token.kind == ELLIPSIS) {
            List<JCAnnotation> varargsAnnos = typeAnnotationsPushedBack;
            typeAnnotationsPushedBack = List.nil();
            checkVarargs();
            mods.flags |= Flags.VARARGS;
            // insert var arg type annotations
            type = insertAnnotationsToMostInner(type, varargsAnnos, true);
            nextToken();
        } else {
            // if not a var arg, then typeAnnotationsPushedBack should be null
            if (typeAnnotationsPushedBack.nonEmpty()) {
                reportSyntaxError(typeAnnotationsPushedBack.head.pos,
                        "illegal.start.of.type");
            }
            typeAnnotationsPushedBack = List.nil();
        }
        return variableDeclaratorId(mods, type, lambdaParameter);
    }

    protected JCVariableDecl implicitParameter() {
        JCModifiers mods = F.at(token.pos).Modifiers(Flags.PARAMETER);
        return variableDeclaratorId(mods, null, true);
    }

/* ---------- auxiliary methods -------------- */

    void error(int pos, String key, Object ... args) {
        log.error(DiagnosticFlag.SYNTAX, pos, key, args);
    }

    void error(DiagnosticPosition pos, String key, Object ... args) {
        log.error(DiagnosticFlag.SYNTAX, pos, key, args);
    }

    void warning(int pos, String key, Object ... args) {
        log.warning(pos, key, args);
    }

    /** Check that given tree is a legal expression statement.
     */
    protected JCExpression checkExprStat(JCExpression t) {
        if (!TreeInfo.isExpressionStatement(t)) {
            JCExpression ret = F.at(t.pos).Erroneous(List.<JCTree>of(t));
            error(ret, "not.stmt");
            return ret;
        } else {
            return t;
        }
    }

    /** Return precedence of operator represented by token,
     *  -1 if token is not a binary operator. @see TreeInfo.opPrec
     */
    static int prec(TokenKind token) {
        JCTree.Tag oc = optag(token);
        return (oc != NO_TAG) ? TreeInfo.opPrec(oc) : -1;
    }

    /**
     * Return the lesser of two positions, making allowance for either one
     * being unset.
     */
    static int earlier(int pos1, int pos2) {
        if (pos1 == Position.NOPOS)
            return pos2;
        if (pos2 == Position.NOPOS)
            return pos1;
        return (pos1 < pos2 ? pos1 : pos2);
    }

    /** Return operation tag of binary operator represented by token,
     *  No_TAG if token is not a binary operator.
     */
    static JCTree.Tag optag(TokenKind token) {
        switch (token) {
        case BARBAR:
            return OR;
        case AMPAMP:
            return AND;
        case BAR:
            return BITOR;
        case BAREQ:
            return BITOR_ASG;
        case CARET:
            return BITXOR;
        case CARETEQ:
            return BITXOR_ASG;
        case AMP:
            return BITAND;
        case AMPEQ:
            return BITAND_ASG;
        case EQEQ:
            return JCTree.Tag.EQ;
        case BANGEQ:
            return NE;
        case LT:
            return JCTree.Tag.LT;
        case GT:
            return JCTree.Tag.GT;
        case LTEQ:
            return LE;
        case GTEQ:
            return GE;
        case LTLT:
            return SL;
        case LTLTEQ:
            return SL_ASG;
        case GTGT:
            return SR;
        case GTGTEQ:
            return SR_ASG;
        case GTGTGT:
            return USR;
        case GTGTGTEQ:
            return USR_ASG;
        case PLUS:
            return JCTree.Tag.PLUS;
        case PLUSEQ:
            return PLUS_ASG;
        case SUB:
            return MINUS;
        case SUBEQ:
            return MINUS_ASG;
        case STAR:
            return MUL;
        case STAREQ:
            return MUL_ASG;
        case SLASH:
            return DIV;
        case SLASHEQ:
            return DIV_ASG;
        case PERCENT:
            return MOD;
        case PERCENTEQ:
            return MOD_ASG;
        case INSTANCEOF:
            return TYPETEST;
        default:
            return NO_TAG;
        }
    }

    /** Return operation tag of unary operator represented by token,
     *  No_TAG if token is not a binary operator.
     */
    static JCTree.Tag unoptag(TokenKind token) {
        switch (token) {
        case PLUS:
            return POS;
        case SUB:
            return NEG;
        case BANG:
            return NOT;
        case TILDE:
            return COMPL;
        case PLUSPLUS:
            return PREINC;
        case SUBSUB:
            return PREDEC;
        default:
            return NO_TAG;
        }
    }

    /** Return type tag of basic type represented by token,
     *  NONE if token is not a basic type identifier.
     */
    static TypeTag typetag(TokenKind token) {
        switch (token) {
        case BYTE:
            return TypeTag.BYTE;
        case CHAR:
            return TypeTag.CHAR;
        case SHORT:
            return TypeTag.SHORT;
        case INT:
            return TypeTag.INT;
        case LONG:
            return TypeTag.LONG;
        case FLOAT:
            return TypeTag.FLOAT;
        case DOUBLE:
            return TypeTag.DOUBLE;
        case BOOLEAN:
            return TypeTag.BOOLEAN;
        default:
            return TypeTag.NONE;
        }
    }

    void checkGenerics() {
        if (!allowGenerics) {
            error(token.pos, "generics.not.supported.in.source", source.name);
            allowGenerics = true;
        }
    }
    void checkVarargs() {
        if (!allowVarargs) {
            error(token.pos, "varargs.not.supported.in.source", source.name);
            allowVarargs = true;
        }
    }
    void checkForeach() {
        if (!allowForeach) {
            error(token.pos, "foreach.not.supported.in.source", source.name);
            allowForeach = true;
        }
    }
    void checkStaticImports() {
        if (!allowStaticImport) {
            error(token.pos, "static.import.not.supported.in.source", source.name);
            allowStaticImport = true;
        }
    }
    void checkAnnotations() {
        if (!allowAnnotations) {
            error(token.pos, "annotations.not.supported.in.source", source.name);
            allowAnnotations = true;
        }
    }
    void checkDiamond() {
        if (!allowDiamond) {
            error(token.pos, "diamond.not.supported.in.source", source.name);
            allowDiamond = true;
        }
    }
    void checkMulticatch() {
        if (!allowMulticatch) {
            error(token.pos, "multicatch.not.supported.in.source", source.name);
            allowMulticatch = true;
        }
    }
    void checkTryWithResources() {
        if (!allowTWR) {
            error(token.pos, "try.with.resources.not.supported.in.source", source.name);
            allowTWR = true;
        }
    }
    void checkLambda() {
        if (!allowLambda) {
            log.error(token.pos, "lambda.not.supported.in.source", source.name);
            allowLambda = true;
        }
    }
    void checkMethodReferences() {
        if (!allowMethodReferences) {
            log.error(token.pos, "method.references.not.supported.in.source", source.name);
            allowMethodReferences = true;
        }
    }
    void checkDefaultMethods() {
        if (!allowDefaultMethods) {
            log.error(token.pos, "default.methods.not.supported.in.source", source.name);
            allowDefaultMethods = true;
        }
    }
    void checkIntersectionTypesInCast() {
        if (!allowIntersectionTypesInCast) {
            log.error(token.pos, "intersection.types.in.cast.not.supported.in.source", source.name);
            allowIntersectionTypesInCast = true;
        }
    }
    void checkStaticInterfaceMethods() {
        if (!allowStaticInterfaceMethods) {
            log.error(token.pos, "static.intf.methods.not.supported.in.source", source.name);
            allowStaticInterfaceMethods = true;
        }
    }
    void checkTypeAnnotations() {
        if (!allowTypeAnnotations) {
            log.error(token.pos, "type.annotations.not.supported.in.source", source.name);
            allowTypeAnnotations = true;
        }
    }

    /*
     * a functional source tree and end position mappings
     */
    protected static class SimpleEndPosTable extends AbstractEndPosTable {

        private final Map<JCTree, Integer> endPosMap;

        SimpleEndPosTable(JavacParser parser) {
            super(parser);
            endPosMap = new HashMap<JCTree, Integer>();
        }

        protected void storeEnd(JCTree tree, int endpos) {
            endPosMap.put(tree, errorEndPos > endpos ? errorEndPos : endpos);
        }

        protected <T extends JCTree> T to(T t) {
            storeEnd(t, parser.token.endPos);
            return t;
        }

        protected <T extends JCTree> T toP(T t) {
            storeEnd(t, parser.S.prevToken().endPos);
            return t;
        }

        public int getEndPos(JCTree tree) {
            Integer value = endPosMap.get(tree);
            return (value == null) ? Position.NOPOS : value;
        }

        public int replaceTree(JCTree oldTree, JCTree newTree) {
            Integer pos = endPosMap.remove(oldTree);
            if (pos != null) {
                endPosMap.put(newTree, pos);
                return pos;
            }
            return Position.NOPOS;
        }
    }

    /*
     * a default skeletal implementation without any mapping overhead.
     */
    protected static class EmptyEndPosTable extends AbstractEndPosTable {

        EmptyEndPosTable(JavacParser parser) {
            super(parser);
        }

        protected void storeEnd(JCTree tree, int endpos) { /* empty */ }

        protected <T extends JCTree> T to(T t) {
            return t;
        }

        protected <T extends JCTree> T toP(T t) {
            return t;
        }

        public int getEndPos(JCTree tree) {
            return Position.NOPOS;
        }

        public int replaceTree(JCTree oldTree, JCTree newTree) {
            return Position.NOPOS;
        }

    }

    protected static abstract class AbstractEndPosTable implements EndPosTable {
        /**
         * The current parser.
         */
        protected JavacParser parser;

        /**
         * Store the last error position.
         */
        protected int errorEndPos;

        public AbstractEndPosTable(JavacParser parser) {
            this.parser = parser;
        }

        /**
         * Store ending position for a tree, the value of which is the greater
         * of last error position and the given ending position.
         * @param tree   The tree.
         * @param endpos The ending position to associate with the tree.
         */
        protected abstract void storeEnd(JCTree tree, int endpos);

        /**
         * Store current token's ending position for a tree, the value of which
         * will be the greater of last error position and the ending position of
         * the current token.
         * @param t The tree.
         */
        protected abstract <T extends JCTree> T to(T t);

        /**
         * Store current token's ending position for a tree, the value of which
         * will be the greater of last error position and the ending position of
         * the previous token.
         * @param t The tree.
         */
        protected abstract <T extends JCTree> T toP(T t);

        /**
         * Set the error position during the parsing phases, the value of which
         * will be set only if it is greater than the last stored error position.
         * @param errPos The error position
         */
        protected void setErrorEndPos(int errPos) {
            if (errPos > errorEndPos) {
                errorEndPos = errPos;
            }
        }

        protected void setParser(JavacParser parser) {
            this.parser = parser;
        }
    }
}<|MERGE_RESOLUTION|>--- conflicted
+++ resolved
@@ -3066,28 +3066,6 @@
             if (token.kind == MONKEYS_AT)
             mods = modifiersOpt();
 
-<<<<<<< HEAD
-        if (token.kind == PACKAGE) {
-            seenPackage = true;
-            if (mods != null) {
-                checkNoMods(mods.flags);
-                packageAnnotations = mods.annotations;
-                mods = null;
-            }
-            nextToken();
-            pid = qualident(false);
-            accept(SEMI);
-        }
-        ListBuffer<JCTree> defs = new ListBuffer<JCTree>();
-        boolean checkForImports = true;
-        boolean firstTypeDecl = true;
-        while (token.kind != EOF) {
-            if (token.pos > 0 && token.pos <= endPosTable.errorEndPos) {
-                // error recovery
-                skip(checkForImports, false, false, false);
-                if (token.kind == EOF)
-                    break;
-=======
             if (token.kind == PACKAGE) {
                 seenPackage = true;
                 if (mods != null) {
@@ -3103,7 +3081,6 @@
                 consumedToplevelDoc = true;
                 attach(pd, docComment);
                 defs.append(pd);
->>>>>>> b252f205
             }
 
             boolean checkForImports = true;
