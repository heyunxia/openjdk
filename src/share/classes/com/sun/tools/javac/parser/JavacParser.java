--- conflicted
+++ resolved
@@ -2165,13 +2165,9 @@
     JCModifiers modifiersOpt(ModuleModifierKind mmk, Name constrName) {
         return modifiersOpt(mmk, null, constrName);
     }
-<<<<<<< HEAD
 
     @SuppressWarnings("fallthrough")
     JCModifiers modifiersOpt(ModuleModifierKind mmk, JCModifiers partial, Name constrName) {
-        long flags = (partial == null) ? 0 : partial.flags;
-=======
-    JCModifiers modifiersOpt(JCModifiers partial) {
         long flags;
         ListBuffer<JCAnnotation> annotations = new ListBuffer<JCAnnotation>();
         int pos;
@@ -2183,17 +2179,10 @@
             annotations.appendList(partial.annotations);
             pos = partial.pos;
         }
->>>>>>> 23785f40
         if (S.deprecatedFlag()) {
             flags |= Flags.DEPRECATED;
             S.resetDeprecatedFlag();
         }
-<<<<<<< HEAD
-        ListBuffer<JCAnnotation> annotations = new ListBuffer<JCAnnotation>();
-        if (partial != null) annotations.appendList(partial.annotations);
-        int pos = (partial != null ? partial.pos : S.pos());
-=======
->>>>>>> 23785f40
         int lastPos = Position.NOPOS;
     loop:
         while (true) {
@@ -2255,11 +2244,7 @@
             if (flag == Flags.ANNOTATION) {
                 checkAnnotations();
                 if (S.token() != INTERFACE) {
-<<<<<<< HEAD
-                JCAnnotation ann = annotation(lastPos, AnnotationKind.DEFAULT_ANNO);
-=======
                     JCAnnotation ann = annotation(lastPos, AnnotationKind.DEFAULT_ANNO);
->>>>>>> 23785f40
                     // if first modifier is an annotation, set pos to annotation's.
                     if (flags == 0 && annotations.isEmpty())
                         pos = ann.pos;
