/*
 * Copyright (c) 1999, 2010, Oracle and/or its affiliates. All rights reserved.
 * DO NOT ALTER OR REMOVE COPYRIGHT NOTICES OR THIS FILE HEADER.
 *
 * This code is free software; you can redistribute it and/or modify it
 * under the terms of the GNU General Public License version 2 only, as
 * published by the Free Software Foundation.  Oracle designates this
 * particular file as subject to the "Classpath" exception as provided
 * by Oracle in the LICENSE file that accompanied this code.
 *
 * This code is distributed in the hope that it will be useful, but WITHOUT
 * ANY WARRANTY; without even the implied warranty of MERCHANTABILITY or
 * FITNESS FOR A PARTICULAR PURPOSE.  See the GNU General Public License
 * version 2 for more details (a copy is included in the LICENSE file that
 * accompanied this code).
 *
 * You should have received a copy of the GNU General Public License version
 * 2 along with this work; if not, write to the Free Software Foundation,
 * Inc., 51 Franklin St, Fifth Floor, Boston, MA 02110-1301 USA.
 *
 * Please contact Oracle, 500 Oracle Parkway, Redwood Shores, CA 94065 USA
 * or visit www.oracle.com if you need additional information or have any
 * questions.
 */

package com.sun.tools.javac.parser;

import java.util.*;

import com.sun.tools.javac.tree.*;
import com.sun.tools.javac.code.*;
import com.sun.tools.javac.util.*;
import com.sun.tools.javac.util.JCDiagnostic.DiagnosticFlag;
import com.sun.tools.javac.util.List;
import static com.sun.tools.javac.util.ListBuffer.lb;

import com.sun.tools.javac.tree.JCTree.*;

import static com.sun.tools.javac.parser.Token.*;

/** The parser maps a token sequence into an abstract syntax
 *  tree. It operates by recursive descent, with code derived
 *  systematically from an LL(1) grammar. For efficiency reasons, an
 *  operator precedence scheme is used for parsing binary operation
 *  expressions.
 *
 *  <p><b>This is NOT part of any supported API.
 *  If you write code that depends on this, you do so at your own risk.
 *  This code and its internal interfaces are subject to change or
 *  deletion without notice.</b>
 */
public class JavacParser implements Parser {

    /** The number of precedence levels of infix operators.
     */
    private static final int infixPrecedenceLevels = 10;

    /** The scanner used for lexical analysis.
     */
    private Lexer S;

    /** The factory to be used for abstract syntax tree construction.
     */
    protected TreeMaker F;

    /** The log to be used for error diagnostics.
     */
    private Log log;

    /** The keyword table. */
    private Keywords keywords;

    /** The Source language setting. */
    private Source source;

    /** The name table. */
    private Names names;

    /** Construct a parser from a given scanner, tree factory and log.
     */
    protected JavacParser(ParserFactory fac,
                     Lexer S,
                     boolean keepDocComments,
                     boolean keepLineMap) {
        this.S = S;
        S.nextToken(); // prime the pump
        this.F = fac.F;
        this.log = fac.log;
        this.names = fac.names;
        this.keywords = fac.keywords;
        this.source = fac.source;
        this.allowGenerics = source.allowGenerics();
        this.allowVarargs = source.allowVarargs();
        this.allowAsserts = source.allowAsserts();
        this.allowEnums = source.allowEnums();
        this.allowForeach = source.allowForeach();
        this.allowStaticImport = source.allowStaticImport();
        this.allowAnnotations = source.allowAnnotations();
        this.allowTWR = source.allowTryWithResources();
        this.allowDiamond = source.allowDiamond();
        this.allowMulticatch = source.allowMulticatch();
<<<<<<< HEAD
=======
        this.allowTypeAnnotations = source.allowTypeAnnotations();
        this.allowModules = source.allowModules();
        this.allowImportsBeforePackage = source.allowImportsBeforePackage();
>>>>>>> 0ebcc6d3
        this.keepDocComments = keepDocComments;
        if (keepDocComments)
            docComments = new HashMap<JCTree,String>();
        this.keepLineMap = keepLineMap;
        this.errorTree = F.Erroneous();
    }

    /** Switch: Should generics be recognized?
     */
    boolean allowGenerics;

    /** Switch: Should diamond operator be recognized?
     */
    boolean allowDiamond;

    /** Switch: Should multicatch clause be accepted?
     */
    boolean allowMulticatch;

    /** Switch: Should varargs be recognized?
     */
    boolean allowVarargs;

    /** Switch: should we recognize assert statements, or just give a warning?
     */
    boolean allowAsserts;

    /** Switch: should we recognize enums, or just give a warning?
     */
    boolean allowEnums;

    /** Switch: should we recognize foreach?
     */
    boolean allowForeach;

    /** Switch: should we recognize foreach?
     */
    boolean allowStaticImport;

    /** Switch: should we recognize annotations?
     */
    boolean allowAnnotations;

    /** Switch: should we recognize automatic resource management?
     */
    boolean allowTWR;

    /** Switch: should we recognize modules?
     */
    boolean allowModules;

    /** Switch: should we recognize import before package?
     */
    boolean allowImportsBeforePackage;

    /** Switch: should we keep docComments?
     */
    boolean keepDocComments;

    /** Switch: should we keep line table?
     */
    boolean keepLineMap;

    /** When terms are parsed, the mode determines which is expected:
     *     mode = EXPR        : an expression
     *     mode = TYPE        : a type
     *     mode = NOPARAMS    : no parameters allowed for type
     *     mode = TYPEARG     : type argument
     */
    static final int EXPR = 0x1;
    static final int TYPE = 0x2;
    static final int NOPARAMS = 0x4;
    static final int TYPEARG = 0x8;
    static final int DIAMOND = 0x10;

    /** The current mode.
     */
    private int mode = 0;

    /** The mode of the term that was parsed last.
     */
    private int lastmode = 0;

/* ---------- error recovery -------------- */

    private JCErroneous errorTree;

    /** Skip forward until a suitable stop token is found.
     */
    private void skip(boolean stopAtImport, boolean stopAtMemberDecl, boolean stopAtIdentifier, boolean stopAtStatement) {
         while (true) {
             switch (S.token()) {
                case SEMI:
                    S.nextToken();
                    return;
                case PUBLIC:
                case FINAL:
                case ABSTRACT:
                case MONKEYS_AT:
                case EOF:
                case CLASS:
                case INTERFACE:
                case ENUM:
                    return;
                case IMPORT:
                    if (stopAtImport)
                        return;
                    break;
                case LBRACE:
                case RBRACE:
                case PRIVATE:
                case PROTECTED:
                case STATIC:
                case TRANSIENT:
                case NATIVE:
                case VOLATILE:
                case SYNCHRONIZED:
                case STRICTFP:
                case LT:
                case BYTE:
                case SHORT:
                case CHAR:
                case INT:
                case LONG:
                case FLOAT:
                case DOUBLE:
                case BOOLEAN:
                case VOID:
                    if (stopAtMemberDecl)
                        return;
                    break;
                case IDENTIFIER:
                   if (stopAtIdentifier)
                        return;
                    break;
                case CASE:
                case DEFAULT:
                case IF:
                case FOR:
                case WHILE:
                case DO:
                case TRY:
                case SWITCH:
                case RETURN:
                case THROW:
                case BREAK:
                case CONTINUE:
                case ELSE:
                case FINALLY:
                case CATCH:
                    if (stopAtStatement)
                        return;
                    break;
            }
            S.nextToken();
        }
    }

    private JCErroneous syntaxError(int pos, String key, Token... args) {
        return syntaxError(pos, null, key, args);
    }

    private JCErroneous syntaxError(int pos, List<JCTree> errs, String key, Token... args) {
        setErrorEndPos(pos);
        reportSyntaxError(pos, key, (Object[])args);
        return toP(F.at(pos).Erroneous(errs));
    }

    private int errorPos = Position.NOPOS;
    /**
     * Report a syntax error at given position using the given
     * argument unless one was already reported at the same position.
     */
    private void reportSyntaxError(int pos, String key, Object... args) {
        if (pos > S.errPos() || pos == Position.NOPOS) {
            if (S.token() == EOF)
                error(pos, "premature.eof");
            else
                error(pos, key, args);
        }
        S.errPos(pos);
        if (S.pos() == errorPos)
            S.nextToken(); // guarantee progress
        errorPos = S.pos();
    }


    /** Generate a syntax error at current position unless one was already
     *  reported at the same position.
     */
    private JCErroneous syntaxError(String key) {
        return syntaxError(S.pos(), key);
    }

    /** Generate a syntax error at current position unless one was
     *  already reported at the same position.
     */
    private JCErroneous syntaxError(String key, Token arg) {
        return syntaxError(S.pos(), key, arg);
    }

    /** If next input token matches given token, skip it, otherwise report
     *  an error.
     */
    public void accept(Token token) {
        if (S.token() == token) {
            S.nextToken();
        } else {
            setErrorEndPos(S.pos());
            reportSyntaxError(S.prevEndPos(), "expected", token);
        }
    }

    /** Report an illegal start of expression/type error at given position.
     */
    JCExpression illegal(int pos) {
        setErrorEndPos(S.pos());
        if ((mode & EXPR) != 0)
            return syntaxError(pos, "illegal.start.of.expr");
        else
            return syntaxError(pos, "illegal.start.of.type");

    }

    /** Report an illegal start of expression/type error at current position.
     */
    JCExpression illegal() {
        return illegal(S.pos());
    }

    /** Diagnose a modifier flag from the set, if any. */
    void checkNoMods(long mods) {
        if (mods != 0) {
            long lowestMod = mods & -mods;
            error(S.pos(), "mod.not.allowed.here",
                      Flags.asFlagSet(lowestMod));
        }
    }

/* ---------- doc comments --------- */

    /** A hashtable to store all documentation comments
     *  indexed by the tree nodes they refer to.
     *  defined only if option flag keepDocComment is set.
     */
    Map<JCTree, String> docComments;

    /** Make an entry into docComments hashtable,
     *  provided flag keepDocComments is set and given doc comment is non-null.
     *  @param tree   The tree to be used as index in the hashtable
     *  @param dc     The doc comment to associate with the tree, or null.
     */
    void attach(JCTree tree, String dc) {
        if (keepDocComments && dc != null) {
//          System.out.println("doc comment = ");System.out.println(dc);//DEBUG
            docComments.put(tree, dc);
        }
    }

/* -------- source positions ------- */

    private int errorEndPos = -1;

    private void setErrorEndPos(int errPos) {
        if (errPos > errorEndPos)
            errorEndPos = errPos;
    }

    protected int getErrorEndPos() {
        return errorEndPos;
    }

    /**
     * Store ending position for a tree.
     * @param tree   The tree.
     * @param endpos The ending position to associate with the tree.
     */
    protected void storeEnd(JCTree tree, int endpos) {}

    /**
     * Store ending position for a tree.  The ending position should
     * be the ending position of the current token.
     * @param t The tree.
     */
    protected <T extends JCTree> T to(T t) { return t; }

    /**
     * Store ending position for a tree.  The ending position should
     * be greater of the ending position of the previous token and errorEndPos.
     * @param t The tree.
     */
    protected <T extends JCTree> T toP(T t) { return t; }

    /** Get the start position for a tree node.  The start position is
     * defined to be the position of the first character of the first
     * token of the node's source text.
     * @param tree  The tree node
     */
    public int getStartPos(JCTree tree) {
        return TreeInfo.getStartPos(tree);
    }

    /**
     * Get the end position for a tree node.  The end position is
     * defined to be the position of the last character of the last
     * token of the node's source text.  Returns Position.NOPOS if end
     * positions are not generated or the position is otherwise not
     * found.
     * @param tree  The tree node
     */
    public int getEndPos(JCTree tree) {
        return Position.NOPOS;
    }



/* ---------- parsing -------------- */

    /**
     * Ident = IDENTIFIER
     */
    Name ident() {
        if (S.token() == IDENTIFIER) {
            Name name = S.name();
            S.nextToken();
            return name;
        } else if (S.token() == ASSERT) {
            if (allowAsserts) {
                error(S.pos(), "assert.as.identifier");
                S.nextToken();
                return names.error;
            } else {
                warning(S.pos(), "assert.as.identifier");
                Name name = S.name();
                S.nextToken();
                return name;
            }
        } else if (S.token() == ENUM) {
            if (allowEnums) {
                error(S.pos(), "enum.as.identifier");
                S.nextToken();
                return names.error;
            } else {
                warning(S.pos(), "enum.as.identifier");
                Name name = S.name();
                S.nextToken();
                return name;
            }
        } else {
            accept(IDENTIFIER);
            return names.error;
        }
    }

    /**
     * Qualident = Ident { DOT Ident }
     */
    public JCExpression qualident() {
        JCExpression t = toP(F.at(S.pos()).Ident(ident()));
        while (S.token() == DOT) {
            int pos = S.pos();
            S.nextToken();
            t = toP(F.at(pos).Select(t, ident()));
        }
        return t;
    }

    /**
     * Qualident = Ident { DOT Ident }
     * (used when we've had to lookahead at the first identifier)
     */
    public JCExpression qualident(JCExpression head) {
        JCExpression t = head;
        while (S.token() == DOT) {
            int pos = S.pos();
            S.nextToken();
            t = toP(F.at(pos).Select(t, ident()));
        }
        return t;
    }

    /**
     * Literal =
     *     INTLITERAL
     *   | LONGLITERAL
     *   | FLOATLITERAL
     *   | DOUBLELITERAL
     *   | CHARLITERAL
     *   | STRINGLITERAL
     *   | TRUE
     *   | FALSE
     *   | NULL
     */
    JCExpression literal(Name prefix) {
        int pos = S.pos();
        JCExpression t = errorTree;
        switch (S.token()) {
        case INTLITERAL:
            try {
                t = F.at(pos).Literal(
                    TypeTags.INT,
                    Convert.string2int(strval(prefix), S.radix()));
            } catch (NumberFormatException ex) {
                error(S.pos(), "int.number.too.large", strval(prefix));
            }
            break;
        case LONGLITERAL:
            try {
                t = F.at(pos).Literal(
                    TypeTags.LONG,
                    new Long(Convert.string2long(strval(prefix), S.radix())));
            } catch (NumberFormatException ex) {
                error(S.pos(), "int.number.too.large", strval(prefix));
            }
            break;
        case FLOATLITERAL: {
            String proper = (S.radix() == 16 ? ("0x"+ S.stringVal()) : S.stringVal());
            Float n;
            try {
                n = Float.valueOf(proper);
            } catch (NumberFormatException ex) {
                // error already repoted in scanner
                n = Float.NaN;
            }
            if (n.floatValue() == 0.0f && !isZero(proper))
                error(S.pos(), "fp.number.too.small");
            else if (n.floatValue() == Float.POSITIVE_INFINITY)
                error(S.pos(), "fp.number.too.large");
            else
                t = F.at(pos).Literal(TypeTags.FLOAT, n);
            break;
        }
        case DOUBLELITERAL: {
            String proper = (S.radix() == 16 ? ("0x"+ S.stringVal()) : S.stringVal());
            Double n;
            try {
                n = Double.valueOf(proper);
            } catch (NumberFormatException ex) {
                // error already reported in scanner
                n = Double.NaN;
            }
            if (n.doubleValue() == 0.0d && !isZero(proper))
                error(S.pos(), "fp.number.too.small");
            else if (n.doubleValue() == Double.POSITIVE_INFINITY)
                error(S.pos(), "fp.number.too.large");
            else
                t = F.at(pos).Literal(TypeTags.DOUBLE, n);
            break;
        }
        case CHARLITERAL:
            t = F.at(pos).Literal(
                TypeTags.CHAR,
                S.stringVal().charAt(0) + 0);
            break;
        case STRINGLITERAL:
            t = F.at(pos).Literal(
                TypeTags.CLASS,
                S.stringVal());
            break;
        case TRUE: case FALSE:
            t = F.at(pos).Literal(
                TypeTags.BOOLEAN,
                (S.token() == TRUE ? 1 : 0));
            break;
        case NULL:
            t = F.at(pos).Literal(
                TypeTags.BOT,
                null);
            break;
        default:
            assert false;
        }
        if (t == errorTree)
            t = F.at(pos).Erroneous();
        storeEnd(t, S.endPos());
        S.nextToken();
        return t;
    }
//where
        boolean isZero(String s) {
            char[] cs = s.toCharArray();
            int base = ((cs.length > 1 && Character.toLowerCase(cs[1]) == 'x') ? 16 : 10);
            int i = ((base==16) ? 2 : 0);
            while (i < cs.length && (cs[i] == '0' || cs[i] == '.')) i++;
            return !(i < cs.length && (Character.digit(cs[i], base) > 0));
        }

        String strval(Name prefix) {
            String s = S.stringVal();
            return prefix.isEmpty() ? s : prefix + s;
        }

    /** terms can be either expressions or types.
     */
    public JCExpression parseExpression() {
        return term(EXPR);
    }

    public JCExpression parseType() {
        return term(TYPE);
    }

    JCExpression term(int newmode) {
        int prevmode = mode;
        mode = newmode;
        JCExpression t = term();
        lastmode = mode;
        mode = prevmode;
        return t;
    }

    /**
     *  Expression = Expression1 [ExpressionRest]
     *  ExpressionRest = [AssignmentOperator Expression1]
     *  AssignmentOperator = "=" | "+=" | "-=" | "*=" | "/=" |
     *                       "&=" | "|=" | "^=" |
     *                       "%=" | "<<=" | ">>=" | ">>>="
     *  Type = Type1
     *  TypeNoParams = TypeNoParams1
     *  StatementExpression = Expression
     *  ConstantExpression = Expression
     */
    JCExpression term() {
        JCExpression t = term1();
        if ((mode & EXPR) != 0 &&
            S.token() == EQ || PLUSEQ.compareTo(S.token()) <= 0 && S.token().compareTo(GTGTGTEQ) <= 0)
            return termRest(t);
        else
            return t;
    }

    JCExpression termRest(JCExpression t) {
        switch (S.token()) {
        case EQ: {
            int pos = S.pos();
            S.nextToken();
            mode = EXPR;
            JCExpression t1 = term();
            return toP(F.at(pos).Assign(t, t1));
        }
        case PLUSEQ:
        case SUBEQ:
        case STAREQ:
        case SLASHEQ:
        case PERCENTEQ:
        case AMPEQ:
        case BAREQ:
        case CARETEQ:
        case LTLTEQ:
        case GTGTEQ:
        case GTGTGTEQ:
            int pos = S.pos();
            Token token = S.token();
            S.nextToken();
            mode = EXPR;
            JCExpression t1 = term();
            return F.at(pos).Assignop(optag(token), t, t1);
        default:
            return t;
        }
    }

    /** Expression1   = Expression2 [Expression1Rest]
     *  Type1         = Type2
     *  TypeNoParams1 = TypeNoParams2
     */
    JCExpression term1() {
        JCExpression t = term2();
        if ((mode & EXPR) != 0 && S.token() == QUES) {
            mode = EXPR;
            return term1Rest(t);
        } else {
            return t;
        }
    }

    /** Expression1Rest = ["?" Expression ":" Expression1]
     */
    JCExpression term1Rest(JCExpression t) {
        if (S.token() == QUES) {
            int pos = S.pos();
            S.nextToken();
            JCExpression t1 = term();
            accept(COLON);
            JCExpression t2 = term1();
            return F.at(pos).Conditional(t, t1, t2);
        } else {
            return t;
        }
    }

    /** Expression2   = Expression3 [Expression2Rest]
     *  Type2         = Type3
     *  TypeNoParams2 = TypeNoParams3
     */
    JCExpression term2() {
        JCExpression t = term3();
        if ((mode & EXPR) != 0 && prec(S.token()) >= TreeInfo.orPrec) {
            mode = EXPR;
            return term2Rest(t, TreeInfo.orPrec);
        } else {
            return t;
        }
    }

    /*  Expression2Rest = {infixop Expression3}
     *                  | Expression3 instanceof Type
     *  infixop         = "||"
     *                  | "&&"
     *                  | "|"
     *                  | "^"
     *                  | "&"
     *                  | "==" | "!="
     *                  | "<" | ">" | "<=" | ">="
     *                  | "<<" | ">>" | ">>>"
     *                  | "+" | "-"
     *                  | "*" | "/" | "%"
     */
    JCExpression term2Rest(JCExpression t, int minprec) {
        List<JCExpression[]> savedOd = odStackSupply.elems;
        JCExpression[] odStack = newOdStack();
        List<Token[]> savedOp = opStackSupply.elems;
        Token[] opStack = newOpStack();
        List<int[]> savedPos = posStackSupply.elems;
        int[] posStack = newPosStack();
        // optimization, was odStack = new Tree[...]; opStack = new Tree[...];
        int top = 0;
        odStack[0] = t;
        int startPos = S.pos();
        Token topOp = ERROR;
        int topOpPos = Position.NOPOS;
        while (prec(S.token()) >= minprec) {
            posStack[top] = topOpPos;
            opStack[top] = topOp;
            top++;
            topOp = S.token();
            topOpPos = S.pos();
            S.nextToken();
            odStack[top] = (topOp == INSTANCEOF) ? parseType() : term3();
            while (top > 0 && prec(topOp) >= prec(S.token())) {
                odStack[top-1] = makeOp(topOpPos, topOp, odStack[top-1],
                                        odStack[top]);
                top--;
                topOp = opStack[top];
                topOpPos = posStack[top];
            }
        }
        assert top == 0;
        t = odStack[0];

        if (t.getTag() == JCTree.PLUS) {
            StringBuffer buf = foldStrings(t);
            if (buf != null) {
                t = toP(F.at(startPos).Literal(TypeTags.CLASS, buf.toString()));
            }
        }

        odStackSupply.elems = savedOd; // optimization
        opStackSupply.elems = savedOp; // optimization
        posStackSupply.elems = savedPos; // optimization
        return t;
    }
//where
        /** Construct a binary or type test node.
         */
        private JCExpression makeOp(int pos,
                                    Token topOp,
                                    JCExpression od1,
                                    JCExpression od2)
        {
            if (topOp == INSTANCEOF) {
                return F.at(pos).TypeTest(od1, od2);
            } else {
                return F.at(pos).Binary(optag(topOp), od1, od2);
            }
        }
        /** If tree is a concatenation of string literals, replace it
         *  by a single literal representing the concatenated string.
         */
        protected StringBuffer foldStrings(JCTree tree) {
            List<String> buf = List.nil();
            while (true) {
                if (tree.getTag() == JCTree.LITERAL) {
                    JCLiteral lit = (JCLiteral) tree;
                    if (lit.typetag == TypeTags.CLASS) {
                        StringBuffer sbuf =
                            new StringBuffer((String)lit.value);
                        while (buf.nonEmpty()) {
                            sbuf.append(buf.head);
                            buf = buf.tail;
                        }
                        return sbuf;
                    }
                } else if (tree.getTag() == JCTree.PLUS) {
                    JCBinary op = (JCBinary)tree;
                    if (op.rhs.getTag() == JCTree.LITERAL) {
                        JCLiteral lit = (JCLiteral) op.rhs;
                        if (lit.typetag == TypeTags.CLASS) {
                            buf = buf.prepend((String) lit.value);
                            tree = op.lhs;
                            continue;
                        }
                    }
                }
                return null;
            }
        }

        /** optimization: To save allocating a new operand/operator stack
         *  for every binary operation, we use supplys.
         */
        ListBuffer<JCExpression[]> odStackSupply = new ListBuffer<JCExpression[]>();
        ListBuffer<Token[]> opStackSupply = new ListBuffer<Token[]>();
        ListBuffer<int[]> posStackSupply = new ListBuffer<int[]>();

        private JCExpression[] newOdStack() {
            if (odStackSupply.elems == odStackSupply.last)
                odStackSupply.append(new JCExpression[infixPrecedenceLevels + 1]);
            JCExpression[] odStack = odStackSupply.elems.head;
            odStackSupply.elems = odStackSupply.elems.tail;
            return odStack;
        }

        private Token[] newOpStack() {
            if (opStackSupply.elems == opStackSupply.last)
                opStackSupply.append(new Token[infixPrecedenceLevels + 1]);
            Token[] opStack = opStackSupply.elems.head;
            opStackSupply.elems = opStackSupply.elems.tail;
            return opStack;
        }

        private int[] newPosStack() {
            if (posStackSupply.elems == posStackSupply.last)
                posStackSupply.append(new int[infixPrecedenceLevels + 1]);
            int[] posStack = posStackSupply.elems.head;
            posStackSupply.elems = posStackSupply.elems.tail;
            return posStack;
        }

    /** Expression3    = PrefixOp Expression3
     *                 | "(" Expr | TypeNoParams ")" Expression3
     *                 | Primary {Selector} {PostfixOp}
     *  Primary        = "(" Expression ")"
     *                 | Literal
     *                 | [TypeArguments] THIS [Arguments]
     *                 | [TypeArguments] SUPER SuperSuffix
     *                 | NEW [TypeArguments] Creator
     *                 | Ident { "." Ident }
     *                   [ "[" ( "]" BracketsOpt "." CLASS | Expression "]" )
     *                   | Arguments
     *                   | "." ( CLASS | THIS | [TypeArguments] SUPER Arguments | NEW [TypeArguments] InnerCreator )
     *                   ]
     *                 | BasicType BracketsOpt "." CLASS
     *  PrefixOp       = "++" | "--" | "!" | "~" | "+" | "-"
     *  PostfixOp      = "++" | "--"
     *  Type3          = Ident { "." Ident } [TypeArguments] {TypeSelector} BracketsOpt
     *                 | BasicType
     *  TypeNoParams3  = Ident { "." Ident } BracketsOpt
     *  Selector       = "." [TypeArguments] Ident [Arguments]
     *                 | "." THIS
     *                 | "." [TypeArguments] SUPER SuperSuffix
     *                 | "." NEW [TypeArguments] InnerCreator
     *                 | "[" Expression "]"
     *  TypeSelector   = "." Ident [TypeArguments]
     *  SuperSuffix    = Arguments | "." Ident [Arguments]
     */
    protected JCExpression term3() {
        int pos = S.pos();
        JCExpression t;
        List<JCExpression> typeArgs = typeArgumentsOpt(EXPR);
        switch (S.token()) {
        case QUES:
            if ((mode & TYPE) != 0 && (mode & (TYPEARG|NOPARAMS)) == TYPEARG) {
                mode = TYPE;
                return typeArgument();
            } else
                return illegal();
        case PLUSPLUS: case SUBSUB: case BANG: case TILDE: case PLUS: case SUB:
            if (typeArgs == null && (mode & EXPR) != 0) {
                Token token = S.token();
                S.nextToken();
                mode = EXPR;
                if (token == SUB &&
                    (S.token() == INTLITERAL || S.token() == LONGLITERAL) &&
                    S.radix() == 10) {
                    mode = EXPR;
                    t = literal(names.hyphen);
                } else {
                    t = term3();
                    return F.at(pos).Unary(unoptag(token), t);
                }
            } else return illegal();
            break;
        case LPAREN:
            if (typeArgs == null && (mode & EXPR) != 0) {
                S.nextToken();
                mode = EXPR | TYPE | NOPARAMS;
                t = term3();
                if ((mode & TYPE) != 0 && S.token() == LT) {
                    // Could be a cast to a parameterized type
                    int op = JCTree.LT;
                    int pos1 = S.pos();
                    S.nextToken();
                    mode &= (EXPR | TYPE);
                    mode |= TYPEARG;
                    JCExpression t1 = term3();
                    if ((mode & TYPE) != 0 &&
                        (S.token() == COMMA || S.token() == GT)) {
                        mode = TYPE;
                        ListBuffer<JCExpression> args = new ListBuffer<JCExpression>();
                        args.append(t1);
                        while (S.token() == COMMA) {
                            S.nextToken();
                            args.append(typeArgument());
                        }
                        accept(GT);
                        t = toP(F.at(pos1).TypeApply(t, args.toList()));
                        checkGenerics();
                        while (S.token() == DOT) {
                            S.nextToken();
                            mode = TYPE;
                            t = toP(F.at(S.pos()).Select(t, ident()));
                            t = typeArgumentsOpt(t);
                        }
                        t = bracketsOpt(toP(t));
                    } else if ((mode & EXPR) != 0) {
                        mode = EXPR;
                        JCExpression e = term2Rest(t1, TreeInfo.shiftPrec);
                        t = F.at(pos1).Binary(op, t, e);
                        t = termRest(term1Rest(term2Rest(t, TreeInfo.orPrec)));
                    } else {
                        accept(GT);
                    }
                }
                else {
                    t = termRest(term1Rest(term2Rest(t, TreeInfo.orPrec)));
                }
                accept(RPAREN);
                lastmode = mode;
                mode = EXPR;
                if ((lastmode & EXPR) == 0) {
                    JCExpression t1 = term3();
                    return F.at(pos).TypeCast(t, t1);
                } else if ((lastmode & TYPE) != 0) {
                    switch (S.token()) {
                    /*case PLUSPLUS: case SUBSUB: */
                    case BANG: case TILDE:
                    case LPAREN: case THIS: case SUPER:
                    case INTLITERAL: case LONGLITERAL: case FLOATLITERAL:
                    case DOUBLELITERAL: case CHARLITERAL: case STRINGLITERAL:
                    case TRUE: case FALSE: case NULL:
                    case NEW: case IDENTIFIER: case ASSERT: case ENUM:
                    case BYTE: case SHORT: case CHAR: case INT:
                    case LONG: case FLOAT: case DOUBLE: case BOOLEAN: case VOID:
                        JCExpression t1 = term3();
                        return F.at(pos).TypeCast(t, t1);
                    }
                }
            } else return illegal();
            t = toP(F.at(pos).Parens(t));
            break;
        case THIS:
            if ((mode & EXPR) != 0) {
                mode = EXPR;
                t = to(F.at(pos).Ident(names._this));
                S.nextToken();
                if (typeArgs == null)
                    t = argumentsOpt(null, t);
                else
                    t = arguments(typeArgs, t);
                typeArgs = null;
            } else return illegal();
            break;
        case SUPER:
            if ((mode & EXPR) != 0) {
                mode = EXPR;
                t = to(F.at(pos).Ident(names._super));
                t = superSuffix(typeArgs, t);
                typeArgs = null;
            } else return illegal();
            break;
        case INTLITERAL: case LONGLITERAL: case FLOATLITERAL: case DOUBLELITERAL:
        case CHARLITERAL: case STRINGLITERAL:
        case TRUE: case FALSE: case NULL:
            if (typeArgs == null && (mode & EXPR) != 0) {
                mode = EXPR;
                t = literal(names.empty);
            } else return illegal();
            break;
        case NEW:
            if (typeArgs != null) return illegal();
            if ((mode & EXPR) != 0) {
                mode = EXPR;
                S.nextToken();
                if (S.token() == LT) typeArgs = typeArguments();
                t = creator(pos, typeArgs);
                typeArgs = null;
            } else return illegal();
            break;
        case IDENTIFIER: case ASSERT: case ENUM:
            if (typeArgs != null) return illegal();
            t = toP(F.at(S.pos()).Ident(ident()));
            loop: while (true) {
                pos = S.pos();
                switch (S.token()) {
                case LBRACKET:
                    S.nextToken();
                    if (S.token() == RBRACKET) {
                        S.nextToken();
                        t = bracketsOpt(t);
                        t = toP(F.at(pos).TypeArray(t));
                        t = bracketsSuffix(t);
                    } else {
                        if ((mode & EXPR) != 0) {
                            mode = EXPR;
                            JCExpression t1 = term();
                            t = to(F.at(pos).Indexed(t, t1));
                        }
                        accept(RBRACKET);
                    }
                    break loop;
                case LPAREN:
                    if ((mode & EXPR) != 0) {
                        mode = EXPR;
                        t = arguments(typeArgs, t);
                        typeArgs = null;
                    }
                    break loop;
                case DOT:
                    S.nextToken();
                    int oldmode = mode;
                    mode &= ~NOPARAMS;
                    typeArgs = typeArgumentsOpt(EXPR);
                    mode = oldmode;
                    if ((mode & EXPR) != 0) {
                        switch (S.token()) {
                        case CLASS:
                            if (typeArgs != null) return illegal();
                            mode = EXPR;
                            t = to(F.at(pos).Select(t, names._class));
                            S.nextToken();
                            break loop;
                        case THIS:
                            if (typeArgs != null) return illegal();
                            mode = EXPR;
                            t = to(F.at(pos).Select(t, names._this));
                            S.nextToken();
                            break loop;
                        case SUPER:
                            mode = EXPR;
                            t = to(F.at(pos).Select(t, names._super));
                            t = superSuffix(typeArgs, t);
                            typeArgs = null;
                            break loop;
                        case NEW:
                            if (typeArgs != null) return illegal();
                            mode = EXPR;
                            int pos1 = S.pos();
                            S.nextToken();
                            if (S.token() == LT) typeArgs = typeArguments();
                            t = innerCreator(pos1, typeArgs, t);
                            typeArgs = null;
                            break loop;
                        }
                    }
                    // typeArgs saved for next loop iteration.
                    t = toP(F.at(pos).Select(t, ident()));
                    break;
                default:
                    break loop;
                }
            }
            if (typeArgs != null) illegal();
            t = typeArgumentsOpt(t);
            break;
        case BYTE: case SHORT: case CHAR: case INT: case LONG: case FLOAT:
        case DOUBLE: case BOOLEAN:
            if (typeArgs != null) illegal();
            t = bracketsSuffix(bracketsOpt(basicType()));
            break;
        case VOID:
            if (typeArgs != null) illegal();
            if ((mode & EXPR) != 0) {
                S.nextToken();
                if (S.token() == DOT) {
                    JCPrimitiveTypeTree ti = toP(F.at(pos).TypeIdent(TypeTags.VOID));
                    t = bracketsSuffix(ti);
                } else {
                    return illegal(pos);
                }
            } else {
                // Support the corner case of myMethodHandle.<void>invoke() by passing
                // a void type (like other primitive types) to the next phase.
                // The error will be reported in Attr.attribTypes or Attr.visitApply.
                JCPrimitiveTypeTree ti = to(F.at(pos).TypeIdent(TypeTags.VOID));
                S.nextToken();
                return ti;
                //return illegal();
            }
            break;
        default:
            return illegal();
        }
        if (typeArgs != null) illegal();
        while (true) {
            int pos1 = S.pos();
            if (S.token() == LBRACKET) {
                S.nextToken();
                if ((mode & TYPE) != 0) {
                    int oldmode = mode;
                    mode = TYPE;
                    if (S.token() == RBRACKET) {
                        S.nextToken();
                        t = bracketsOpt(t);
                        t = toP(F.at(pos1).TypeArray(t));
                        return t;
                    }
                    mode = oldmode;
                }
                if ((mode & EXPR) != 0) {
                    mode = EXPR;
                    JCExpression t1 = term();
                    t = to(F.at(pos1).Indexed(t, t1));
                }
                accept(RBRACKET);
            } else if (S.token() == DOT) {
                S.nextToken();
                typeArgs = typeArgumentsOpt(EXPR);
                if (S.token() == SUPER && (mode & EXPR) != 0) {
                    mode = EXPR;
                    t = to(F.at(pos1).Select(t, names._super));
                    S.nextToken();
                    t = arguments(typeArgs, t);
                    typeArgs = null;
                } else if (S.token() == NEW && (mode & EXPR) != 0) {
                    if (typeArgs != null) return illegal();
                    mode = EXPR;
                    int pos2 = S.pos();
                    S.nextToken();
                    if (S.token() == LT) typeArgs = typeArguments();
                    t = innerCreator(pos2, typeArgs, t);
                    typeArgs = null;
                } else {
                    t = toP(F.at(pos1).Select(t, ident()));
                    t = argumentsOpt(typeArgs, typeArgumentsOpt(t));
                    typeArgs = null;
                }
            } else {
                break;
            }
        }
        while ((S.token() == PLUSPLUS || S.token() == SUBSUB) && (mode & EXPR) != 0) {
            mode = EXPR;
            t = to(F.at(S.pos()).Unary(
                  S.token() == PLUSPLUS ? JCTree.POSTINC : JCTree.POSTDEC, t));
            S.nextToken();
        }
        return toP(t);
    }

    /** SuperSuffix = Arguments | "." [TypeArguments] Ident [Arguments]
     */
    JCExpression superSuffix(List<JCExpression> typeArgs, JCExpression t) {
        S.nextToken();
        if (S.token() == LPAREN || typeArgs != null) {
            t = arguments(typeArgs, t);
        } else {
            int pos = S.pos();
            accept(DOT);
            typeArgs = (S.token() == LT) ? typeArguments() : null;
            t = toP(F.at(pos).Select(t, ident()));
            t = argumentsOpt(typeArgs, t);
        }
        return t;
    }

    /** BasicType = BYTE | SHORT | CHAR | INT | LONG | FLOAT | DOUBLE | BOOLEAN
     */
    JCPrimitiveTypeTree basicType() {
        JCPrimitiveTypeTree t = to(F.at(S.pos()).TypeIdent(typetag(S.token())));
        S.nextToken();
        return t;
    }

    /** ArgumentsOpt = [ Arguments ]
     */
    JCExpression argumentsOpt(List<JCExpression> typeArgs, JCExpression t) {
        if ((mode & EXPR) != 0 && S.token() == LPAREN || typeArgs != null) {
            mode = EXPR;
            return arguments(typeArgs, t);
        } else {
            return t;
        }
    }

    /** Arguments = "(" [Expression { COMMA Expression }] ")"
     */
    List<JCExpression> arguments() {
        ListBuffer<JCExpression> args = lb();
        if (S.token() == LPAREN) {
            S.nextToken();
            if (S.token() != RPAREN) {
                args.append(parseExpression());
                while (S.token() == COMMA) {
                    S.nextToken();
                    args.append(parseExpression());
                }
            }
            accept(RPAREN);
        } else {
            syntaxError(S.pos(), "expected", LPAREN);
        }
        return args.toList();
    }

    JCMethodInvocation arguments(List<JCExpression> typeArgs, JCExpression t) {
        int pos = S.pos();
        List<JCExpression> args = arguments();
        return toP(F.at(pos).Apply(typeArgs, t, args));
    }

    /**  TypeArgumentsOpt = [ TypeArguments ]
     */
    JCExpression typeArgumentsOpt(JCExpression t) {
        if (S.token() == LT &&
            (mode & TYPE) != 0 &&
            (mode & NOPARAMS) == 0) {
            mode = TYPE;
            checkGenerics();
            return typeArguments(t);
        } else {
            return t;
        }
    }
    List<JCExpression> typeArgumentsOpt() {
        return typeArgumentsOpt(TYPE);
    }

    List<JCExpression> typeArgumentsOpt(int useMode) {
        if (S.token() == LT) {
            checkGenerics();
            if ((mode & useMode) == 0 ||
                (mode & NOPARAMS) != 0) {
                illegal();
            }
            mode = useMode;
            return typeArguments();
        }
        return null;
    }

    /**  TypeArguments  = "<" TypeArgument {"," TypeArgument} ">"
     */
    List<JCExpression> typeArguments() {
        ListBuffer<JCExpression> args = lb();
        if (S.token() == LT) {
            S.nextToken();
            if (S.token() == GT && (mode & DIAMOND) != 0) {
                checkDiamond();
                S.nextToken();
                return List.nil();
            }
            args.append(((mode & EXPR) == 0) ? typeArgument() : parseType());
            while (S.token() == COMMA) {
                S.nextToken();
                args.append(((mode & EXPR) == 0) ? typeArgument() : parseType());
            }
            switch (S.token()) {
            case GTGTGTEQ:
                S.token(GTGTEQ);
                break;
            case GTGTEQ:
                S.token(GTEQ);
                break;
            case GTEQ:
                S.token(EQ);
                break;
            case GTGTGT:
                S.token(GTGT);
                break;
            case GTGT:
                S.token(GT);
                break;
            default:
                accept(GT);
                break;
            }
        } else {
            syntaxError(S.pos(), "expected", LT);
        }
        return args.toList();
    }

    /** TypeArgument = Type
     *               | "?"
     *               | "?" EXTENDS Type {"&" Type}
     *               | "?" SUPER Type
     */
    JCExpression typeArgument() {
        if (S.token() != QUES) return parseType();
        int pos = S.pos();
        S.nextToken();
        if (S.token() == EXTENDS) {
            TypeBoundKind t = to(F.at(pos).TypeBoundKind(BoundKind.EXTENDS));
            S.nextToken();
            JCExpression bound = parseType();
            return F.at(pos).Wildcard(t, bound);
        } else if (S.token() == SUPER) {
            TypeBoundKind t = to(F.at(pos).TypeBoundKind(BoundKind.SUPER));
            S.nextToken();
            JCExpression bound = parseType();
            return F.at(pos).Wildcard(t, bound);
        } else if (S.token() == IDENTIFIER) {
            //error recovery
            reportSyntaxError(S.prevEndPos(), "expected3",
                    GT, EXTENDS, SUPER);
            TypeBoundKind t = F.at(Position.NOPOS).TypeBoundKind(BoundKind.UNBOUND);
            JCExpression wc = toP(F.at(pos).Wildcard(t, null));
            JCIdent id = toP(F.at(S.pos()).Ident(ident()));
            return F.at(pos).Erroneous(List.<JCTree>of(wc, id));
        } else {
            TypeBoundKind t = toP(F.at(pos).TypeBoundKind(BoundKind.UNBOUND));
            return toP(F.at(pos).Wildcard(t, null));
        }
    }

    JCTypeApply typeArguments(JCExpression t) {
        int pos = S.pos();
        List<JCExpression> args = typeArguments();
        return toP(F.at(pos).TypeApply(t, args));
    }

    /** BracketsOpt = {"[" "]"}
     */
    private JCExpression bracketsOpt(JCExpression t) {
        if (S.token() == LBRACKET) {
            int pos = S.pos();
            S.nextToken();
            t = bracketsOptCont(t, pos);
            F.at(pos);
        }
        return t;
    }

    private JCArrayTypeTree bracketsOptCont(JCExpression t, int pos) {
        accept(RBRACKET);
        t = bracketsOpt(t);
        return toP(F.at(pos).TypeArray(t));
    }

    /** BracketsSuffixExpr = "." CLASS
     *  BracketsSuffixType =
     */
    JCExpression bracketsSuffix(JCExpression t) {
        if ((mode & EXPR) != 0 && S.token() == DOT) {
            mode = EXPR;
            int pos = S.pos();
            S.nextToken();
            accept(CLASS);
            if (S.pos() == errorEndPos) {
                // error recovery
                Name name = null;
                if (S.token() == IDENTIFIER) {
                    name = S.name();
                    S.nextToken();
                } else {
                    name = names.error;
                }
                t = F.at(pos).Erroneous(List.<JCTree>of(toP(F.at(pos).Select(t, name))));
            } else {
                t = toP(F.at(pos).Select(t, names._class));
            }
        } else if ((mode & TYPE) != 0) {
            mode = TYPE;
        } else {
            syntaxError(S.pos(), "dot.class.expected");
        }
        return t;
    }

    /** Creator = Qualident [TypeArguments] ( ArrayCreatorRest | ClassCreatorRest )
     */
    JCExpression creator(int newpos, List<JCExpression> typeArgs) {
        switch (S.token()) {
        case BYTE: case SHORT: case CHAR: case INT: case LONG: case FLOAT:
        case DOUBLE: case BOOLEAN:
            if (typeArgs == null)
                return arrayCreatorRest(newpos, basicType());
            break;
        default:
        }
        JCExpression t = qualident();
        int oldmode = mode;
        mode = TYPE | DIAMOND;
        if (S.token() == LT) {
            checkGenerics();
            t = typeArguments(t);
        }
        while (S.token() == DOT) {
            int pos = S.pos();
            S.nextToken();
            t = toP(F.at(pos).Select(t, ident()));
            if (S.token() == LT) {
                checkGenerics();
                t = typeArguments(t);
            }
        }
        mode = oldmode;
        if (S.token() == LBRACKET) {
            JCExpression e = arrayCreatorRest(newpos, t);
            if (typeArgs != null) {
                int pos = newpos;
                if (!typeArgs.isEmpty() && typeArgs.head.pos != Position.NOPOS) {
                    // note: this should always happen but we should
                    // not rely on this as the parser is continuously
                    // modified to improve error recovery.
                    pos = typeArgs.head.pos;
                }
                setErrorEndPos(S.prevEndPos());
                reportSyntaxError(pos, "cannot.create.array.with.type.arguments");
                return toP(F.at(newpos).Erroneous(typeArgs.prepend(e)));
            }
            return e;
        } else if (S.token() == LPAREN) {
            return classCreatorRest(newpos, null, typeArgs, t);
        } else {
            reportSyntaxError(S.pos(), "expected2",
                               LPAREN, LBRACKET);
            t = toP(F.at(newpos).NewClass(null, typeArgs, t, List.<JCExpression>nil(), null));
            return toP(F.at(newpos).Erroneous(List.<JCTree>of(t)));
        }
    }

    /** InnerCreator = Ident [TypeArguments] ClassCreatorRest
     */
    JCExpression innerCreator(int newpos, List<JCExpression> typeArgs, JCExpression encl) {
        JCExpression t = toP(F.at(S.pos()).Ident(ident()));
        if (S.token() == LT) {
            int oldmode = mode;
            mode |= DIAMOND;
            checkGenerics();
            t = typeArguments(t);
            mode = oldmode;
        }
        return classCreatorRest(newpos, encl, typeArgs, t);
    }

    /** ArrayCreatorRest = "[" ( "]" BracketsOpt ArrayInitializer
     *                         | Expression "]" {"[" Expression "]"} BracketsOpt )
     */
    JCExpression arrayCreatorRest(int newpos, JCExpression elemtype) {
        accept(LBRACKET);
        if (S.token() == RBRACKET) {
            accept(RBRACKET);
            elemtype = bracketsOpt(elemtype);
            if (S.token() == LBRACE) {
                return arrayInitializer(newpos, elemtype);
            } else {
                return syntaxError(S.pos(), "array.dimension.missing");
            }
        } else {
            ListBuffer<JCExpression> dims = new ListBuffer<JCExpression>();
            dims.append(parseExpression());
            accept(RBRACKET);
            while (S.token() == LBRACKET) {
                int pos = S.pos();
                S.nextToken();
                if (S.token() == RBRACKET) {
                    elemtype = bracketsOptCont(elemtype, pos);
                } else {
                    dims.append(parseExpression());
                    accept(RBRACKET);
                }
            }
            return toP(F.at(newpos).NewArray(elemtype, dims.toList(), null));
        }
    }

    /** ClassCreatorRest = Arguments [ClassBody]
     */
    JCNewClass classCreatorRest(int newpos,
                                  JCExpression encl,
                                  List<JCExpression> typeArgs,
                                  JCExpression t)
    {
        List<JCExpression> args = arguments();
        JCClassDecl body = null;
        if (S.token() == LBRACE) {
            int pos = S.pos();
            List<JCTree> defs = classOrInterfaceBody(names.empty, CLASS);
            JCModifiers mods = F.at(Position.NOPOS).Modifiers(0);
            body = toP(F.at(pos).AnonymousClassDef(mods, defs));
        }
        return toP(F.at(newpos).NewClass(encl, typeArgs, t, args, body));
    }

    /** ArrayInitializer = "{" [VariableInitializer {"," VariableInitializer}] [","] "}"
     */
    JCExpression arrayInitializer(int newpos, JCExpression t) {
        accept(LBRACE);
        ListBuffer<JCExpression> elems = new ListBuffer<JCExpression>();
        if (S.token() == COMMA) {
            S.nextToken();
        } else if (S.token() != RBRACE) {
            elems.append(variableInitializer());
            while (S.token() == COMMA) {
                S.nextToken();
                if (S.token() == RBRACE) break;
                elems.append(variableInitializer());
            }
        }
        accept(RBRACE);
        return toP(F.at(newpos).NewArray(t, List.<JCExpression>nil(), elems.toList()));
    }

    /** VariableInitializer = ArrayInitializer | Expression
     */
    public JCExpression variableInitializer() {
        return S.token() == LBRACE ? arrayInitializer(S.pos(), null) : parseExpression();
    }

    /** ParExpression = "(" Expression ")"
     */
    JCExpression parExpression() {
        accept(LPAREN);
        JCExpression t = parseExpression();
        accept(RPAREN);
        return t;
    }

    /** Block = "{" BlockStatements "}"
     */
    JCBlock block(int pos, long flags) {
        accept(LBRACE);
        List<JCStatement> stats = blockStatements();
        JCBlock t = F.at(pos).Block(flags, stats);
        while (S.token() == CASE || S.token() == DEFAULT) {
            syntaxError("orphaned", S.token());
            switchBlockStatementGroups();
        }
        // the Block node has a field "endpos" for first char of last token, which is
        // usually but not necessarily the last char of the last token.
        t.endpos = S.pos();
        accept(RBRACE);
        return toP(t);
    }

    public JCBlock block() {
        return block(S.pos(), 0);
    }

    /** BlockStatements = { BlockStatement }
     *  BlockStatement  = LocalVariableDeclarationStatement
     *                  | ClassOrInterfaceOrEnumDeclaration
     *                  | [Ident ":"] Statement
     *  LocalVariableDeclarationStatement
     *                  = { FINAL | '@' Annotation } Type VariableDeclarators ";"
     */
    @SuppressWarnings("fallthrough")
    List<JCStatement> blockStatements() {
//todo: skip to anchor on error(?)
        int lastErrPos = -1;
        ListBuffer<JCStatement> stats = new ListBuffer<JCStatement>();
        while (true) {
            int pos = S.pos();
            switch (S.token()) {
            case RBRACE: case CASE: case DEFAULT: case EOF:
                return stats.toList();
            case LBRACE: case IF: case FOR: case WHILE: case DO: case TRY:
            case SWITCH: case SYNCHRONIZED: case RETURN: case THROW: case BREAK:
            case CONTINUE: case SEMI: case ELSE: case FINALLY: case CATCH:
                stats.append(parseStatement());
                break;
            case MONKEYS_AT:
            case FINAL: {
                String dc = S.docComment();
                JCModifiers mods = modifiersOpt(ModuleModifierKind.DISALLOWED);
                if (S.token() == INTERFACE ||
                    S.token() == CLASS ||
                    allowEnums && S.token() == ENUM) {
                    stats.append(classOrInterfaceOrEnumDeclaration(mods, dc));
                } else {
                    JCExpression t = parseType();
                    stats.appendList(variableDeclarators(mods, t,
                                                         new ListBuffer<JCStatement>()));
                    // A "LocalVariableDeclarationStatement" subsumes the terminating semicolon
                    storeEnd(stats.elems.last(), S.endPos());
                    accept(SEMI);
                }
                break;
            }
            case ABSTRACT: case STRICTFP: {
                String dc = S.docComment();
                JCModifiers mods = modifiersOpt(ModuleModifierKind.DISALLOWED);
                stats.append(classOrInterfaceOrEnumDeclaration(mods, dc));
                break;
            }
            case INTERFACE:
            case CLASS:
                stats.append(classOrInterfaceOrEnumDeclaration(modifiersOpt(ModuleModifierKind.DISALLOWED),
                                                               S.docComment()));
                break;
            case ENUM:
            case ASSERT:
                if (allowEnums && S.token() == ENUM) {
                    error(S.pos(), "local.enum");
                    stats.
                        append(classOrInterfaceOrEnumDeclaration(modifiersOpt(ModuleModifierKind.DISALLOWED),
                                                                 S.docComment()));
                    break;
                } else if (allowAsserts && S.token() == ASSERT) {
                    stats.append(parseStatement());
                    break;
                }
                /* fall through to default */
            default:
                Name name = S.name();
                JCExpression t = term(EXPR | TYPE);
                if (S.token() == COLON && t.getTag() == JCTree.IDENT) {
                    S.nextToken();
                    JCStatement stat = parseStatement();
                    stats.append(F.at(pos).Labelled(name, stat));
                } else if ((lastmode & TYPE) != 0 &&
                           (S.token() == IDENTIFIER ||
                            S.token() == ASSERT ||
                            S.token() == ENUM)) {
                    pos = S.pos();
                    JCModifiers mods = F.at(Position.NOPOS).Modifiers(0);
                    F.at(pos);
                    stats.appendList(variableDeclarators(mods, t,
                                                         new ListBuffer<JCStatement>()));
                    // A "LocalVariableDeclarationStatement" subsumes the terminating semicolon
                    storeEnd(stats.elems.last(), S.endPos());
                    accept(SEMI);
                } else {
                    // This Exec is an "ExpressionStatement"; it subsumes the terminating semicolon
                    stats.append(to(F.at(pos).Exec(checkExprStat(t))));
                    accept(SEMI);
                }
            }

            // error recovery
            if (S.pos() == lastErrPos)
                return stats.toList();
            if (S.pos() <= errorEndPos) {
                skip(false, true, true, true);
                lastErrPos = S.pos();
            }

            // ensure no dangling /** @deprecated */ active
            S.resetDeprecatedFlag();
        }
    }

    /** Statement =
     *       Block
     *     | IF ParExpression Statement [ELSE Statement]
     *     | FOR "(" ForInitOpt ";" [Expression] ";" ForUpdateOpt ")" Statement
     *     | FOR "(" FormalParameter : Expression ")" Statement
     *     | WHILE ParExpression Statement
     *     | DO Statement WHILE ParExpression ";"
     *     | TRY Block ( Catches | [Catches] FinallyPart )
     *     | TRY "(" ResourceSpecification ")" Block [Catches] [FinallyPart]
     *     | SWITCH ParExpression "{" SwitchBlockStatementGroups "}"
     *     | SYNCHRONIZED ParExpression Block
     *     | RETURN [Expression] ";"
     *     | THROW Expression ";"
     *     | BREAK [Ident] ";"
     *     | CONTINUE [Ident] ";"
     *     | ASSERT Expression [ ":" Expression ] ";"
     *     | ";"
     *     | ExpressionStatement
     *     | Ident ":" Statement
     */
    @SuppressWarnings("fallthrough")
    public JCStatement parseStatement() {
        int pos = S.pos();
        switch (S.token()) {
        case LBRACE:
            return block();
        case IF: {
            S.nextToken();
            JCExpression cond = parExpression();
            JCStatement thenpart = parseStatement();
            JCStatement elsepart = null;
            if (S.token() == ELSE) {
                S.nextToken();
                elsepart = parseStatement();
            }
            return F.at(pos).If(cond, thenpart, elsepart);
        }
        case FOR: {
            S.nextToken();
            accept(LPAREN);
            List<JCStatement> inits = S.token() == SEMI ? List.<JCStatement>nil() : forInit();
            if (inits.length() == 1 &&
                inits.head.getTag() == JCTree.VARDEF &&
                ((JCVariableDecl) inits.head).init == null &&
                S.token() == COLON) {
                checkForeach();
                JCVariableDecl var = (JCVariableDecl)inits.head;
                accept(COLON);
                JCExpression expr = parseExpression();
                accept(RPAREN);
                JCStatement body = parseStatement();
                return F.at(pos).ForeachLoop(var, expr, body);
            } else {
                accept(SEMI);
                JCExpression cond = S.token() == SEMI ? null : parseExpression();
                accept(SEMI);
                List<JCExpressionStatement> steps = S.token() == RPAREN ? List.<JCExpressionStatement>nil() : forUpdate();
                accept(RPAREN);
                JCStatement body = parseStatement();
                return F.at(pos).ForLoop(inits, cond, steps, body);
            }
        }
        case WHILE: {
            S.nextToken();
            JCExpression cond = parExpression();
            JCStatement body = parseStatement();
            return F.at(pos).WhileLoop(cond, body);
        }
        case DO: {
            S.nextToken();
            JCStatement body = parseStatement();
            accept(WHILE);
            JCExpression cond = parExpression();
            JCDoWhileLoop t = to(F.at(pos).DoLoop(body, cond));
            accept(SEMI);
            return t;
        }
        case TRY: {
            S.nextToken();
            List<JCTree> resources = List.<JCTree>nil();
            if (S.token() == LPAREN) {
                checkAutomaticResourceManagement();
                S.nextToken();
                resources = resources();
                accept(RPAREN);
            }
            JCBlock body = block();
            ListBuffer<JCCatch> catchers = new ListBuffer<JCCatch>();
            JCBlock finalizer = null;
            if (S.token() == CATCH || S.token() == FINALLY) {
                while (S.token() == CATCH) catchers.append(catchClause());
                if (S.token() == FINALLY) {
                    S.nextToken();
                    finalizer = block();
                }
            } else {
                if (allowTWR) {
                    if (resources.isEmpty())
                        error(pos, "try.without.catch.finally.or.resource.decls");
                } else
                    error(pos, "try.without.catch.or.finally");
            }
            return F.at(pos).Try(resources, body, catchers.toList(), finalizer);
        }
        case SWITCH: {
            S.nextToken();
            JCExpression selector = parExpression();
            accept(LBRACE);
            List<JCCase> cases = switchBlockStatementGroups();
            JCSwitch t = to(F.at(pos).Switch(selector, cases));
            accept(RBRACE);
            return t;
        }
        case SYNCHRONIZED: {
            S.nextToken();
            JCExpression lock = parExpression();
            JCBlock body = block();
            return F.at(pos).Synchronized(lock, body);
        }
        case RETURN: {
            S.nextToken();
            JCExpression result = S.token() == SEMI ? null : parseExpression();
            JCReturn t = to(F.at(pos).Return(result));
            accept(SEMI);
            return t;
        }
        case THROW: {
            S.nextToken();
            JCExpression exc = parseExpression();
            JCThrow t = to(F.at(pos).Throw(exc));
            accept(SEMI);
            return t;
        }
        case BREAK: {
            S.nextToken();
            Name label = (S.token() == IDENTIFIER || S.token() == ASSERT || S.token() == ENUM) ? ident() : null;
            JCBreak t = to(F.at(pos).Break(label));
            accept(SEMI);
            return t;
        }
        case CONTINUE: {
            S.nextToken();
            Name label = (S.token() == IDENTIFIER || S.token() == ASSERT || S.token() == ENUM) ? ident() : null;
            JCContinue t =  to(F.at(pos).Continue(label));
            accept(SEMI);
            return t;
        }
        case SEMI:
            S.nextToken();
            return toP(F.at(pos).Skip());
        case ELSE:
            return toP(F.Exec(syntaxError("else.without.if")));
        case FINALLY:
            return toP(F.Exec(syntaxError("finally.without.try")));
        case CATCH:
            return toP(F.Exec(syntaxError("catch.without.try")));
        case ASSERT: {
            if (allowAsserts && S.token() == ASSERT) {
                S.nextToken();
                JCExpression assertion = parseExpression();
                JCExpression message = null;
                if (S.token() == COLON) {
                    S.nextToken();
                    message = parseExpression();
                }
                JCAssert t = to(F.at(pos).Assert(assertion, message));
                accept(SEMI);
                return t;
            }
            /* else fall through to default case */
        }
        case ENUM:
        default:
            Name name = S.name();
            JCExpression expr = parseExpression();
            if (S.token() == COLON && expr.getTag() == JCTree.IDENT) {
                S.nextToken();
                JCStatement stat = parseStatement();
                return F.at(pos).Labelled(name, stat);
            } else {
                // This Exec is an "ExpressionStatement"; it subsumes the terminating semicolon
                JCExpressionStatement stat = to(F.at(pos).Exec(checkExprStat(expr)));
                accept(SEMI);
                return stat;
            }
        }
    }

    /** CatchClause     = CATCH "(" FormalParameter ")" Block
     */
    JCCatch catchClause() {
        int pos = S.pos();
        accept(CATCH);
        accept(LPAREN);
        JCModifiers mods = optFinal(Flags.PARAMETER);
        List<JCExpression> catchTypes = catchTypes();
        JCExpression paramType = catchTypes.size() > 1 ?
                toP(F.at(catchTypes.head.getStartPosition()).TypeDisjunction(catchTypes)) :
                catchTypes.head;
        JCVariableDecl formal = variableDeclaratorId(mods, paramType);
        accept(RPAREN);
        JCBlock body = block();
        return F.at(pos).Catch(formal, body);
    }

    List<JCExpression> catchTypes() {
        ListBuffer<JCExpression> catchTypes = ListBuffer.lb();
        catchTypes.add(parseType());
        while (S.token() == BAR) {
            checkMulticatch();
            S.nextToken();
            catchTypes.add(qualident());
        }
        return catchTypes.toList();
    }

    /** SwitchBlockStatementGroups = { SwitchBlockStatementGroup }
     *  SwitchBlockStatementGroup = SwitchLabel BlockStatements
     *  SwitchLabel = CASE ConstantExpression ":" | DEFAULT ":"
     */
    List<JCCase> switchBlockStatementGroups() {
        ListBuffer<JCCase> cases = new ListBuffer<JCCase>();
        while (true) {
            int pos = S.pos();
            switch (S.token()) {
            case CASE: {
                S.nextToken();
                JCExpression pat = parseExpression();
                accept(COLON);
                List<JCStatement> stats = blockStatements();
                JCCase c = F.at(pos).Case(pat, stats);
                if (stats.isEmpty())
                    storeEnd(c, S.prevEndPos());
                cases.append(c);
                break;
            }
            case DEFAULT: {
                S.nextToken();
                accept(COLON);
                List<JCStatement> stats = blockStatements();
                JCCase c = F.at(pos).Case(null, stats);
                if (stats.isEmpty())
                    storeEnd(c, S.prevEndPos());
                cases.append(c);
                break;
            }
            case RBRACE: case EOF:
                return cases.toList();
            default:
                S.nextToken(); // to ensure progress
                syntaxError(pos, "expected3",
                    CASE, DEFAULT, RBRACE);
            }
        }
    }

    /** MoreStatementExpressions = { COMMA StatementExpression }
     */
    <T extends ListBuffer<? super JCExpressionStatement>> T moreStatementExpressions(int pos,
                                                                    JCExpression first,
                                                                    T stats) {
        // This Exec is a "StatementExpression"; it subsumes no terminating token
        stats.append(toP(F.at(pos).Exec(checkExprStat(first))));
        while (S.token() == COMMA) {
            S.nextToken();
            pos = S.pos();
            JCExpression t = parseExpression();
            // This Exec is a "StatementExpression"; it subsumes no terminating token
            stats.append(toP(F.at(pos).Exec(checkExprStat(t))));
        }
        return stats;
    }

    /** ForInit = StatementExpression MoreStatementExpressions
     *           |  { FINAL | '@' Annotation } Type VariableDeclarators
     */
    List<JCStatement> forInit() {
        ListBuffer<JCStatement> stats = lb();
        int pos = S.pos();
        if (S.token() == FINAL || S.token() == MONKEYS_AT) {
            return variableDeclarators(optFinal(0), parseType(), stats).toList();
        } else {
            JCExpression t = term(EXPR | TYPE);
            if ((lastmode & TYPE) != 0 &&
                (S.token() == IDENTIFIER || S.token() == ASSERT || S.token() == ENUM))
                return variableDeclarators(modifiersOpt(ModuleModifierKind.DISALLOWED), t, stats).toList();
            else
                return moreStatementExpressions(pos, t, stats).toList();
        }
    }

    /** ForUpdate = StatementExpression MoreStatementExpressions
     */
    List<JCExpressionStatement> forUpdate() {
        return moreStatementExpressions(S.pos(),
                                        parseExpression(),
                                        new ListBuffer<JCExpressionStatement>()).toList();
    }

    /** AnnotationsOpt = { '@' Annotation }
     */
    List<JCAnnotation> annotationsOpt() {
        if (S.token() != MONKEYS_AT) return List.nil(); // optimization
        ListBuffer<JCAnnotation> buf = new ListBuffer<JCAnnotation>();
        while (S.token() == MONKEYS_AT) {
            int pos = S.pos();
            S.nextToken();
            buf.append(annotation(pos));
        }
        return buf.toList();
    }

    enum ModuleModifierKind { DISALLOWED, LOOKAHEAD, ALLOWED };

    /** ModifiersOpt = { Modifier }
     *  Modifier = PUBLIC | PROTECTED | PRIVATE | STATIC | ABSTRACT | FINAL
     *           | NATIVE | SYNCHRONIZED | TRANSIENT | VOLATILE | "@"
     *           | "@" Annotation
     */
    JCModifiers modifiersOpt(ModuleModifierKind mmk) {
        return modifiersOpt(mmk, null, null);
    }

    JCModifiers modifiersOpt(ModuleModifierKind mmk, Name constrName) {
        return modifiersOpt(mmk, null, constrName);
    }

    @SuppressWarnings("fallthrough")
    JCModifiers modifiersOpt(ModuleModifierKind mmk, JCModifiers partial, Name constrName) {
        long flags;
        ListBuffer<JCAnnotation> annotations = new ListBuffer<JCAnnotation>();
        int pos;
        if (partial == null) {
            flags = 0;
            pos = S.pos();
        } else {
            flags = partial.flags;
            annotations.appendList(partial.annotations);
            pos = partial.pos;
        }
        if (S.deprecatedFlag()) {
            flags |= Flags.DEPRECATED;
            S.resetDeprecatedFlag();
        }
        int lastPos = Position.NOPOS;
    loop:
        while (true) {
            long flag;
            switch (S.token()) {
            case PRIVATE     : flag = Flags.PRIVATE; break;
            case PROTECTED   : flag = Flags.PROTECTED; break;
            case PUBLIC      : flag = Flags.PUBLIC; break;
            case STATIC      : flag = Flags.STATIC; break;
            case TRANSIENT   : flag = Flags.TRANSIENT; break;
            case FINAL       : flag = Flags.FINAL; break;
            case ABSTRACT    : flag = Flags.ABSTRACT; break;
            case NATIVE      : flag = Flags.NATIVE; break;
            case VOLATILE    : flag = Flags.VOLATILE; break;
            case SYNCHRONIZED: flag = Flags.SYNCHRONIZED; break;
            case STRICTFP    : flag = Flags.STRICTFP; break;
            case MONKEYS_AT  : flag = Flags.ANNOTATION; break;
            case IDENTIFIER:
                if (S.name() != names.module)
                    break loop;
                switch (mmk) {
                    case DISALLOWED:
                        break loop;
                    case LOOKAHEAD: {
                        if ((flags & (Flags.AccessFlags)) != 0)
                            break loop;
                        S.mark();
                        try {
                            S.nextToken();
                            if (S.token() == IDENTIFIER) {
                                Name ident = S.name();
                                S.nextToken();
                                switch (S.token()) {
                                    case SEMI:
                                    case EQ:
                                    case LBRACKET:
                                        break loop;
                                    case LPAREN:
                                        if (ident == constrName)
                                            break;
                                        break loop;
                                }
                            }
                        } finally {
                            S.reset();
                        }
                    }
                    case ALLOWED:
                        break;
                }
                flag = Flags.MODULE;
                break;
            default: break loop;
            }
<<<<<<< HEAD
            if ((flags & flag) != 0) error(S.pos(), "repeated.modifier");
=======
            if ((flags & flag) != 0)
                log.error(S.pos(), "repeated.modifier");
>>>>>>> 0ebcc6d3
            lastPos = S.pos();
            S.nextToken();
            if (flag == Flags.ANNOTATION) {
                checkAnnotations();
                if (S.token() != INTERFACE) {
                    JCAnnotation ann = annotation(lastPos);
                    // if first modifier is an annotation, set pos to annotation's.
                    if (flags == 0 && annotations.isEmpty())
                        pos = ann.pos;
                    annotations.append(ann);
                    lastPos = ann.pos;
                    flag = 0;
                }
            }
            flags |= flag;
        }
        switch (S.token()) {
        case ENUM: flags |= Flags.ENUM; break;
        case INTERFACE: flags |= Flags.INTERFACE; break;
        default: break;
        }

        /* A modifiers tree with no modifier tokens or annotations
         * has no text position. */
        if ((flags & (Flags.ModifierFlags | Flags.ANNOTATION)) == 0 && annotations.isEmpty())
            pos = Position.NOPOS;

        JCModifiers mods = F.at(pos).Modifiers(flags, annotations.toList());
        if (pos != Position.NOPOS)
            storeEnd(mods, S.prevEndPos());
        return mods;
    }

    /** Annotation              = "@" Qualident [ "(" AnnotationFieldValues ")" ]
     * @param pos position of "@" token
     */
    JCAnnotation annotation(int pos) {
        // accept(AT); // AT consumed by caller
        checkAnnotations();
        JCTree ident = qualident();
        List<JCExpression> fieldValues = annotationFieldValuesOpt();
        JCAnnotation ann = F.at(pos).Annotation(ident, fieldValues);
        storeEnd(ann, S.prevEndPos());
        return ann;
    }

    List<JCExpression> annotationFieldValuesOpt() {
        return (S.token() == LPAREN) ? annotationFieldValues() : List.<JCExpression>nil();
    }

    /** AnnotationFieldValues   = "(" [ AnnotationFieldValue { "," AnnotationFieldValue } ] ")" */
    List<JCExpression> annotationFieldValues() {
        accept(LPAREN);
        ListBuffer<JCExpression> buf = new ListBuffer<JCExpression>();
        if (S.token() != RPAREN) {
            buf.append(annotationFieldValue());
            while (S.token() == COMMA) {
                S.nextToken();
                buf.append(annotationFieldValue());
            }
        }
        accept(RPAREN);
        return buf.toList();
    }

    /** AnnotationFieldValue    = AnnotationValue
     *                          | Identifier "=" AnnotationValue
     */
    JCExpression annotationFieldValue() {
        if (S.token() == IDENTIFIER) {
            mode = EXPR;
            JCExpression t1 = term1();
            if (t1.getTag() == JCTree.IDENT && S.token() == EQ) {
                int pos = S.pos();
                accept(EQ);
                JCExpression v = annotationValue();
                return toP(F.at(pos).Assign(t1, v));
            } else {
                return t1;
            }
        }
        return annotationValue();
    }

    /* AnnotationValue          = ConditionalExpression
     *                          | Annotation
     *                          | "{" [ AnnotationValue { "," AnnotationValue } ] [","] "}"
     */
    JCExpression annotationValue() {
        int pos;
        switch (S.token()) {
        case MONKEYS_AT:
            pos = S.pos();
            S.nextToken();
            return annotation(pos);
        case LBRACE:
            pos = S.pos();
            accept(LBRACE);
            ListBuffer<JCExpression> buf = new ListBuffer<JCExpression>();
            if (S.token() != RBRACE) {
                buf.append(annotationValue());
                while (S.token() == COMMA) {
                    S.nextToken();
                    if (S.token() == RBRACE) break;
                    buf.append(annotationValue());
                }
            }
            accept(RBRACE);
            return toP(F.at(pos).NewArray(null, List.<JCExpression>nil(), buf.toList()));
        default:
            mode = EXPR;
            return term1();
        }
    }

    /** VariableDeclarators = VariableDeclarator { "," VariableDeclarator }
     */
    public <T extends ListBuffer<? super JCVariableDecl>> T variableDeclarators(JCModifiers mods,
                                                                         JCExpression type,
                                                                         T vdefs)
    {
        return variableDeclaratorsRest(S.pos(), mods, type, ident(), false, null, vdefs);
    }

    /** VariableDeclaratorsRest = VariableDeclaratorRest { "," VariableDeclarator }
     *  ConstantDeclaratorsRest = ConstantDeclaratorRest { "," ConstantDeclarator }
     *
     *  @param reqInit  Is an initializer always required?
     *  @param dc       The documentation comment for the variable declarations, or null.
     */
    <T extends ListBuffer<? super JCVariableDecl>> T variableDeclaratorsRest(int pos,
                                                                     JCModifiers mods,
                                                                     JCExpression type,
                                                                     Name name,
                                                                     boolean reqInit,
                                                                     String dc,
                                                                     T vdefs)
    {
        vdefs.append(variableDeclaratorRest(pos, mods, type, name, reqInit, dc));
        while (S.token() == COMMA) {
            // All but last of multiple declarators subsume a comma
            storeEnd((JCTree)vdefs.elems.last(), S.endPos());
            S.nextToken();
            vdefs.append(variableDeclarator(mods, type, reqInit, dc));
        }
        return vdefs;
    }

    /** VariableDeclarator = Ident VariableDeclaratorRest
     *  ConstantDeclarator = Ident ConstantDeclaratorRest
     */
    JCVariableDecl variableDeclarator(JCModifiers mods, JCExpression type, boolean reqInit, String dc) {
        return variableDeclaratorRest(S.pos(), mods, type, ident(), reqInit, dc);
    }

    /** VariableDeclaratorRest = BracketsOpt ["=" VariableInitializer]
     *  ConstantDeclaratorRest = BracketsOpt "=" VariableInitializer
     *
     *  @param reqInit  Is an initializer always required?
     *  @param dc       The documentation comment for the variable declarations, or null.
     */
    JCVariableDecl variableDeclaratorRest(int pos, JCModifiers mods, JCExpression type, Name name,
                                  boolean reqInit, String dc) {
        type = bracketsOpt(type);
        JCExpression init = null;
        if (S.token() == EQ) {
            S.nextToken();
            init = variableInitializer();
        }
        else if (reqInit) syntaxError(S.pos(), "expected", EQ);
        JCVariableDecl result =
            toP(F.at(pos).VarDef(mods, name, type, init));
        attach(result, dc);
        return result;
    }

    /** VariableDeclaratorId = Ident BracketsOpt
     */
    JCVariableDecl variableDeclaratorId(JCModifiers mods, JCExpression type) {
        int pos = S.pos();
        Name name = ident();
        if ((mods.flags & Flags.VARARGS) == 0)
            type = bracketsOpt(type);
        return toP(F.at(pos).VarDef(mods, name, type, null));
    }

    /** Resources = Resource { ";" Resources }
     */
    List<JCTree> resources() {
        ListBuffer<JCTree> defs = new ListBuffer<JCTree>();
        defs.append(resource());
        while (S.token() == SEMI) {
            // All but last of multiple declarators subsume a semicolon
            storeEnd(defs.elems.last(), S.endPos());
            S.nextToken();
            defs.append(resource());
        }
        return defs.toList();
    }

    /** Resource =
     *    VariableModifiers Type VariableDeclaratorId = Expression
     *  | Expression
     */
    JCTree resource() {
        int pos = S.pos();
        if (S.token() == FINAL || S.token() == MONKEYS_AT) {
            return variableDeclaratorRest(pos, optFinal(0), parseType(),
                                          ident(), true, null);
        } else {
            JCExpression t = term(EXPR | TYPE);
            if ((lastmode & TYPE) != 0 && S.token() == IDENTIFIER)
                return variableDeclaratorRest(pos, toP(F.at(pos).Modifiers(Flags.FINAL)), t,
                                              ident(), true, null);
            else
                return t;
        }
    }

    /** CompilationUnit =
     *      {ImportDeclaration} [ModuleDeclaration]
     *      [ { "@" Annotation } PACKAGE Qualident ";"]
     *      {ImportDeclaration}
     *      {TypeDeclaration}
     */
    public JCTree.JCCompilationUnit parseCompilationUnit() {
        ListBuffer<JCTree> defs = new ListBuffer<JCTree>();
        int cu_pos = S.pos();
        boolean seenImport = false;

        String toplevel_dc = S.docComment();

        while (S.token() == IMPORT) {
            defs.append(importDeclaration());
            seenImport = true;
        }

        String dc = S.docComment();

        JCModifiers mods = null;
        if (S.token() == MONKEYS_AT)  {
            mods = modifiersOpt(ModuleModifierKind.DISALLOWED);
        }

        if (S.token() == IDENTIFIER && S.name() == names.module) {
            defs.append(moduleDecl(mods, dc));
            dc = null;
        }

        if (mods == null && S.token() == MONKEYS_AT) {
            dc = S.docComment();
            mods = modifiersOpt(ModuleModifierKind.DISALLOWED);
        }

        if (S.token() == PACKAGE) {
            int pos = S.pos();
            if (seenImport && !allowImportsBeforePackage)
                log.error(pos, "imports.not.allowed.before.package.in.source", source.name);
            List<JCAnnotation> annots = List.nil();
            if (mods != null) {
                checkNoMods(mods.flags);
                annots = mods.annotations;
                mods = null;
                dc = null;
            }
            S.nextToken();
            JCExpression pid = qualident();
            accept(SEMI);
            defs.append(toP(F.at(pos).Package(annots, pid)));
        }

        boolean checkForImports = true;
        while (S.token() != EOF) {
            if (S.pos() <= errorEndPos) {
                // error recovery
                skip(checkForImports, false, false, false);
                if (S.token() == EOF)
                    break;
            }
            if (checkForImports && mods == null && S.token() == IMPORT) {
                defs.append(importDeclaration());
            } else {
                JCTree def = typeDeclaration(mods, dc);
                if (keepDocComments && dc != null && docComments.get(def) == dc) {
                    // If the first type declaration has consumed the first doc
                    // comment, then don't use it for the top level comment as well.
                    dc = null;
                }
                if (def instanceof JCExpressionStatement)
                    def = ((JCExpressionStatement)def).expr;
                defs.append(def);
                if (def instanceof JCClassDecl)
                    checkForImports = false;
                mods = null;
                dc = null;
            }
        }

        JCTree.JCCompilationUnit toplevel = F.at(cu_pos).TopLevel(defs.toList());
        attach(toplevel, toplevel_dc);
        if (defs.elems.isEmpty())
            storeEnd(toplevel, S.prevEndPos());
        if (keepDocComments)
            toplevel.docComments = docComments;
        if (keepLineMap)
            toplevel.lineMap = S.getLineMap();
        return toplevel;
    }

    /**
     * ModuleDecl = { "@" Annotation } MODULE ModuleId [ ModuleProvides ] '{' { ModuleMetadata } '}'
     * ModuleProvides = PROVIDES ModuleIdList
     *
     * called after MODULE has been seen
     */
    JCModuleDecl moduleDecl(JCModifiers mods, String dc) {
        int pos = S.pos();
        if (!allowModules)
            log.error(pos, "modules.not.supported.in.source", source.name);
        List<JCAnnotation> annots = List.nil();
        if (mods != null) {
            checkNoMods(mods.flags);
            annots = mods.annotations;
            mods = null;
        }
        S.nextToken();
        JCModuleId mid = moduleId();
        List<JCModuleId> provides = null;
        List<JCModuleMetadata> metadataList = null;

        if (S.token() == IDENTIFIER && S.name() == names.provides) {
            S.nextToken();
            provides = moduleIdList();
        } else
            provides = List.nil();
        accept(LBRACE);
        metadataList = moduleMetadataList();
        accept(RBRACE);

        JCModuleDecl result = toP(F.at(pos).Module(annots, mid, provides, metadataList));
        attach(result, dc);
        return result;
    }

    /**
     * ModuleMetadataList = ModuleMetadata*
     * ModuleMetadata = ModuleRequires | ModulePermits | ModuleProvides
     * ModuleRequires = REQUIRES Identifier* ModuleId {',' ModuleId}
     * ModulePermits  = PERMITS  QualifiedIdentifier {',' QualifiedIdentifier}
     */
    List<JCModuleMetadata> moduleMetadataList() {
        ListBuffer<JCModuleMetadata> defs = new ListBuffer<JCModuleMetadata>();

        while (S.token() == IDENTIFIER || S.token() == CLASS) {
            int pos = S.pos();
            if (S.token() == CLASS) {
                S.nextToken();
                ListBuffer<Name> flags = new ListBuffer<Name>();
                JCExpression qualIdHead = null;
                while (S.token() == IDENTIFIER) {
                    int id_pos = S.pos();
                    Name id = S.name();
                    S.nextToken();
                    if (S.token() == DOT || S.token() == SEMI) {
                        qualIdHead = toP(F.at(id_pos).Ident(id));
                        break;
                    }
                    flags.append(id);
                }
                if (qualIdHead == null) {
                    log.error(pos, "class.id.expected");
                } else {
                    JCExpression qualId = qualident(qualIdHead);
                    accept(SEMI);
                    defs.append(toP(F.at(pos).ModuleClass(flags.toList(), qualId)));
                }
            } else if (S.name() == names.requires) {
                ListBuffer<Name> flags = new ListBuffer<Name>();
                List<JCModuleId> moduleIds;
                S.nextToken();
                JCExpression moduleIdHead = null;
                while (S.token() == IDENTIFIER ||
                        S.token().name != null && Character.isLetter(S.token().name.charAt(0))) {
                    int id_pos = S.pos();
                    Name id = S.name();
                    S.nextToken();
                    if (S.token() == DOT || S.token() == MONKEYS_AT || S.token() == COMMA || S.token() == SEMI) {
                        moduleIdHead = toP(F.at(id_pos).Ident(id));
                        break;
                    }
                    flags.append(id);
                }
                if (moduleIdHead == null) {
                    log.error(pos, "module.id.expected");
                } else {
                    moduleIds = moduleIdList(moduleIdHead);
                    accept(SEMI);
                    defs.append(toP(F.at(pos).ModuleRequires(flags.toList(), moduleIds)));
                }
            } else if (S.name() == names.permits) {
                S.nextToken();
                List<JCExpression> qualIds = qualidentList();
                accept(SEMI);
                defs.append(toP(F.at(pos).ModulePermits(qualIds)));
            } else
                break;
        }

        return defs.toList();
    }

    /** ModuleIdList = ModuleId {"," ModuleId}
     */
    List<JCModuleId> moduleIdList() {
        ListBuffer<JCModuleId> ts = new ListBuffer<JCModuleId>();
        ts.append(moduleId());
        while (S.token() == COMMA) {
            S.nextToken();
            ts.append(moduleId());
        }
        return ts.toList();
    }

    /** ModuleIdList = ModuleId {"," ModuleId}
     *  used when we've peeked ahead at the first identifier
     */
    List<JCModuleId> moduleIdList(JCExpression head) {
        ListBuffer<JCModuleId> ts = new ListBuffer<JCModuleId>();
        ts.append(moduleId(head));
        while (S.token() == COMMA) {
            S.nextToken();
            ts.append(moduleId());
        }
        return ts.toList();
    }

    JCModuleId moduleId() {
        return moduleId(toP(F.at(S.pos()).Ident(ident())));
    }

    JCModuleId moduleId(JCExpression head) {
        int pos = S.pos();
        JCTree qualId = qualident(head);
        Name version = null;
        if (S.token() == MONKEYS_AT) {
            S.nextToken();
            if (S.token() == MODULEVERSIONLITERAL || S.token() == STRINGLITERAL) {
                version = names.fromString(S.stringVal());
            } else
               log.error(pos, "modules.version.literal.expected");
            S.nextToken();
        }
        return toP(F.at(pos).ModuleId(qualId, version));
    }

    /** ImportDeclaration = IMPORT [ STATIC ] Ident { "." Ident } [ "." "*" ] ";"
     */
    JCTree importDeclaration() {
        int pos = S.pos();
        S.nextToken();
        boolean importStatic = false;
        if (S.token() == STATIC) {
            checkStaticImports();
            importStatic = true;
            S.nextToken();
        }
        JCExpression pid = toP(F.at(S.pos()).Ident(ident()));
        do {
            int pos1 = S.pos();
            accept(DOT);
            if (S.token() == STAR) {
                pid = to(F.at(pos1).Select(pid, names.asterisk));
                S.nextToken();
                break;
            } else {
                pid = toP(F.at(pos1).Select(pid, ident()));
            }
        } while (S.token() == DOT);
        accept(SEMI);
        return toP(F.at(pos).Import(pid, importStatic));
    }

    /** TypeDeclaration = ClassOrInterfaceOrEnumDeclaration
     *                  | ";"
     */
    JCTree typeDeclaration(JCModifiers mods, String dc) {
        int pos = S.pos();
        if (mods == null && S.token() == SEMI) {
            S.nextToken();
            return toP(F.at(pos).Skip());
        } else {
            if (mods == null) {
                // FIXME: after merging with b116, this throws AssertionError
                // temporarily comment this out 
                // assert dc == null;
                dc = S.docComment();
            }
            return classOrInterfaceOrEnumDeclaration(modifiersOpt(ModuleModifierKind.ALLOWED, mods, null), dc);
        }
    }

    /** ClassOrInterfaceOrEnumDeclaration = ModifiersOpt
     *           (ClassDeclaration | InterfaceDeclaration | EnumDeclaration)
     *  @param mods     Any modifiers starting the class or interface declaration
     *  @param dc       The documentation comment for the class, or null.
     */
    JCStatement classOrInterfaceOrEnumDeclaration(JCModifiers mods, String dc) {
        if (S.token() == CLASS) {
            return classDeclaration(mods, dc);
        } else if (S.token() == INTERFACE) {
            return interfaceDeclaration(mods, dc);
        } else if (allowEnums) {
            if (S.token() == ENUM) {
                return enumDeclaration(mods, dc);
            } else {
                int pos = S.pos();
                List<JCTree> errs;
                if (S.token() == IDENTIFIER) {
                    errs = List.<JCTree>of(mods, toP(F.at(pos).Ident(ident())));
                    setErrorEndPos(S.pos());
                } else {
                    errs = List.<JCTree>of(mods);
                }
                return toP(F.Exec(syntaxError(pos, errs, "expected3",
                                              CLASS, INTERFACE, ENUM)));
            }
        } else {
            if (S.token() == ENUM) {
                error(S.pos(), "enums.not.supported.in.source", source.name);
                allowEnums = true;
                return enumDeclaration(mods, dc);
            }
            int pos = S.pos();
            List<JCTree> errs;
            if (S.token() == IDENTIFIER) {
                errs = List.<JCTree>of(mods, toP(F.at(pos).Ident(ident())));
                setErrorEndPos(S.pos());
            } else {
                errs = List.<JCTree>of(mods);
            }
            return toP(F.Exec(syntaxError(pos, errs, "expected2",
                                          CLASS, INTERFACE)));
        }
    }

    /** ClassDeclaration = CLASS Ident TypeParametersOpt [EXTENDS Type]
     *                     [IMPLEMENTS TypeList] ClassBody
     *  @param mods    The modifiers starting the class declaration
     *  @param dc       The documentation comment for the class, or null.
     */
    JCClassDecl classDeclaration(JCModifiers mods, String dc) {
        int pos = S.pos();
        accept(CLASS);
        Name name = ident();

        List<JCTypeParameter> typarams = typeParametersOpt();

        JCTree extending = null;
        if (S.token() == EXTENDS) {
            S.nextToken();
            extending = parseType();
        }
        List<JCExpression> implementing = List.nil();
        if (S.token() == IMPLEMENTS) {
            S.nextToken();
            implementing = typeList();
        }
        List<JCTree> defs = classOrInterfaceBody(name, CLASS);
        JCClassDecl result = toP(F.at(pos).ClassDef(
            mods, name, typarams, extending, implementing, defs));
        attach(result, dc);
        return result;
    }

    /** InterfaceDeclaration = INTERFACE Ident TypeParametersOpt
     *                         [EXTENDS TypeList] InterfaceBody
     *  @param mods    The modifiers starting the interface declaration
     *  @param dc       The documentation comment for the interface, or null.
     */
    JCClassDecl interfaceDeclaration(JCModifiers mods, String dc) {
        int pos = S.pos();
        accept(INTERFACE);
        Name name = ident();

        List<JCTypeParameter> typarams = typeParametersOpt();

        List<JCExpression> extending = List.nil();
        if (S.token() == EXTENDS) {
            S.nextToken();
            extending = typeList();
        }
        List<JCTree> defs = classOrInterfaceBody(name, INTERFACE);
        JCClassDecl result = toP(F.at(pos).ClassDef(
            mods, name, typarams, null, extending, defs));
        attach(result, dc);
        return result;
    }

    /** EnumDeclaration = ENUM Ident [IMPLEMENTS TypeList] EnumBody
     *  @param mods    The modifiers starting the enum declaration
     *  @param dc       The documentation comment for the enum, or null.
     */
    JCClassDecl enumDeclaration(JCModifiers mods, String dc) {
        int pos = S.pos();
        accept(ENUM);
        Name name = ident();

        List<JCExpression> implementing = List.nil();
        if (S.token() == IMPLEMENTS) {
            S.nextToken();
            implementing = typeList();
        }

        List<JCTree> defs = enumBody(name);
        mods.flags |= Flags.ENUM;
        JCClassDecl result = toP(F.at(pos).
            ClassDef(mods, name, List.<JCTypeParameter>nil(),
                null, implementing, defs));
        attach(result, dc);
        return result;
    }

    /** EnumBody = "{" { EnumeratorDeclarationList } [","]
     *                  [ ";" {ClassBodyDeclaration} ] "}"
     */
    List<JCTree> enumBody(Name enumName) {
        accept(LBRACE);
        ListBuffer<JCTree> defs = new ListBuffer<JCTree>();
        if (S.token() == COMMA) {
            S.nextToken();
        } else if (S.token() != RBRACE && S.token() != SEMI) {
            defs.append(enumeratorDeclaration(enumName));
            while (S.token() == COMMA) {
                S.nextToken();
                if (S.token() == RBRACE || S.token() == SEMI) break;
                defs.append(enumeratorDeclaration(enumName));
            }
            if (S.token() != SEMI && S.token() != RBRACE) {
                defs.append(syntaxError(S.pos(), "expected3",
                                COMMA, RBRACE, SEMI));
                S.nextToken();
            }
        }
        if (S.token() == SEMI) {
            S.nextToken();
            while (S.token() != RBRACE && S.token() != EOF) {
                defs.appendList(classOrInterfaceBodyDeclaration(enumName,
                                                                ENUM));
                if (S.pos() <= errorEndPos) {
                    // error recovery
                   skip(false, true, true, false);
                }
            }
        }
        accept(RBRACE);
        return defs.toList();
    }

    /** EnumeratorDeclaration = AnnotationsOpt [TypeArguments] IDENTIFIER [ Arguments ] [ "{" ClassBody "}" ]
     */
    JCTree enumeratorDeclaration(Name enumName) {
        String dc = S.docComment();
        int flags = Flags.PUBLIC|Flags.STATIC|Flags.FINAL|Flags.ENUM;
        if (S.deprecatedFlag()) {
            flags |= Flags.DEPRECATED;
            S.resetDeprecatedFlag();
        }
        int pos = S.pos();
        List<JCAnnotation> annotations = annotationsOpt();
        JCModifiers mods = F.at(annotations.isEmpty() ? Position.NOPOS : pos).Modifiers(flags, annotations);
        List<JCExpression> typeArgs = typeArgumentsOpt();
        int identPos = S.pos();
        Name name = ident();
        int createPos = S.pos();
        List<JCExpression> args = (S.token() == LPAREN)
            ? arguments() : List.<JCExpression>nil();
        JCClassDecl body = null;
        if (S.token() == LBRACE) {
            JCModifiers mods1 = F.at(Position.NOPOS).Modifiers(Flags.ENUM | Flags.STATIC);
            List<JCTree> defs = classOrInterfaceBody(names.empty, CLASS);
            body = toP(F.at(identPos).AnonymousClassDef(mods1, defs));
        }
        if (args.isEmpty() && body == null)
            createPos = identPos;
        JCIdent ident = F.at(identPos).Ident(enumName);
        JCNewClass create = F.at(createPos).NewClass(null, typeArgs, ident, args, body);
        if (createPos != identPos)
            storeEnd(create, S.prevEndPos());
        ident = F.at(identPos).Ident(enumName);
        JCTree result = toP(F.at(pos).VarDef(mods, name, ident, create));
        attach(result, dc);
        return result;
    }

    /** TypeList = Type {"," Type}
     */
    List<JCExpression> typeList() {
        ListBuffer<JCExpression> ts = new ListBuffer<JCExpression>();
        ts.append(parseType());
        while (S.token() == COMMA) {
            S.nextToken();
            ts.append(parseType());
        }
        return ts.toList();
    }

    /** ClassBody     = "{" {ClassBodyDeclaration} "}"
     *  InterfaceBody = "{" {InterfaceBodyDeclaration} "}"
     */
    List<JCTree> classOrInterfaceBody(Name className, Token encl) {
        accept(LBRACE);
        if (S.pos() <= errorEndPos) {
            // error recovery
            skip(false, true, false, false);
            if (S.token() == LBRACE)
                S.nextToken();
        }
        ListBuffer<JCTree> defs = new ListBuffer<JCTree>();
        while (S.token() != RBRACE && S.token() != EOF) {
            defs.appendList(classOrInterfaceBodyDeclaration(className, encl));
            if (S.pos() <= errorEndPos) {
               // error recovery
               skip(false, true, true, false);
           }
        }
        accept(RBRACE);
        return defs.toList();
    }

    /** ClassBodyDeclaration =
     *      ";"
     *    | [STATIC] Block
     *    | ModifiersOpt
     *      ( Type Ident
     *        ( VariableDeclaratorsRest ";" | MethodDeclaratorRest )
     *      | VOID Ident MethodDeclaratorRest
     *      | TypeParameters (Type | VOID) Ident MethodDeclaratorRest
     *      | Ident ConstructorDeclaratorRest
     *      | TypeParameters Ident ConstructorDeclaratorRest
     *      | ClassOrInterfaceOrEnumDeclaration
     *      )
     *  InterfaceBodyDeclaration =
     *      ";"
     *    | ModifiersOpt Type Ident
     *      ( ConstantDeclaratorsRest | InterfaceMethodDeclaratorRest ";" )
     */
    List<JCTree> classOrInterfaceBodyDeclaration(Name className, Token encl) {
        if (S.token() == SEMI) {
            S.nextToken();
            return List.<JCTree>of(F.at(Position.NOPOS).Block(0, List.<JCStatement>nil()));
        } else {
            boolean isInterface = (encl == INTERFACE);
            String dc = S.docComment();
            int pos = S.pos();
            JCModifiers mods = modifiersOpt(ModuleModifierKind.LOOKAHEAD, (encl == CLASS ? className : null));
            if (S.token() == CLASS ||
                S.token() == INTERFACE ||
                allowEnums && S.token() == ENUM) {
                return List.<JCTree>of(classOrInterfaceOrEnumDeclaration(mods, dc));
            } else if (S.token() == LBRACE && !isInterface &&
                       (mods.flags & Flags.StandardFlags & ~Flags.STATIC) == 0 &&
                       mods.annotations.isEmpty()) {
                return List.<JCTree>of(block(pos, mods.flags));
            } else {
                pos = S.pos();
                List<JCTypeParameter> typarams = typeParametersOpt();
                Name name = S.name();
                pos = S.pos();
                JCExpression type;
                boolean isVoid = S.token() == VOID;
                if (isVoid) {
                    type = to(F.at(pos).TypeIdent(TypeTags.VOID));
                    S.nextToken();
                } else {
                    type = parseType();
                }
                if (S.token() == LPAREN && !isInterface && type.getTag() == JCTree.IDENT) {
                    if (isInterface || name != className)
                        error(pos, "invalid.meth.decl.ret.type.req");
                    return List.of(methodDeclaratorRest(
                        pos, mods, null, names.init, typarams,
                        isInterface, true, dc));
                } else {
                    pos = S.pos();
                    name = ident();
                    if (S.token() == LPAREN) {
                        return List.of(methodDeclaratorRest(
                            pos, mods, type, name, typarams,
                            isInterface, isVoid, dc));
                    } else if (!isVoid && typarams.isEmpty()) {
                        List<JCTree> defs =
                            variableDeclaratorsRest(pos, mods, type, name, isInterface, dc,
                                                    new ListBuffer<JCTree>()).toList();
                        storeEnd(defs.last(), S.endPos());
                        accept(SEMI);
                        return defs;
                    } else {
                        pos = S.pos();
                        List<JCTree> err = isVoid
                            ? List.<JCTree>of(toP(F.at(pos).MethodDef(mods, name, type, typarams,
                                List.<JCVariableDecl>nil(), List.<JCExpression>nil(), null, null)))
                            : null;
                        return List.<JCTree>of(syntaxError(S.pos(), err, "expected", LPAREN));
                    }
                }
            }
        }
    }

    /** MethodDeclaratorRest =
     *      FormalParameters BracketsOpt [Throws TypeList] ( MethodBody | [DEFAULT AnnotationValue] ";")
     *  VoidMethodDeclaratorRest =
     *      FormalParameters [Throws TypeList] ( MethodBody | ";")
     *  InterfaceMethodDeclaratorRest =
     *      FormalParameters BracketsOpt [THROWS TypeList] ";"
     *  VoidInterfaceMethodDeclaratorRest =
     *      FormalParameters [THROWS TypeList] ";"
     *  ConstructorDeclaratorRest =
     *      "(" FormalParameterListOpt ")" [THROWS TypeList] MethodBody
     */
    JCTree methodDeclaratorRest(int pos,
                              JCModifiers mods,
                              JCExpression type,
                              Name name,
                              List<JCTypeParameter> typarams,
                              boolean isInterface, boolean isVoid,
                              String dc) {
        List<JCVariableDecl> params = formalParameters();
        if (!isVoid) type = bracketsOpt(type);
        List<JCExpression> thrown = List.nil();
        if (S.token() == THROWS) {
            S.nextToken();
            thrown = qualidentList();
        }
        JCBlock body = null;
        JCExpression defaultValue;
        if (S.token() == LBRACE) {
            body = block();
            defaultValue = null;
        } else {
            if (S.token() == DEFAULT) {
                accept(DEFAULT);
                defaultValue = annotationValue();
            } else {
                defaultValue = null;
            }
            accept(SEMI);
            if (S.pos() <= errorEndPos) {
                // error recovery
                skip(false, true, false, false);
                if (S.token() == LBRACE) {
                    body = block();
                }
            }
        }

        JCMethodDecl result =
            toP(F.at(pos).MethodDef(mods, name, type, typarams,
                                    params, thrown,
                                    body, defaultValue));
        attach(result, dc);
        return result;
    }

    /** QualidentList = Qualident {"," Qualident}
     */
    List<JCExpression> qualidentList() {
        ListBuffer<JCExpression> ts = new ListBuffer<JCExpression>();
        ts.append(qualident());
        while (S.token() == COMMA) {
            S.nextToken();
            ts.append(qualident());
        }
        return ts.toList();
    }

    /** TypeParametersOpt = ["<" TypeParameter {"," TypeParameter} ">"]
     */
    List<JCTypeParameter> typeParametersOpt() {
        if (S.token() == LT) {
            checkGenerics();
            ListBuffer<JCTypeParameter> typarams = new ListBuffer<JCTypeParameter>();
            S.nextToken();
            typarams.append(typeParameter());
            while (S.token() == COMMA) {
                S.nextToken();
                typarams.append(typeParameter());
            }
            accept(GT);
            return typarams.toList();
        } else {
            return List.nil();
        }
    }

    /** TypeParameter = TypeVariable [TypeParameterBound]
     *  TypeParameterBound = EXTENDS Type {"&" Type}
     *  TypeVariable = Ident
     */
    JCTypeParameter typeParameter() {
        int pos = S.pos();
        Name name = ident();
        ListBuffer<JCExpression> bounds = new ListBuffer<JCExpression>();
        if (S.token() == EXTENDS) {
            S.nextToken();
            bounds.append(parseType());
            while (S.token() == AMP) {
                S.nextToken();
                bounds.append(parseType());
            }
        }
        return toP(F.at(pos).TypeParameter(name, bounds.toList()));
    }

    /** FormalParameters = "(" [ FormalParameterList ] ")"
     *  FormalParameterList = [ FormalParameterListNovarargs , ] LastFormalParameter
     *  FormalParameterListNovarargs = [ FormalParameterListNovarargs , ] FormalParameter
     */
    List<JCVariableDecl> formalParameters() {
        ListBuffer<JCVariableDecl> params = new ListBuffer<JCVariableDecl>();
        JCVariableDecl lastParam = null;
        accept(LPAREN);
        if (S.token() != RPAREN) {
            params.append(lastParam = formalParameter());
            while ((lastParam.mods.flags & Flags.VARARGS) == 0 && S.token() == COMMA) {
                S.nextToken();
                params.append(lastParam = formalParameter());
            }
        }
        accept(RPAREN);
        return params.toList();
    }

    JCModifiers optFinal(long flags) {
        JCModifiers mods = modifiersOpt(ModuleModifierKind.DISALLOWED);
        checkNoMods(mods.flags & ~(Flags.FINAL | Flags.DEPRECATED));
        mods.flags |= flags;
        return mods;
    }

    /** FormalParameter = { FINAL | '@' Annotation } Type VariableDeclaratorId
     *  LastFormalParameter = { FINAL | '@' Annotation } Type '...' Ident | FormalParameter
     */
    JCVariableDecl formalParameter() {
        JCModifiers mods = optFinal(Flags.PARAMETER);
        JCExpression type = parseType();
        if (S.token() == ELLIPSIS) {
            checkVarargs();
            mods.flags |= Flags.VARARGS;
            type = to(F.at(S.pos()).TypeArray(type));
            S.nextToken();
        }
        return variableDeclaratorId(mods, type);
    }

/* ---------- auxiliary methods -------------- */

    void error(int pos, String key, Object ... args) {
        log.error(DiagnosticFlag.SYNTAX, pos, key, args);
    }

    void warning(int pos, String key, Object ... args) {
        log.warning(pos, key, args);
    }

    /** Check that given tree is a legal expression statement.
     */
    protected JCExpression checkExprStat(JCExpression t) {
        switch(t.getTag()) {
        case JCTree.PREINC: case JCTree.PREDEC:
        case JCTree.POSTINC: case JCTree.POSTDEC:
        case JCTree.ASSIGN:
        case JCTree.BITOR_ASG: case JCTree.BITXOR_ASG: case JCTree.BITAND_ASG:
        case JCTree.SL_ASG: case JCTree.SR_ASG: case JCTree.USR_ASG:
        case JCTree.PLUS_ASG: case JCTree.MINUS_ASG:
        case JCTree.MUL_ASG: case JCTree.DIV_ASG: case JCTree.MOD_ASG:
        case JCTree.APPLY: case JCTree.NEWCLASS:
        case JCTree.ERRONEOUS:
            return t;
        default:
            error(t.pos, "not.stmt");
            return F.at(t.pos).Erroneous(List.<JCTree>of(t));
        }
    }

    /** Return precedence of operator represented by token,
     *  -1 if token is not a binary operator. @see TreeInfo.opPrec
     */
    static int prec(Token token) {
        int oc = optag(token);
        return (oc >= 0) ? TreeInfo.opPrec(oc) : -1;
    }

    /**
     * Return the lesser of two positions, making allowance for either one
     * being unset.
     */
    static int earlier(int pos1, int pos2) {
        if (pos1 == Position.NOPOS)
            return pos2;
        if (pos2 == Position.NOPOS)
            return pos1;
        return (pos1 < pos2 ? pos1 : pos2);
    }

    /** Return operation tag of binary operator represented by token,
     *  -1 if token is not a binary operator.
     */
    static int optag(Token token) {
        switch (token) {
        case BARBAR:
            return JCTree.OR;
        case AMPAMP:
            return JCTree.AND;
        case BAR:
            return JCTree.BITOR;
        case BAREQ:
            return JCTree.BITOR_ASG;
        case CARET:
            return JCTree.BITXOR;
        case CARETEQ:
            return JCTree.BITXOR_ASG;
        case AMP:
            return JCTree.BITAND;
        case AMPEQ:
            return JCTree.BITAND_ASG;
        case EQEQ:
            return JCTree.EQ;
        case BANGEQ:
            return JCTree.NE;
        case LT:
            return JCTree.LT;
        case GT:
            return JCTree.GT;
        case LTEQ:
            return JCTree.LE;
        case GTEQ:
            return JCTree.GE;
        case LTLT:
            return JCTree.SL;
        case LTLTEQ:
            return JCTree.SL_ASG;
        case GTGT:
            return JCTree.SR;
        case GTGTEQ:
            return JCTree.SR_ASG;
        case GTGTGT:
            return JCTree.USR;
        case GTGTGTEQ:
            return JCTree.USR_ASG;
        case PLUS:
            return JCTree.PLUS;
        case PLUSEQ:
            return JCTree.PLUS_ASG;
        case SUB:
            return JCTree.MINUS;
        case SUBEQ:
            return JCTree.MINUS_ASG;
        case STAR:
            return JCTree.MUL;
        case STAREQ:
            return JCTree.MUL_ASG;
        case SLASH:
            return JCTree.DIV;
        case SLASHEQ:
            return JCTree.DIV_ASG;
        case PERCENT:
            return JCTree.MOD;
        case PERCENTEQ:
            return JCTree.MOD_ASG;
        case INSTANCEOF:
            return JCTree.TYPETEST;
        default:
            return -1;
        }
    }

    /** Return operation tag of unary operator represented by token,
     *  -1 if token is not a binary operator.
     */
    static int unoptag(Token token) {
        switch (token) {
        case PLUS:
            return JCTree.POS;
        case SUB:
            return JCTree.NEG;
        case BANG:
            return JCTree.NOT;
        case TILDE:
            return JCTree.COMPL;
        case PLUSPLUS:
            return JCTree.PREINC;
        case SUBSUB:
            return JCTree.PREDEC;
        default:
            return -1;
        }
    }

    /** Return type tag of basic type represented by token,
     *  -1 if token is not a basic type identifier.
     */
    static int typetag(Token token) {
        switch (token) {
        case BYTE:
            return TypeTags.BYTE;
        case CHAR:
            return TypeTags.CHAR;
        case SHORT:
            return TypeTags.SHORT;
        case INT:
            return TypeTags.INT;
        case LONG:
            return TypeTags.LONG;
        case FLOAT:
            return TypeTags.FLOAT;
        case DOUBLE:
            return TypeTags.DOUBLE;
        case BOOLEAN:
            return TypeTags.BOOLEAN;
        default:
            return -1;
        }
    }

    void checkGenerics() {
        if (!allowGenerics) {
            error(S.pos(), "generics.not.supported.in.source", source.name);
            allowGenerics = true;
        }
    }
    void checkVarargs() {
        if (!allowVarargs) {
            error(S.pos(), "varargs.not.supported.in.source", source.name);
            allowVarargs = true;
        }
    }
    void checkForeach() {
        if (!allowForeach) {
            error(S.pos(), "foreach.not.supported.in.source", source.name);
            allowForeach = true;
        }
    }
    void checkStaticImports() {
        if (!allowStaticImport) {
            error(S.pos(), "static.import.not.supported.in.source", source.name);
            allowStaticImport = true;
        }
    }
    void checkAnnotations() {
        if (!allowAnnotations) {
            error(S.pos(), "annotations.not.supported.in.source", source.name);
            allowAnnotations = true;
        }
    }
    void checkDiamond() {
        if (!allowDiamond) {
            error(S.pos(), "diamond.not.supported.in.source", source.name);
            allowDiamond = true;
        }
    }
    void checkMulticatch() {
        if (!allowMulticatch) {
            error(S.pos(), "multicatch.not.supported.in.source", source.name);
            allowMulticatch = true;
        }
    }
    void checkAutomaticResourceManagement() {
        if (!allowTWR) {
            error(S.pos(), "automatic.resource.management.not.supported.in.source", source.name);
            allowTWR = true;
        }
    }
}<|MERGE_RESOLUTION|>--- conflicted
+++ resolved
@@ -99,12 +99,8 @@
         this.allowTWR = source.allowTryWithResources();
         this.allowDiamond = source.allowDiamond();
         this.allowMulticatch = source.allowMulticatch();
-<<<<<<< HEAD
-=======
-        this.allowTypeAnnotations = source.allowTypeAnnotations();
         this.allowModules = source.allowModules();
         this.allowImportsBeforePackage = source.allowImportsBeforePackage();
->>>>>>> 0ebcc6d3
         this.keepDocComments = keepDocComments;
         if (keepDocComments)
             docComments = new HashMap<JCTree,String>();
@@ -2057,12 +2053,7 @@
                 break;
             default: break loop;
             }
-<<<<<<< HEAD
             if ((flags & flag) != 0) error(S.pos(), "repeated.modifier");
-=======
-            if ((flags & flag) != 0)
-                log.error(S.pos(), "repeated.modifier");
->>>>>>> 0ebcc6d3
             lastPos = S.pos();
             S.nextToken();
             if (flag == Flags.ANNOTATION) {
