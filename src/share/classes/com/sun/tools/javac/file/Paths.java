/*
 * Copyright 2003-2008 Sun Microsystems, Inc.  All Rights Reserved.
 * DO NOT ALTER OR REMOVE COPYRIGHT NOTICES OR THIS FILE HEADER.
 *
 * This code is free software; you can redistribute it and/or modify it
 * under the terms of the GNU General Public License version 2 only, as
 * published by the Free Software Foundation.  Sun designates this
 * particular file as subject to the "Classpath" exception as provided
 * by Sun in the LICENSE file that accompanied this code.
 *
 * This code is distributed in the hope that it will be useful, but WITHOUT
 * ANY WARRANTY; without even the implied warranty of MERCHANTABILITY or
 * FITNESS FOR A PARTICULAR PURPOSE.  See the GNU General Public License
 * version 2 for more details (a copy is included in the LICENSE file that
 * accompanied this code).
 *
 * You should have received a copy of the GNU General Public License version
 * 2 along with this work; if not, write to the Free Software Foundation,
 * Inc., 51 Franklin St, Fifth Floor, Boston, MA 02110-1301 USA.
 *
 * Please contact Sun Microsystems, Inc., 4150 Network Circle, Santa Clara,
 * CA 95054 USA or visit www.sun.com if you need additional information or
 * have any questions.
 */

package com.sun.tools.javac.file;

import java.io.File;
import java.io.IOException;
import java.net.MalformedURLException;
import java.net.URL;
import java.util.Collection;
import java.util.Collections;
import java.util.EnumSet;
import java.util.HashMap;
import java.util.Map;
import java.util.Set;
import java.util.LinkedHashSet;
import java.util.StringTokenizer;
import java.util.zip.ZipFile;
import javax.tools.JavaFileManager.Location;
import javax.tools.JavaFileObject;

import com.sun.tools.javac.code.Lint;
import com.sun.tools.javac.main.OptionName;
import com.sun.tools.javac.util.Context;
import com.sun.tools.javac.util.List;
import com.sun.tools.javac.util.ListBuffer;
import com.sun.tools.javac.util.Log;
import com.sun.tools.javac.util.Options;

import static javax.tools.StandardLocation.*;
import static com.sun.tools.javac.main.OptionName.*;

/**
 *  This class converts command line arguments, environment variables
 *  and system properties (in File.pathSeparator-separated String form)
 *  into a boot class path, user class path, and source path (in
 *  Collection<PathEntry> form).
 *
 *  <p><b>This is NOT part of any API supported by Sun Microsystems.  If
 *  you write code that depends on this, you do so at your own risk.
 *  This code and its internal interfaces are subject to change or
 *  deletion without notice.</b>
 */
public class Paths {

    /** The context key for the todo list */
    protected static final Context.Key<Paths> pathsKey =
        new Context.Key<Paths>();

    /** Get the Paths instance for this context.
     *  @param context the context
     *  @return the Paths instance for this context
     */
    public static Paths instance(Context context) {
        Paths instance = context.get(pathsKey);
        if (instance == null)
            instance = new Paths(context);
        return instance;
    }

    /** The log to use for warning output */
    private Log log;

    /** Collection of command-line options */
    private Options options;

    /** Handler for -Xlint options */
    private Lint lint;

    /** Access to (possibly cached) file info */
    private FSInfo fsInfo;

    protected Paths(Context context) {
        context.put(pathsKey, this);
        pathsForLocation = new HashMap<Location,Path>(16);
        setContext(context);
    }

    void setContext(Context context) {
        log = Log.instance(context);
        options = Options.instance(context);
        lint = Lint.instance(context);
        fsInfo = FSInfo.instance(context);
    }

    /** Whether to warn about non-existent path elements */
    private boolean warn;

    private Map<Location, Path> pathsForLocation;

    private boolean inited = false; // TODO? caching bad?

    /**
     * rt.jar as found on the default bootclass path.  If the user specified a
     * bootclasspath, null is used.
     */
    private File bootClassPathRtJar = null;

    Path getPathForLocation(Location location) {
        Path path = pathsForLocation.get(location);
        if (path == null)
            setPathForLocation(location, null);
        return pathsForLocation.get(location);
    }

    void setPathForLocation(Location location, Iterable<? extends File> path) {
        // TODO? if (inited) throw new IllegalStateException
        // TODO: otherwise reset sourceSearchPath, classSearchPath as needed
        Path p;
        if (path == null) {
            if (location == CLASS_PATH)
                p = computeUserClassPath();
            else if (location == PLATFORM_CLASS_PATH)
                p = computeBootClassPath();
            else if (location == ANNOTATION_PROCESSOR_PATH)
                p = computeAnnotationProcessorPath();
            else if (location == SOURCE_PATH)
                p = computeSourcePath();
            else if (location == MODULE_PATH)
                p = computeModulePath();
            else
                // no defaults for other paths
                p = null;
        } else {
            p = new Path();
            for (File f: path)
                p.addFile(f, warn); // TODO: is use of warn appropriate?
        }
        pathsForLocation.put(location, p);
    }

    protected void lazy() {
        if (!inited) {
            warn = lint.isEnabled(Lint.LintCategory.PATH);

            pathsForLocation.put(PLATFORM_CLASS_PATH, computeBootClassPath());
            pathsForLocation.put(CLASS_PATH, computeUserClassPath());
            pathsForLocation.put(SOURCE_PATH, computeSourcePath());

            inited = true;
        }
    }

    public Collection<File> bootClassPath() {
        lazy();
        return getPathForLocation(PLATFORM_CLASS_PATH).toFiles();
    }

    public Collection<File> userClassPath() {
        lazy();
        return getPathForLocation(CLASS_PATH).toFiles();
    }

    public Collection<File> sourcePath() {
        lazy();
        Path p = getPathForLocation(SOURCE_PATH);
        return (p == null || p.size() == 0 ? null : p.toFiles());
    }

    boolean isBootClassPathRtJar(File file) {
        return file.equals(bootClassPathRtJar);
    }

    /**
     * Split a path into its elements. Empty path elements will be ignored.
     * @param path The path to be split
     * @return The elements of the path
     */
    private static Iterable<File> getPathEntries(String path) {
        return getPathEntries(path, null);
    }

    /**
     * Split a path into its elements. If emptyPathDefault is not null, all
     * empty elements in the path, including empty elements at either end of
     * the path, will be replaced with the value of emptyPathDefault.
     * @param path The path to be split
     * @param emptyPathDefault The value to substitute for empty path elements,
     *  or null, to ignore empty path elements
     * @return The elements of the path
     */
    private static Iterable<File> getPathEntries(String path, File emptyPathDefault) {
        ListBuffer<File> entries = new ListBuffer<File>();
        int start = 0;
        while (start <= path.length()) {
            int sep = path.indexOf(File.pathSeparatorChar, start);
            if (sep == -1)
                sep = path.length();
            if (start < sep)
                entries.add(new File(path.substring(start, sep)));
            else if (emptyPathDefault != null)
                entries.add(emptyPathDefault);
            start = sep + 1;
        }
        return entries;
    }

    static class PathLocation implements Location {
        final Path path;
        final String name;
        static int count;

        PathLocation(Path p) {
            path = p;
            //name = "pathLocation#" + (count++) + p;
            name = "pathLocation#" + (count++) + "(path=" + p + ")";
        }

        PathLocation(Path p, String name) {
            path = p;
            this.name = name;
        }

        public String getName() {
            return name;
        }

        public boolean isOutputLocation() {
            return false;
        }

        @Override
        public String toString() {
            return getName();
        }
    }

    class PathEntry {
        PathEntry(File file) {
            this(file, allKinds);
        }

        PathEntry(File file, Set<JavaFileObject.Kind> kinds) {
            file.getClass(); // null check
            kinds.getClass(); // null check
            this.file = file;
            this.canonFile = fsInfo.getCanonicalFile(file);
            this.kinds = kinds;
        }

        @Override
        public boolean equals(Object other) {
            if (this == other)
                return true;
            if (!(other instanceof PathEntry))
                return false;
            PathEntry o = (PathEntry) other;
            return canonFile.equals(o.canonFile) && kinds.equals(o.kinds);
        }

        @Override
        public int hashCode() {
            return canonFile.hashCode() + kinds.hashCode();
        }

        @Override
        public String toString() {
            if (kinds.equals(allKinds))
                return file.getPath();
            else
                return "" + file + kinds;
        }

        final File file;
        final File canonFile;
        final Set<JavaFileObject.Kind> kinds;
    }

    private static final Set<JavaFileObject.Kind> allKinds =
                    EnumSet.allOf(JavaFileObject.Kind.class);

    class Path extends LinkedHashSet<PathEntry> {
        private static final long serialVersionUID = 0;

        private boolean expandJarClassPaths = false;

        public Path expandJarClassPaths(boolean x) {
            expandJarClassPaths = x;
            return this;
        }

        /** What to use when path element is the empty string */
        private File emptyPathDefault = null;

        public Path emptyPathDefault(File x) {
            emptyPathDefault = x;
            return this;
        }

<<<<<<< HEAD
        /** Notional set of acceptable file kinds for this type of path entry. */
        private Set<JavaFileObject.Kind> acceptedKinds = EnumSet.allOf(JavaFileObject.Kind.class);

        public Path acceptKinds(Set<JavaFileObject.Kind> kinds) {
            acceptedKinds = kinds;
            return this;
        }

=======
        /** Notional set of acceptable file kinds for this type of path. */
        private Set<JavaFileObject.Kind> acceptedKinds = EnumSet.allOf(JavaFileObject.Kind.class);

        public Path acceptKinds(Set<JavaFileObject.Kind> kinds) {
            acceptedKinds = kinds;
            return this;
        }

>>>>>>> e260d5e0
        /** Add all the jar files found in one or more directories.
         *  @param dirs one or more directories separated by path separator char
         *  @param whether to generate a warning if a given directory does not exist
         */
        public Path addDirectories(String dirs, boolean warn) {
            if (dirs != null)
                for (File dir : getPathEntries(dirs))
                    addDirectory(dir, warn);
            return this;
        }

        /** Add all the jar files found in one or more directories.
         *  Warnings about non-existent directories are given iff Paths.warn is set.
         *  @param dirs one or more directories separated by path separator char
         */
        public Path addDirectories(String dirs) {
            return addDirectories(dirs, warn);
        }

        /** Add all the jar files found in a directory.
         *  @param dirs one or more directories separated by path separator char
         *  @param whether to generate a warning if a given directory does not exist
         */
        private void addDirectory(File dir, boolean warn) {
            if (!dir.isDirectory()) {
                if (warn)
                    log.warning("dir.path.element.not.found", dir);
                return;
            }

            File[] files = dir.listFiles();
            if (files == null)
                return;

            for (File direntry : files) {
                if (isArchive(direntry))
                    addFile(direntry, warn);
            }
        }

        /** Add directories and archive files.
         *  @param files one or more directories and archive files separated by path separator char
         *  @param whether to generate a warning if a given entry does not exist
         */
        public Path addFiles(String files, boolean warn) {
            if (files != null)
                for (File file : getPathEntries(files, emptyPathDefault))
                    addFile(file, warn);
            return this;
        }

        /** Add directories and archive files.
         *  Warnings about non-existent directories are given iff Paths.warn is set.
         *  @param files one or more directories and archive files separated by path separator char
         */
        public Path addFiles(String files) {
            return addFiles(files, warn);
        }

        /** Add a directory or archive file.
         *  @param directory or archive file to be added
         *  @param whether to generate a warning if the file does not exist
         */
        public void addFile(File file, boolean warn) {
<<<<<<< HEAD
            PathEntry entry = new PathEntry(file);
=======
            PathEntry entry = new PathEntry(file, acceptedKinds);
>>>>>>> e260d5e0
            if (contains(entry)) {
                /* Discard duplicates and avoid infinite recursion */
                return;
            }

            if (! fsInfo.exists(file)) {
                /* No such file or directory exists */
                if (warn)
                    log.warning("path.element.not.found", file);
            } else if (fsInfo.isFile(file)) {
                /* File is an ordinary file. */
                if (!isArchive(file)) {
                    /* Not a recognized extension; open it to see if
                     it looks like a valid zip file. */
                    try {
                        ZipFile z = new ZipFile(file);
                        z.close();
                        if (warn)
                            log.warning("unexpected.archive.file", file);
                    } catch (IOException e) {
                        // FIXME: include e.getLocalizedMessage in warning
                        if (warn)
                            log.warning("invalid.archive.file", file);
                        return;
                    }
                }
            }

            /* Now what we have left is either a directory or a file name
               confirming to archive naming convention */
            super.add(entry);

            if (expandJarClassPaths && fsInfo.exists(file) && fsInfo.isFile(file))
                addJarClassPath(file, warn);
        }

        // Adds referenced classpath elements from a jar's Class-Path
        // Manifest entry.  In some future release, we may want to
        // update this code to recognize URLs rather than simple
        // filenames, but if we do, we should redo all path-related code.
        private void addJarClassPath(File jarFile, boolean warn) {
            try {
                for (File f: fsInfo.getJarClassPath(jarFile)) {
                    addFile(f, warn);
                }
            } catch (IOException e) {
                log.error("error.reading.file", jarFile, JavacFileManager.getMessage(e));
            }
        }

        void addAll(Iterable<PathEntry> entries, Set<JavaFileObject.Kind> kinds) {
            for (PathEntry e: entries) {
                if (kinds.containsAll(e.kinds))
                    add(e);
                else {
                    Set<JavaFileObject.Kind> k = EnumSet.copyOf(kinds);
                    k.retainAll(e.kinds);
                    if (!k.isEmpty())
                        add(new PathEntry(e.file, k));
                }
            }
        }

        Collection<File> toFiles() {
            List<File> files = List.nil();
            for (PathEntry e: this)
                files = files.prepend(e.file);
            return files.reverse();
        }

        // DEBUG
<<<<<<< HEAD
=======
        @Override
>>>>>>> e260d5e0
        public String toString() {
            return "Path(" + super.toString() + ")";
        }
    }

    private Path computeBootClassPath() {
        bootClassPathRtJar = null;
        String optionValue;
        Path path = new Path();

        path.addFiles(options.get(XBOOTCLASSPATH_PREPEND));

        if ((optionValue = options.get(ENDORSEDDIRS)) != null)
            path.addDirectories(optionValue);
        else
            path.addDirectories(System.getProperty("java.endorsed.dirs"), false);

        if ((optionValue = options.get(BOOTCLASSPATH)) != null) {
            path.addFiles(optionValue);
        } else {
            // Standard system classes for this compiler's release.
            String files = System.getProperty("sun.boot.class.path");
            path.addFiles(files, false);
            File rt_jar = new File("rt.jar");
            for (File file : getPathEntries(files)) {
                if (new File(file.getName()).equals(rt_jar))
                    bootClassPathRtJar = file;
            }
        }

        path.addFiles(options.get(XBOOTCLASSPATH_APPEND));

        // Strictly speaking, standard extensions are not bootstrap
        // classes, but we treat them identically, so we'll pretend
        // that they are.
        if ((optionValue = options.get(EXTDIRS)) != null)
            path.addDirectories(optionValue);
        else
            path.addDirectories(System.getProperty("java.ext.dirs"), false);

        return path;
    }

    private Path computeUserClassPath() {
        String cp = options.get(CLASSPATH);

        // CLASSPATH environment variable when run from `javac'.
        if (cp == null) cp = System.getProperty("env.class.path");

        // If invoked via a java VM (not the javac launcher), use the
        // platform class path
        if (cp == null && System.getProperty("application.home") == null)
            cp = System.getProperty("java.class.path");

        // Default to current working directory.
        if (cp == null) cp = ".";

        return new Path()
            .expandJarClassPaths(true)        // Only search user jars for Class-Paths
            .emptyPathDefault(new File("."))  // Empty path elt ==> current directory
            .addFiles(cp);
    }

    private Path computeSourcePath() {
        String sourcePathArg = options.get(SOURCEPATH);
        if (sourcePathArg == null)
            return null;

        return new Path().addFiles(sourcePathArg);
    }

    private Path computeModulePath() {
        String modulePathArg = options.get(MODULEPATH);
        if (modulePathArg == null)
            return null;

        return new Path().addFiles(modulePathArg);
    }

    private Path computeAnnotationProcessorPath() {
        String processorPathArg = options.get(PROCESSORPATH);
        if (processorPathArg == null)
            return null;

        return new Path().addFiles(processorPathArg);
    }

    /** The actual effective locations searched for sources */
    private Path sourceSearchPath;

    Collection<PathEntry> sourceSearchPath() {
        if (sourceSearchPath == null) {
            lazy();
            Path sourcePath = getPathForLocation(SOURCE_PATH);
            Path userClassPath = getPathForLocation(CLASS_PATH);
            sourceSearchPath = sourcePath != null ? sourcePath : userClassPath;
        }
        return Collections.unmodifiableCollection(sourceSearchPath);
    }

    /** The actual effective locations searched for classes */
    private Path classSearchPath;

    Collection<PathEntry> classSearchPath() {
        if (classSearchPath == null) {
            lazy();
            Path bootClassPath = getPathForLocation(PLATFORM_CLASS_PATH);
            Path userClassPath = getPathForLocation(CLASS_PATH);
            classSearchPath = new Path();
            classSearchPath.addAll(bootClassPath);
            classSearchPath.addAll(userClassPath);
        }
        return Collections.unmodifiableCollection(classSearchPath);
    }

    /** The actual effective locations for non-source, non-class files */
    private Path otherSearchPath;

    Collection<PathEntry> otherSearchPath() {
        if (otherSearchPath == null) {
            lazy();
            Path userClassPath = getPathForLocation(CLASS_PATH);
            Path sourcePath = getPathForLocation(SOURCE_PATH);
            if (sourcePath == null)
                otherSearchPath = userClassPath;
            else {
                otherSearchPath = new Path();
                otherSearchPath.addAll(userClassPath);
                otherSearchPath.addAll(sourcePath);
            }
        }
        return Collections.unmodifiableCollection(otherSearchPath);
    }

    /**
     * Get any classes that should appear before the main platform classes.
     * For now, this is just the classes defined by -Xbootclasspath/p:.
     * See computeBootClassPath() for the full definition of the legacy
     * platform class path.
     */
    Path getPlatformPathPrepend() {
        return getPathForOption(XBOOTCLASSPATH_PREPEND, EnumSet.of(JavaFileObject.Kind.CLASS));
    }

    /**
     * Get the main platform classes.
     * For now, this is just the classes defined by -bootclasspath or -Xbootclasspath.
     * See computeBootClassPath() for the full definition of the legacy
     * platform class path.
     */
    Path getPlatformPathBase() {
        return getPathForOption(BOOTCLASSPATH, EnumSet.of(JavaFileObject.Kind.CLASS));
    }

    /**
     * Get any classes that should appear after the main platform classes.
     * For now, this is just the classes defined by -Xbootclasspath/a:.
     * See computeBootClassPath() for the full definition of the legacy
     * platform class path.
     */
    Path getPlatformPathAppend() {
        return getPathForOption(XBOOTCLASSPATH_PREPEND, EnumSet.of(JavaFileObject.Kind.CLASS));
    }

    private Path getPathForOption(OptionName o, Set<JavaFileObject.Kind> kinds) {
        String v = options.get(o);
        if (v == null)
            return null;

        return new Path().acceptKinds(kinds).addFiles(v);
    }

    /** Is this the name of an archive file? */
    private boolean isArchive(File file) {
        String n = file.getName().toLowerCase();
        return fsInfo.isFile(file)
            && (n.endsWith(".jar") || n.endsWith(".zip"));
    }

    /**
     * Utility method for converting a search path string to an array
     * of directory and JAR file URLs.
     *
     * Note that this method is called by apt and the DocletInvoker.
     *
     * @param path the search path string
     * @return the resulting array of directory and JAR file URLs
     */
    public static URL[] pathToURLs(String path) {
        StringTokenizer st = new StringTokenizer(path, File.pathSeparator);
        URL[] urls = new URL[st.countTokens()];
        int count = 0;
        while (st.hasMoreTokens()) {
            URL url = fileToURL(new File(st.nextToken()));
            if (url != null) {
                urls[count++] = url;
            }
        }
        if (urls.length != count) {
            URL[] tmp = new URL[count];
            System.arraycopy(urls, 0, tmp, 0, count);
            urls = tmp;
        }
        return urls;
    }

    /**
     * Returns the directory or JAR file URL corresponding to the specified
     * local file name.
     *
     * @param file the File object
     * @return the resulting directory or JAR file URL, or null if unknown
     */
    private static URL fileToURL(File file) {
        String name;
        try {
            name = file.getCanonicalPath();
        } catch (IOException e) {
            name = file.getAbsolutePath();
        }
        name = name.replace(File.separatorChar, '/');
        if (!name.startsWith("/")) {
            name = "/" + name;
        }
        // If the file does not exist, then assume that it's a directory
        if (!file.isFile()) {
            name = name + "/";
        }
        try {
            return new URL("file", "", name);
        } catch (MalformedURLException e) {
            throw new IllegalArgumentException(file.toString());
        }
    }
}<|MERGE_RESOLUTION|>--- conflicted
+++ resolved
@@ -309,8 +309,7 @@
             return this;
         }
 
-<<<<<<< HEAD
-        /** Notional set of acceptable file kinds for this type of path entry. */
+        /** Notional set of acceptable file kinds for this type of path. */
         private Set<JavaFileObject.Kind> acceptedKinds = EnumSet.allOf(JavaFileObject.Kind.class);
 
         public Path acceptKinds(Set<JavaFileObject.Kind> kinds) {
@@ -318,16 +317,6 @@
             return this;
         }
 
-=======
-        /** Notional set of acceptable file kinds for this type of path. */
-        private Set<JavaFileObject.Kind> acceptedKinds = EnumSet.allOf(JavaFileObject.Kind.class);
-
-        public Path acceptKinds(Set<JavaFileObject.Kind> kinds) {
-            acceptedKinds = kinds;
-            return this;
-        }
-
->>>>>>> e260d5e0
         /** Add all the jar files found in one or more directories.
          *  @param dirs one or more directories separated by path separator char
          *  @param whether to generate a warning if a given directory does not exist
@@ -392,11 +381,7 @@
          *  @param whether to generate a warning if the file does not exist
          */
         public void addFile(File file, boolean warn) {
-<<<<<<< HEAD
-            PathEntry entry = new PathEntry(file);
-=======
             PathEntry entry = new PathEntry(file, acceptedKinds);
->>>>>>> e260d5e0
             if (contains(entry)) {
                 /* Discard duplicates and avoid infinite recursion */
                 return;
@@ -468,10 +453,7 @@
         }
 
         // DEBUG
-<<<<<<< HEAD
-=======
         @Override
->>>>>>> e260d5e0
         public String toString() {
             return "Path(" + super.toString() + ")";
         }
@@ -608,12 +590,24 @@
 
     /**
      * Get any classes that should appear before the main platform classes.
-     * For now, this is just the classes defined by -Xbootclasspath/p:.
+     * For compatibility, this is the classes defined by -Xbootclasspath/p:
+     * and the contents of the endorsed directories.
      * See computeBootClassPath() for the full definition of the legacy
      * platform class path.
      */
     Path getPlatformPathPrepend() {
-        return getPathForOption(XBOOTCLASSPATH_PREPEND, EnumSet.of(JavaFileObject.Kind.CLASS));
+        //return getPathForOption(XBOOTCLASSPATH_PREPEND, EnumSet.of(JavaFileObject.Kind.CLASS));
+        Path path = new Path().acceptKinds(EnumSet.of(JavaFileObject.Kind.CLASS));
+
+        path.addFiles(options.get(XBOOTCLASSPATH_PREPEND));
+
+        String optionValue;
+        if ((optionValue = options.get(ENDORSEDDIRS)) != null)
+            path.addDirectories(optionValue);
+        else
+            path.addDirectories(System.getProperty("java.endorsed.dirs"), false);
+
+        return (path.size() == 0 ? null : path);
     }
 
     /**
@@ -628,12 +622,30 @@
 
     /**
      * Get any classes that should appear after the main platform classes.
-     * For now, this is just the classes defined by -Xbootclasspath/a:.
+     * For compatibility, this is the classes defined by -Xbootclasspath/a:
+     * and the contents of the extension directories.
      * See computeBootClassPath() for the full definition of the legacy
      * platform class path.
      */
     Path getPlatformPathAppend() {
-        return getPathForOption(XBOOTCLASSPATH_PREPEND, EnumSet.of(JavaFileObject.Kind.CLASS));
+        //return getPathForOption(XBOOTCLASSPATH_APPEND, EnumSet.of(JavaFileObject.Kind.CLASS));
+        Path path = new Path().acceptKinds(EnumSet.of(JavaFileObject.Kind.CLASS));
+
+        path.addFiles(options.get(XBOOTCLASSPATH_APPEND));
+
+        // Strictly speaking, standard extensions are not bootstrap
+        // classes, but we treat them identically, so we'll pretend
+        // that they are.
+        String optionValue;
+        if ((optionValue = options.get(EXTDIRS)) != null)
+            path.addDirectories(optionValue);
+        else
+            path.addDirectories(System.getProperty("java.ext.dirs"), false);
+
+        if (path.size() > 0)
+            System.out.println("Paths.getPlatformPathAppend " + path);
+
+        return (path.size() == 0 ? null : path);
     }
 
     private Path getPathForOption(OptionName o, Set<JavaFileObject.Kind> kinds) {
