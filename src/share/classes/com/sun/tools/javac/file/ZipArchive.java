/*
 * Copyright 2005-2009 Sun Microsystems, Inc.  All Rights Reserved.
 * DO NOT ALTER OR REMOVE COPYRIGHT NOTICES OR THIS FILE HEADER.
 *
 * This code is free software; you can redistribute it and/or modify it
 * under the terms of the GNU General Public License version 2 only, as
 * published by the Free Software Foundation.  Sun designates this
 * particular file as subject to the "Classpath" exception as provided
 * by Sun in the LICENSE file that accompanied this code.
 *
 * This code is distributed in the hope that it will be useful, but WITHOUT
 * ANY WARRANTY; without even the implied warranty of MERCHANTABILITY or
 * FITNESS FOR A PARTICULAR PURPOSE.  See the GNU General Public License
 * version 2 for more details (a copy is included in the LICENSE file that
 * accompanied this code).
 *
 * You should have received a copy of the GNU General Public License version
 * 2 along with this work; if not, write to the Free Software Foundation,
 * Inc., 51 Franklin St, Fifth Floor, Boston, MA 02110-1301 USA.
 *
 * Please contact Sun Microsystems, Inc., 4150 Network Circle, Santa Clara,
 * CA 95054 USA or visit www.sun.com if you need additional information or
 * have any questions.
 */

package com.sun.tools.javac.file;

import java.io.File;
import java.io.IOException;
import java.io.InputStream;
import java.io.OutputStream;
import java.io.Writer;
import java.net.URI;
import java.nio.ByteBuffer;
import java.nio.CharBuffer;
import java.nio.charset.CharsetDecoder;
import java.util.Enumeration;
import java.util.HashMap;
import java.util.Map;
import java.util.Set;
import java.util.zip.ZipEntry;
import java.util.zip.ZipFile;

import javax.tools.JavaFileObject;

import com.sun.tools.javac.file.JavacFileManager.Archive;
import com.sun.tools.javac.file.RelativePath.RelativeDirectory;
import com.sun.tools.javac.file.RelativePath.RelativeFile;
import com.sun.tools.javac.util.List;
import java.lang.ref.Reference;
import java.lang.ref.SoftReference;

/**
 * <p><b>This is NOT part of any API supported by Sun Microsystems.
 * If you write code that depends on this, you do so at your own risk.
 * This code and its internal interfaces are subject to change or
 * deletion without notice.</b>
 */
public class ZipArchive implements Archive {

    public ZipArchive(JavacFileManager fm, ZipFile zfile) throws IOException {
        this(fm, zfile, true);
    }

    protected ZipArchive(JavacFileManager fm, ZipFile zfile, boolean initMap) throws IOException {
        this.fileManager = fm;
        this.zfile = zfile;
        this.map = new HashMap<RelativeDirectory,List<String>>();
        if (initMap)
            initMap();
    }

    protected void initMap() throws IOException {
        for (Enumeration<? extends ZipEntry> e = zfile.entries(); e.hasMoreElements(); ) {
            ZipEntry entry;
            try {
                entry = e.nextElement();
            } catch (InternalError ex) {
                IOException io = new IOException();
                io.initCause(ex); // convenience constructors added in Mustang :-(
                throw io;
            }
            addZipEntry(entry);
        }
    }

    void addZipEntry(ZipEntry entry) {
        String name = entry.getName();
        int i = name.lastIndexOf('/');
        RelativeDirectory dirname = new RelativeDirectory(name.substring(0, i+1));
        String basename = name.substring(i+1);
        if (basename.length() == 0)
            return;
        List<String> list = map.get(dirname);
        if (list == null)
            list = List.nil();
        list = list.prepend(basename);
        map.put(dirname, list);
    }

    public boolean contains(RelativePath name) {
        RelativeDirectory dirname = name.dirname();
        String basename = name.basename();
        if (basename.length() == 0)
            return false;
        List<String> list = map.get(dirname);
        return (list != null && list.contains(basename));
    }

    public List<String> getFiles(RelativeDirectory subdirectory) {
        return map.get(subdirectory);
    }

    public JavaFileObject getFileObject(RelativeDirectory subdirectory, String file) {
        ZipEntry ze = new RelativeFile(subdirectory, file).getZipEntry(zfile);
        return new ZipFileObject(this, file, ze);
    }

    public Set<RelativeDirectory> getSubdirectories() {
        return map.keySet();
    }

    public void close() throws IOException {
        zfile.close();
    }

    @Override
    public String toString() {
        return "ZipArchive[" + zfile.getName() + "]";
    }

    private File getAbsoluteFile() {
        File absFile = (absFileRef == null ? null : absFileRef.get());
        if (absFile == null) {
            absFile = new File(zfile.getName()).getAbsoluteFile();
            absFileRef = new SoftReference<File>(absFile);
        }
        return absFile;
    }

    /**
     * The file manager that created this archive.
     */
    protected JavacFileManager fileManager;
    /**
     * The index for the contents of this archive.
     */
    protected final Map<RelativeDirectory,List<String>> map;
    /**
     * The zip file for the archive.
     */
    protected final ZipFile zfile;
    /**
     * A reference to the absolute filename for the zip file for the archive.
     */
    protected Reference<File> absFileRef;

    /**
     * A subclass of JavaFileObject representing zip entries.
     */
    public static class ZipFileObject extends BaseFileObject {

        private String name;
        ZipArchive zarch;
        ZipEntry entry;

        protected ZipFileObject(ZipArchive zarch, String name, ZipEntry entry) {
            super(zarch.fileManager);
            this.zarch = zarch;
            this.name = name;
            this.entry = entry;
        }

        public URI toUri() {
            File zipFile = new File(zarch.zfile.getName());
            return createJarUri(zipFile, entry.getName());
        }

        @Override
        public String getName() {
            return zarch.zfile.getName() + "(" + entry.getName() + ")";
        }

        @Override
        public String getShortName() {
            return new File(zarch.zfile.getName()).getName() + "(" + entry + ")";
        }

        @Override
        public JavaFileObject.Kind getKind() {
            return getKind(entry.getName());
        }

        @Override
        public InputStream openInputStream() throws IOException {
            return zarch.zfile.getInputStream(entry);
        }

        @Override
        public OutputStream openOutputStream() throws IOException {
            throw new UnsupportedOperationException();
        }

        @Override
        public CharBuffer getCharContent(boolean ignoreEncodingErrors) throws IOException {
            CharBuffer cb = fileManager.getCachedContent(this);
            if (cb == null) {
                InputStream in = zarch.zfile.getInputStream(entry);
                try {
                    ByteBuffer bb = fileManager.makeByteBuffer(in);
                    JavaFileObject prev = fileManager.log.useSource(this);
                    try {
                        cb = fileManager.decode(bb, ignoreEncodingErrors);
                    } finally {
                        fileManager.log.useSource(prev);
                    }
                    fileManager.recycleByteBuffer(bb);
                    if (!ignoreEncodingErrors) {
                        fileManager.cache(this, cb);
                    }
                } finally {
                    in.close();
                }
            }
            return cb;
        }

        @Override
        public Writer openWriter() throws IOException {
            throw new UnsupportedOperationException();
        }

        @Override
        public long getLastModified() {
            return entry.getTime();
        }

        @Override
        public boolean delete() {
            throw new UnsupportedOperationException();
        }

        @Override
        protected CharsetDecoder getDecoder(boolean ignoreEncodingErrors) {
            return fileManager.getDecoder(fileManager.getEncodingName(), ignoreEncodingErrors);
        }

        @Override
        protected String inferBinaryName(Iterable<? extends File> path) {
            String entryName = entry.getName();
            return removeExtension(entryName).replace('/', '.');
        }

<<<<<<< HEAD
        @Override
        public boolean isNameCompatible(String cn, JavaFileObject.Kind k) {
            cn.getClass();
            // null check
            if (k == Kind.OTHER && getKind() != k) {
                return false;
            }
            return name.equals(cn + k.extension);
        }

        /**
         * Check if two file objects are equal.
         * Two ZipFileObjects are equal if the absolute paths of the underlying
         * zip files are equal and if the paths within those zip files are equal.
         */
        @Override
        public boolean equals(Object other) {
            if (this == other)
                return true;

            if (!(other instanceof ZipFileObject))
                return false;

            ZipFileObject o = (ZipFileObject) other;
            return zarch.getAbsoluteFile().equals(o.zarch.getAbsoluteFile())
                    && name.equals(o.name);
        }

        @Override
        public int hashCode() {
            return zarch.getAbsoluteFile().hashCode() + name.hashCode();
=======
        protected String inferModuleTag(String binaryName) {
            return removeExtension(new File(getZipName()).getName());
>>>>>>> a69ee8a6
        }
    }

}<|MERGE_RESOLUTION|>--- conflicted
+++ resolved
@@ -250,8 +250,13 @@
             String entryName = entry.getName();
             return removeExtension(entryName).replace('/', '.');
         }
-
-<<<<<<< HEAD
+        
+        @Override
+        protected String inferModuleTag(String binaryName) {
+            File zf = new File(zarch.zfile.getName());
+            return removeExtension(zf.getName());
+        }
+
         @Override
         public boolean isNameCompatible(String cn, JavaFileObject.Kind k) {
             cn.getClass();
@@ -283,10 +288,6 @@
         @Override
         public int hashCode() {
             return zarch.getAbsoluteFile().hashCode() + name.hashCode();
-=======
-        protected String inferModuleTag(String binaryName) {
-            return removeExtension(new File(getZipName()).getName());
->>>>>>> a69ee8a6
         }
     }
 
