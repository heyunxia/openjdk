/*
 * Copyright 2005-2009 Sun Microsystems, Inc.  All Rights Reserved.
 * DO NOT ALTER OR REMOVE COPYRIGHT NOTICES OR THIS FILE HEADER.
 *
 * This code is free software; you can redistribute it and/or modify it
 * under the terms of the GNU General Public License version 2 only, as
 * published by the Free Software Foundation.  Sun designates this
 * particular file as subject to the "Classpath" exception as provided
 * by Sun in the LICENSE file that accompanied this code.
 *
 * This code is distributed in the hope that it will be useful, but WITHOUT
 * ANY WARRANTY; without even the implied warranty of MERCHANTABILITY or
 * FITNESS FOR A PARTICULAR PURPOSE.  See the GNU General Public License
 * version 2 for more details (a copy is included in the LICENSE file that
 * accompanied this code).
 *
 * You should have received a copy of the GNU General Public License version
 * 2 along with this work; if not, write to the Free Software Foundation,
 * Inc., 51 Franklin St, Fifth Floor, Boston, MA 02110-1301 USA.
 *
 * Please contact Sun Microsystems, Inc., 4150 Network Circle, Santa Clara,
 * CA 95054 USA or visit www.sun.com if you need additional information or
 * have any questions.
 */

package com.sun.tools.javac.file;

import java.io.File;
import java.io.IOException;
import java.io.InputStreamReader;
import java.io.Reader;
import java.net.URI;
import java.net.URISyntaxException;
import java.nio.charset.CharsetDecoder;
import javax.lang.model.element.Modifier;
import javax.lang.model.element.NestingKind;
import javax.tools.FileObject;
import javax.tools.JavaFileObject;

import static javax.tools.JavaFileObject.Kind.*;

/**
 * <p><b>This is NOT part of any API supported by Sun Microsystems.
 * If you write code that depends on this, you do so at your own risk.
 * This code and its internal interfaces are subject to change or
 * deletion without notice.</b>
*/
public abstract class BaseFileObject implements JavaFileObject {
    protected BaseFileObject(JavacFileManager fileManager) {
        this.fileManager = fileManager;
    }

    /** Return a short name for the object, such as for use in raw diagnostics
     */
    public abstract String getShortName();

    @Override
    public String toString() {
        return getClass().getSimpleName() + "[" + getName() + "]";
    }

    public NestingKind getNestingKind() { return null; }

    public Modifier getAccessLevel()  { return null; }

    public Reader openReader(boolean ignoreEncodingErrors) throws IOException {
        return new InputStreamReader(openInputStream(), getDecoder(ignoreEncodingErrors));
    }

    protected CharsetDecoder getDecoder(boolean ignoreEncodingErrors) {
        throw new UnsupportedOperationException();
    }

    protected abstract String inferBinaryName(Iterable<? extends File> path);

<<<<<<< HEAD
    protected static JavaFileObject.Kind getKind(String filename) {
        if (filename.endsWith(CLASS.extension))
            return CLASS;
        else if (filename.endsWith(SOURCE.extension))
            return SOURCE;
        else if (filename.endsWith(HTML.extension))
            return HTML;
        else
            return OTHER;
    }
=======
    protected abstract String inferModuleTag(String binaryName);
>>>>>>> a69ee8a6

    protected static String removeExtension(String fileName) {
        int lastDot = fileName.lastIndexOf(".");
        return (lastDot == -1 ? fileName : fileName.substring(0, lastDot));
    }

    protected static URI createJarUri(File jarFile, String entryName) {
        URI jarURI = jarFile.toURI().normalize();
        String separator = entryName.startsWith("/") ? "!" : "!/";
        try {
            // The jar URI convention appears to be not to re-encode the jarURI
            return new URI("jar:" + jarURI + separator + entryName);
        } catch (URISyntaxException e) {
            throw new CannotCreateUriError(jarURI + separator + entryName, e);
        }
    }

    /** Used when URLSyntaxException is thrown unexpectedly during
     *  implementations of (Base)FileObject.toURI(). */
    protected static class CannotCreateUriError extends Error {
        private static final long serialVersionUID = 9101708840997613546L;
        public CannotCreateUriError(String value, Throwable cause) {
            super(value, cause);
        }
    }

    /** Return the last component of a presumed hierarchical URI.
     *  From the scheme specific part of the URI, it returns the substring
     *  after the last "/" if any, or everything if no "/" is found.
     */
    public static String getSimpleName(FileObject fo) {
        URI uri = fo.toUri();
        String s = uri.getSchemeSpecificPart();
        return s.substring(s.lastIndexOf("/") + 1); // safe when / not found

    }

    // force subtypes to define equals
    @Override
    public abstract boolean equals(Object other);

    // force subtypes to define hashCode
    @Override
    public abstract int hashCode();

    /** The file manager that created this JavaFileObject. */
    protected final JavacFileManager fileManager;
}<|MERGE_RESOLUTION|>--- conflicted
+++ resolved
@@ -73,7 +73,8 @@
 
     protected abstract String inferBinaryName(Iterable<? extends File> path);
 
-<<<<<<< HEAD
+    protected abstract String inferModuleTag(String binaryName);
+
     protected static JavaFileObject.Kind getKind(String filename) {
         if (filename.endsWith(CLASS.extension))
             return CLASS;
@@ -84,9 +85,6 @@
         else
             return OTHER;
     }
-=======
-    protected abstract String inferModuleTag(String binaryName);
->>>>>>> a69ee8a6
 
     protected static String removeExtension(String fileName) {
         int lastDot = fileName.lastIndexOf(".");
