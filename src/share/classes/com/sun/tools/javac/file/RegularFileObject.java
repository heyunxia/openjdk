--- conflicted
+++ resolved
@@ -78,7 +78,6 @@
     }
 
     @Override
-<<<<<<< HEAD
     public String getName() {
         return file.getPath();
     }
@@ -91,10 +90,6 @@
     @Override
     public JavaFileObject.Kind getKind() {
         return getKind(name);
-=======
-    protected CharsetDecoder getDecoder(boolean ignoreEncodingErrors) {
-        return fileManager.getDecoder(fileManager.getEncodingName(), ignoreEncodingErrors);
->>>>>>> a69ee8a6
     }
 
     @Override
@@ -173,11 +168,8 @@
         return null;
     }
 
-<<<<<<< HEAD
-    @Override
-=======
     protected String inferModuleTag(String pkgName) {
-        File fn = f.getAbsoluteFile();
+        File fn = file.getAbsoluteFile();
         //System.err.println("RegularFileObject.inferModuleTag.args " + fn + " '" + pkgName + "'");
         fn = fn.getParentFile();
         if (pkgName.length() > 0) {
@@ -195,26 +187,7 @@
         return (fn == null ? null : fn.getName());
     }
 
-    private void ensureParentDirectoriesExist() throws IOException {
-        if (!hasParents) {
-            File parent = f.getParentFile();
-            if (parent != null && !parent.exists()) {
-                if (!parent.mkdirs()) {
-                    if (!parent.exists() || !parent.isDirectory()) {
-                        throw new IOException("could not create parent directories");
-                    }
-                }
-            }
-            hasParents = true;
-        }
-    }
-
-    @Deprecated
-    public String getName() {
-        return name;
-    }
-
->>>>>>> a69ee8a6
+    @Override
     public boolean isNameCompatible(String cn, JavaFileObject.Kind kind) {
         cn.getClass();
         // null check
