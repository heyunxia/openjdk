--- conflicted
+++ resolved
@@ -51,6 +51,7 @@
 import java.util.zip.ZipFile;
 
 import javax.lang.model.SourceVersion;
+import javax.tools.ExtendedLocation;
 import javax.tools.FileObject;
 import javax.tools.JavaFileManager;
 import javax.tools.JavaFileManager.Location;
@@ -72,10 +73,6 @@
 import com.sun.tools.javac.util.List;
 import com.sun.tools.javac.util.ListBuffer;
 
-<<<<<<< HEAD
-=======
-import javax.tools.ExtendedLocation;
->>>>>>> e260d5e0
 import static com.sun.tools.javac.main.OptionName.*;
 
 /**
@@ -87,14 +84,9 @@
  * This code and its internal interfaces are subject to change or
  * deletion without notice.</b>
  */
-<<<<<<< HEAD
-public class JavacFileManager extends BaseFileManager
-        implements StandardJavaFileManager,ModuleFileManager {
-=======
 public class JavacFileManager 
         extends BaseFileManager 
         implements StandardJavaFileManager, ModuleFileManager {
->>>>>>> e260d5e0
 
     boolean useZipFileIndex;
 
@@ -451,32 +443,20 @@
         StringBuilder sb = new StringBuilder("{");
         String sep = "";
         for (Location l: locations) {
-<<<<<<< HEAD
-            if (l instanceof StandardLocation || l instanceof PathLocation) {
-=======
             if (l instanceof StandardLocation || l instanceof PathLocation || l instanceof ExtendedLocation) {
->>>>>>> e260d5e0
                 sb.append(sep);
                 sb.append(l.getName());
                 sep = ",";
             } else
                 throw new IllegalArgumentException(l.toString());
         }
-<<<<<<< HEAD
-        sb.append("{");
-=======
         sb.append("}");
->>>>>>> e260d5e0
         String name = sb.toString();
 
         Location result = locationCache.get(name);
         if (result == null) {
-<<<<<<< HEAD
-            Path p = paths.new Path();
-=======
             ListBuffer<Location> mergeList = new ListBuffer<Location>();
             Path currPath = null;
->>>>>>> e260d5e0
             for (Location l: locations) {
                 if (l instanceof StandardLocation) {
                     if (hasLocation(l)) {
@@ -495,15 +475,6 @@
                                 kinds = noSourceKind;
                                 break;
                         }
-<<<<<<< HEAD
-                        p.addAll(getEntriesForLocation(l), kinds);
-                    }
-                } else if (l instanceof PathLocation) {
-                    p.addAll(((PathLocation) l).path);
-                }
-            }
-            result = new PathLocation(p, name);
-=======
                         if (currPath == null)
                             currPath = paths.new Path();
                         currPath.addAll(getEntriesForLocation(l), kinds);
@@ -525,7 +496,6 @@
                 currPath = null;
             }
             result = (mergeList.size() == 1) ? mergeList.first() : new CompositeLocation(mergeList, this);
->>>>>>> e260d5e0
             locationCache.put(name, result);
         }
 
@@ -567,47 +537,38 @@
         return result;
     }
 
-<<<<<<< HEAD
-    private <T> String toString(Iterable<T> items) {
-        ArrayList<T> list = new ArrayList<T>();
-        for (T t: items)
-            list.add(t);
-        return list.toString();
-    }
-
-    private boolean isArchive(File f) {
-        String name = f.getName();
-        String extn = name.substring(name.lastIndexOf(".")).toLowerCase(); // safe if not found
-        return archiveExtns.contains(extn);
-    }
-
-    private static final Set<String> archiveExtns = new HashSet<String>(Arrays.asList(".jar"));
-
-=======
     /**
      * Update a location based on the bootclasspath options.
      * @param l the default platform location if no bootclasspath options are given
      * @param first whether or not this is the first platform location
      * @param last whether or not this is the last platform location
-     * @return a platform location based on the default location and on the
+     * @return a list of locations based on the default location and on the
      *  values of any bootclasspath options.
      */
-    public Location augmentPlatformLocation(Location l, boolean first, boolean last) {
+    public List<Location> augmentPlatformLocation(Location l, boolean first, boolean last) {
+        if (l == StandardLocation.PLATFORM_CLASS_PATH) {
+            assert (first && last);
+            return List.of(l);
+        }
+
         Path ppPrepend = first ? paths.getPlatformPathPrepend() : null;
         Path ppBase = paths.getPlatformPathBase();
         Path ppAppend = last ? paths.getPlatformPathAppend() : null;
-        if (ppPrepend == null && ppAppend == null)
-            return (ppBase == null) ? l : new PathLocation(ppBase);
-        ListBuffer<Location> lb = new ListBuffer<Location>();
+
+        ListBuffer<Location> results = new ListBuffer<Location>();
         if (ppPrepend != null)
-            lb.append(new PathLocation(ppPrepend));
-        lb.append((ppBase == null) ? l : new PathLocation(ppBase));
+            results.add(new PathLocation(ppPrepend));
+        if (ppBase != null) {
+            if (first)
+                results.add(new PathLocation(ppBase));
+        } else
+            results.add(l);
         if (ppAppend != null)
-            lb.append(new PathLocation(ppAppend));
-        return join(lb);
-    }
-
->>>>>>> e260d5e0
+            results.add(new PathLocation(ppAppend));
+        //System.out.println("JFM:augmentPlatformLocation: " + l + " " + first + " " + last + " " + results);
+        return results.toList();
+    }
+
     private static Set<JavaFileObject.Kind> allKinds, noSourceKind, noClassKind;
     static {
         allKinds = EnumSet.allOf(JavaFileObject.Kind.class);
@@ -820,13 +781,10 @@
         nullCheck(packageName);
         nullCheck(kinds);
 
-<<<<<<< HEAD
-=======
         if (location instanceof ExtendedLocation) {
             return ((ExtendedLocation) location).list(packageName, kinds, recurse);
         }
 
->>>>>>> e260d5e0
         Iterable<? extends PathEntry> entries = getEntriesForLocation(location);
         if (entries == null)
             return List.nil();
