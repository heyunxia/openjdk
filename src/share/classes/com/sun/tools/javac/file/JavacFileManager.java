--- conflicted
+++ resolved
@@ -43,7 +43,6 @@
 import java.util.Comparator;
 import java.util.EnumSet;
 import java.util.HashMap;
-import java.util.HashSet;
 import java.util.Iterator;
 import java.util.LinkedHashMap;
 import java.util.LinkedHashSet;
@@ -63,9 +62,7 @@
 
 import static javax.tools.StandardLocation.*;
 
-import com.sun.tools.javac.file.Paths.Path;
-import com.sun.tools.javac.file.Paths.PathEntry;
-import com.sun.tools.javac.file.Paths.PathLocation;
+import com.sun.tools.javac.file.Locations.Path;
 import com.sun.tools.javac.file.RelativePath.RelativeFile;
 import com.sun.tools.javac.file.RelativePath.RelativeDirectory;
 import com.sun.tools.javac.util.BaseFileManager;
@@ -73,11 +70,7 @@
 import com.sun.tools.javac.util.List;
 import com.sun.tools.javac.util.ListBuffer;
 
-<<<<<<< HEAD
 import static com.sun.tools.javac.main.OptionName.*;
-=======
-import static javax.tools.StandardLocation.*;
->>>>>>> 162a5be3
 
 /**
  * This class provides access to the source, class and other files
@@ -410,6 +403,7 @@
 
     private ModuleMode moduleMode;
 
+    @Override // javax.tools.ModuleFileManager
     public ModuleMode getModuleMode() {
         if (moduleMode == null) {
             if (options.get(MODULEPATH) != null && options.get(CLASSPATH) == null)
@@ -420,6 +414,7 @@
         return moduleMode;
     }
 
+    @Override // javax.tools.ModuleFileManager
     public Location getModuleLocation(Location locn, JavaFileObject fo, String pkgName)
             throws InvalidLocationException, InvalidFileObjectException {
         if (getModuleMode() == ModuleMode.SINGLE)
@@ -441,19 +436,20 @@
     private Map<Location,Iterable<Location>> moduleLocations =
             new LinkedHashMap<Location,Iterable<Location>>();
 
+    @Override // javax.tools.ModuleFileManager
     public Iterable<Location> getModuleLocations(Location locn) {
         //System.err.println("JavacFileManager.getModuleLocations " + getModuleMode() + " " + locn);
 
         Iterable<Location> result = moduleLocations.get(locn);
         if (result == null) {
-            Iterable<PathEntry> pathEntries = getEntriesForLocation(locn);
-            if (pathEntries == null)
+            Iterable<File> files = locations.getLocation(locn);
+            if (files == null)
                 result = List.<Location>nil();
             else {
                 Set<Location> locns = new LinkedHashSet<Location>();
-                for (PathEntry pe: pathEntries) {
-                    if (pe.file.isDirectory()) {
-                        for (File f: pe.file.listFiles()) {
+                for (File file: files) {
+                    if (file.isDirectory()) {
+                        for (File f: file.listFiles()) {
                             String tag = null;
                             if (f.isDirectory())
                                 tag = f.getName();
@@ -461,6 +457,7 @@
 //                                String name = f.getName();
 //                                tag = name.substring(0, name.lastIndexOf("."));
 //                            }
+                            // FIXME: check if tag has already been seen
                             if (tag != null)
                                 locns.add(getModuleLocation(locn, tag));
                         }
@@ -478,67 +475,29 @@
         return result;
     }
 
-
     private Map<String, Location> locationCache = new HashMap<String,Location>();
 
-    public Location join(Iterable<? extends Location> locations)
+    @Override // javax.tools.ModuleFileManager
+    public Location join(Iterable<? extends Location> list)
             throws IllegalArgumentException {
         StringBuilder sb = new StringBuilder("{");
         String sep = "";
-        for (Location l: locations) {
-            if (l instanceof StandardLocation || l instanceof PathLocation || l instanceof ExtendedLocation) {
-                sb.append(sep);
-                sb.append(l.getName());
-                sep = ",";
-            } else
+        for (Location l: list) {
+            if (!locations.isSupportedLocation(l))
                 throw new IllegalArgumentException(l.toString());
+            sb.append(sep);
+            sb.append(l.getName());
+            sep = ",";
         }
         sb.append("}");
         String name = sb.toString();
 
+        // ugly, rethink this (using name for key)
         Location result = locationCache.get(name);
         if (result == null) {
-            ListBuffer<Location> mergeList = new ListBuffer<Location>();
-            Path currPath = null;
-            for (Location l: locations) {
-                if (l instanceof StandardLocation) {
-                    if (hasLocation(l)) {
-                        Set<JavaFileObject.Kind> kinds = allKinds;
-                        switch ((StandardLocation) l) {
-                            case CLASS_PATH:
-                                kinds = (hasLocation(SOURCE_PATH) ? noSourceKind : allKinds);
-                                break;
-                            case SOURCE_OUTPUT:
-                            case SOURCE_PATH:
-                                kinds = noClassKind;
-                                break;
-                            case ANNOTATION_PROCESSOR_PATH:
-                            case PLATFORM_CLASS_PATH:
-                            case CLASS_OUTPUT:
-                                kinds = noSourceKind;
-                                break;
-                        }
-                        if (currPath == null)
-                            currPath = paths.new Path();
-                        currPath.addAll(getEntriesForLocation(l), kinds);
-                    }
-                } else if (l instanceof PathLocation) {
-                    if (currPath == null)
-                        currPath = paths.new Path();
-                    currPath.addAll(((PathLocation) l).path);
-                } else if (l instanceof ExtendedLocation) {
-                    if (currPath != null) {
-                        mergeList.add(new PathLocation(currPath));
-                        currPath = null;
-                    }
-                    mergeList.add(l);
-                }
-            }
-            if (currPath != null) {
-                mergeList.add(new PathLocation(currPath));
-                currPath = null;
-            }
-            result = (mergeList.size() == 1) ? mergeList.first() : new CompositeLocation(mergeList, this);
+            // FIXME, could flatten list, and/or use a LinkedHashSet to
+            // canonicalize list
+            result = new CompositeLocation(list, this);
             locationCache.put(name, result);
         }
 
@@ -554,27 +513,23 @@
         String name = location.getName() + "[" + tag + "]";
         Location result = locationCache.get(name);
         if (result == null) {
-            Iterable<? extends PathEntry> pathEntries;
-            if (location instanceof StandardLocation)
-                pathEntries = getEntriesForLocation(location);
-            else if (location instanceof PathLocation)
-                pathEntries = ((PathLocation) location).path;
-            else
+            Iterable<? extends File> files = locations.getLocation(location);
+            if (files == null)
                 throw new IllegalArgumentException(location.getName());
-            Path p = paths.new Path();
-            if (pathEntries != null) {
-                for (PathEntry e: pathEntries) {
-                    File dir = new File(e.file, tag);
+            Path p = locations.new Path();
+            if (files != null) {
+                for (File file: files) {
+                    File dir = new File(file, tag);
                     if (dir.exists() && dir.isDirectory() || location.isOutputLocation())
-                        p.add(paths.new PathEntry(dir, e.kinds));
+                        p.addFile(dir);
                     else {
-                        File jar = new File(e.file, tag + ".jar");
+                        File jar = new File(file, tag + ".jar");
                         if (jar.exists() && jar.isFile())
-                            p.add(paths.new PathEntry(dir, e.kinds));
+                            p.addFile(jar);
                     }
                 }
             }
-            result = new PathLocation(p, name);
+            result = locations.createLocation(p, name, locations.getOrigin(location));
             locationCache.put(name, result);
         }
         return result;
@@ -594,33 +549,23 @@
             return List.of(l);
         }
 
-        Path ppPrepend = first ? paths.getPlatformPathPrepend() : null;
-        Path ppBase = paths.getPlatformPathBase();
-        Path ppAppend = last ? paths.getPlatformPathAppend() : null;
+        Path ppPrepend = first ? locations.getPlatformPathPrepend() : null;
+        Path ppBase = locations.getPlatformPathBase();
+        Path ppAppend = last ? locations.getPlatformPathAppend() : null;
 
         ListBuffer<Location> results = new ListBuffer<Location>();
         if (ppPrepend != null)
-            results.add(new PathLocation(ppPrepend));
+            results.add(locations.createLocation(ppPrepend, StandardLocation.PLATFORM_CLASS_PATH));
         if (ppBase != null) {
             if (first)
-                results.add(new PathLocation(ppBase));
+                results.add(locations.createLocation(ppBase, StandardLocation.PLATFORM_CLASS_PATH));
         } else
             results.add(l);
         if (ppAppend != null)
-            results.add(new PathLocation(ppAppend));
+            results.add(locations.createLocation(ppAppend, StandardLocation.PLATFORM_CLASS_PATH));
         //System.out.println("JFM:augmentPlatformLocation: " + l + " " + first + " " + last + " " + results);
         return results.toList();
     }
-
-    private static Set<JavaFileObject.Kind> allKinds, noSourceKind, noClassKind;
-    static {
-        allKinds = EnumSet.allOf(JavaFileObject.Kind.class);
-        noSourceKind = EnumSet.allOf(JavaFileObject.Kind.class);
-        noSourceKind.remove(JavaFileObject.Kind.SOURCE);
-        noClassKind = EnumSet.allOf(JavaFileObject.Kind.class);
-        noClassKind.remove(JavaFileObject.Kind.CLASS);
-    }
-
 
     /**
      * An archive provides a flat directory structure of a ZipFile by
@@ -785,6 +730,7 @@
 
     /** Flush any output resources.
      */
+    @Override // javax.tools.JavaFileManager
     public void flush() {
         contentCache.clear();
     }
@@ -792,6 +738,7 @@
     /**
      * Close the JavaFileManager, releasing resources.
      */
+    @Override // javax.tools.JavaFileManager
     public void close() {
         for (Iterator<Archive> i = archives.values().iterator(); i.hasNext(); ) {
             Archive a = i.next();
@@ -812,6 +759,7 @@
         return defaultEncodingName;
     }
 
+    @Override // javax.tools.JavaFileManager
     public ClassLoader getClassLoader(Location location) {
         nullCheck(location);
         Iterable<? extends File> path = getLocation(location);
@@ -829,6 +777,7 @@
         return getClassLoader(lb.toArray(new URL[lb.size()]));
     }
 
+    @Override // javax.tools.JavaFileManager
     public Iterable<JavaFileObject> list(Location location,
                                          String packageName,
                                          Set<JavaFileObject.Kind> kinds,
@@ -836,6 +785,7 @@
         throws IOException
     {
         // validatePackageName(packageName);
+        nullCheck(location);
         nullCheck(packageName);
         nullCheck(kinds);
 
@@ -843,21 +793,20 @@
             return ((ExtendedLocation) location).list(packageName, kinds, recurse);
         }
 
-        Iterable<? extends PathEntry> entries = getEntriesForLocation(location);
-        if (entries == null)
+        Iterable<? extends File> files = locations.getLocation(location);
+        if (files == null)
             return List.nil();
         RelativeDirectory subdirectory = RelativeDirectory.forPackage(packageName);
         ListBuffer<JavaFileObject> results = new ListBuffer<JavaFileObject>();
 
-        for (PathEntry e: entries) {
-            Set<JavaFileObject.Kind> s = EnumSet.copyOf(kinds);
-            s.retainAll(e.kinds);
-            if (!s.isEmpty())
-                listContainer(e.file, subdirectory, s, recurse, results);
-        }
+        for (File file: files) {
+            listContainer(file, subdirectory, kinds, recurse, results);
+        }
+
         return results.toList();
     }
 
+    @Override // javax.tools.JavaFileManager
     public String inferBinaryName(Location location, JavaFileObject file) {
         file.getClass(); // null check
         location.getClass(); // null check
@@ -878,6 +827,7 @@
             return null; // FIXME -- seems OK per spec but need to check
     }
 
+    @Override // javax.tools.JavaFileManager
     public boolean isSameFile(FileObject a, FileObject b) {
         nullCheck(a);
         nullCheck(b);
@@ -888,17 +838,20 @@
         return a.equals(b);
     }
 
+    @Override // javax.tools.JavaFileManager
     public boolean hasLocation(Location location) {
-        return getLocation(location) != null;
-    }
-
+        return (location instanceof ExtendedLocation || (getLocation(location) != null));
+    }
+
+    @Override // javax.tools.JavaFileManager
     public JavaFileObject getJavaFileForInput(Location location,
                                               String className,
                                               JavaFileObject.Kind kind)
         throws IOException
     {
         nullCheck(location);
-        // validateClassName(className);
+        // validateClassName(className);g518
+
         nullCheck(className);
         nullCheck(kind);
         if (!sourceOrClass.contains(kind))
@@ -906,6 +859,7 @@
         return getFileForInput(location, RelativeFile.forClass(className, kind), kind);
     }
 
+    @Override // javax.tools.JavaFileManager
     public FileObject getFileForInput(Location location,
                                       String packageName,
                                       String relativeName)
@@ -933,24 +887,30 @@
 
     private JavaFileObject getFileForInput(Location location, RelativeFile name,
                 JavaFileObject.Kind kind) throws IOException {
-        Iterable<? extends PathEntry> entries = getEntriesForLocation(location);
-        if (entries == null)
+        if (location instanceof CompositeLocation) {
+            for (Location l: ((CompositeLocation) location).locations) {
+                JavaFileObject fo = getFileForInput(l, name, kind);
+                if (fo != null)
+                    return fo;
+            }
             return null;
-
-        for (PathEntry e: entries) {
-            if (kind != null && !e.kinds.contains(kind))
-                continue;
-            File dir = e.file;
-            Archive a = archives.get(dir);
+        }
+
+        Iterable<? extends File> files = locations.getLocation(location);
+        if (files == null)
+            return null;
+
+        for (File file: files) {
+            Archive a = archives.get(file);
             if (a == null) {
-                if (fsInfo.isDirectory(dir)) {
-                    File f = name.getFile(dir);
+                if (fsInfo.isDirectory(file)) {
+                    File f = name.getFile(file);
                     if (f.exists())
                         return new RegularFileObject(this, f);
                     continue;
                 }
                 // Not a directory, create the archive
-                a = openArchive(dir);
+                a = openArchive(file);
             }
             // Process the archive
             if (a.contains(name)) {
@@ -960,6 +920,7 @@
         return null;
     }
 
+    @Override // javax.tools.JavaFileManager
     public JavaFileObject getJavaFileForOutput(Location location,
                                                String className,
                                                JavaFileObject.Kind kind,
@@ -975,6 +936,7 @@
         return getFileForOutput(location, RelativeFile.forClass(className, kind), sibling);
     }
 
+    @Override // javax.tools.JavaFileManager
     public FileObject getFileForOutput(Location location,
                                        String packageName,
                                        String relativeName,
@@ -992,6 +954,7 @@
         return getFileForOutput(location, name, sibling);
     }
 
+    // FIXME: compare against tl
     private JavaFileObject getFileForOutput(Location location,
                                             RelativeFile fileName,
                                             FileObject sibling)
@@ -1011,15 +974,11 @@
         } else if (location == SOURCE_OUTPUT) {
             dir = (getSourceOutDir() != null ? getSourceOutDir() : getClassOutDir());
         } else {
-<<<<<<< HEAD
-=======
+            dir = null;
             Iterable<? extends File> path = locations.getLocation(location);
->>>>>>> 162a5be3
-            dir = null;
-            Iterable<? extends PathEntry> path = getEntriesForLocation(location);
             if (path != null) {
-                for (PathEntry e: path) {
-                    dir = e.file;
+                for (File e: path) {
+                    dir = e;
                     break;
                 }
             }
@@ -1031,6 +990,7 @@
 
     }
 
+    @Override // javax.tools.StandardJavaFileManager
     public Iterable<? extends JavaFileObject> getJavaFileObjectsFromFiles(
         Iterable<? extends File> files)
     {
@@ -1044,10 +1004,12 @@
         return result;
     }
 
+    @Override // javax.tools.StandardJavaFileManager
     public Iterable<? extends JavaFileObject> getJavaFileObjects(File... files) {
         return getJavaFileObjectsFromFiles(Arrays.asList(nullCheck(files)));
     }
 
+    @Override // javax.tools.StandardJavaFileManager
     public void setLocation(Location location,
                             Iterable<? extends File> path)
         throws IOException
@@ -1056,75 +1018,15 @@
         locations.setLocation(location, path);
     }
 
+    @Override // javax.tools.StandardJavaFileManager
     public Iterable<File> getLocation(Location location) {
+        return locations.getLocation(location);
+    }
+
+    @Deprecated // remove uses of this method
+    Iterable<File> getEntriesForLocation(Location location) {
         nullCheck(location);
-<<<<<<< HEAD
-        paths.lazy();
-
-        if (location == CLASS_OUTPUT) {
-            File dir = getClassOutDir();
-            return (dir == null ? null : List.of(dir));
-        }
-
-        if (location == SOURCE_OUTPUT) {
-            File dir = getSourceOutDir();
-            return (dir == null ? null : List.of(dir));
-        }
-
-
-        final Iterable<? extends PathEntry> entries;
-        if (location instanceof PathLocation)
-            entries = ((PathLocation) location).path;
-        else
-            entries = paths.getPathForLocation(location);
-
-        if (entries == null)
-            return null;
-
-        // wrap the natural PathEntry iterator with one that just returns the file values
-        return new Iterable<File>() {
-            public Iterator<File> iterator() {
-                return new Iterator<File>() {
-                    public boolean hasNext() {
-                        return iter.hasNext();
-                    }
-
-                    public File next() {
-                        return iter.next().file;
-                    }
-
-                    public void remove() {
-                        iter.remove();
-                    }
-
-                    final Iterator<? extends PathEntry> iter = entries.iterator();
-                };
-            }
-        };
-    }
-
-    Iterable<PathEntry> getEntriesForLocation(Location location) {
-        nullCheck(location);
-
-        if (location instanceof PathLocation)
-            return ((PathLocation) location).path;
-
-        paths.lazy();
-
-        if (location == CLASS_OUTPUT) {
-            File dir = getClassOutDir();
-            return (dir == null ? null : List.of(paths.new PathEntry(dir)));
-        }
-
-        if (location == SOURCE_OUTPUT) {
-            File dir = getSourceOutDir();
-            return (dir == null ? null : List.of(paths.new PathEntry(dir)));
-        }
-
-        return paths.getPathForLocation(location);
-=======
         return locations.getLocation(location);
->>>>>>> 162a5be3
     }
 
     private File getClassOutDir() {
