/*
 * Copyright 1999-2009 Sun Microsystems, Inc.  All Rights Reserved.
 * DO NOT ALTER OR REMOVE COPYRIGHT NOTICES OR THIS FILE HEADER.
 *
 * This code is free software; you can redistribute it and/or modify it
 * under the terms of the GNU General Public License version 2 only, as
 * published by the Free Software Foundation.  Sun designates this
 * particular file as subject to the "Classpath" exception as provided
 * by Sun in the LICENSE file that accompanied this code.
 *
 * This code is distributed in the hope that it will be useful, but WITHOUT
 * ANY WARRANTY; without even the implied warranty of MERCHANTABILITY or
 * FITNESS FOR A PARTICULAR PURPOSE.  See the GNU General Public License
 * version 2 for more details (a copy is included in the LICENSE file that
 * accompanied this code).
 *
 * You should have received a copy of the GNU General Public License version
 * 2 along with this work; if not, write to the Free Software Foundation,
 * Inc., 51 Franklin St, Fifth Floor, Boston, MA 02110-1301 USA.
 *
 * Please contact Sun Microsystems, Inc., 4150 Network Circle, Santa Clara,
 * CA 95054 USA or visit www.sun.com if you need additional information or
 * have any questions.
 */

package com.sun.tools.javac.main;

import java.io.File;
import java.io.IOException;
import java.io.PrintWriter;
import java.net.URL;
import java.security.DigestInputStream;
import java.security.MessageDigest;
import java.util.MissingResourceException;

import com.sun.tools.javac.code.Source;
import com.sun.tools.javac.file.CacheFSInfo;
import com.sun.tools.javac.file.JavacFileManager;
import com.sun.tools.javac.jvm.Target;
import com.sun.tools.javac.main.JavacOption.Option;
import com.sun.tools.javac.main.RecognizedOptions.OptionHelper;
import com.sun.tools.javac.util.*;
import com.sun.tools.javac.processing.AnnotationProcessingError;
import javax.tools.JavaFileManager;
import javax.tools.JavaFileObject;
import javax.annotation.processing.Processor;

import static com.sun.tools.javac.main.OptionName.*;

/** This class provides a commandline interface to the GJC compiler.
 *
 *  <p><b>This is NOT part of any API supported by Sun Microsystems.  If
 *  you write code that depends on this, you do so at your own risk.
 *  This code and its internal interfaces are subject to change or
 *  deletion without notice.</b>
 */
public class Main {

    /** The name of the compiler, for use in diagnostics.
     */
    String ownName;

    /** The writer to use for diagnostic output.
     */
    PrintWriter out;

    /**
     * If true, any command line arg errors will cause an exception.
     */
    boolean fatalErrors;

    /** Result codes.
     */
    static final int
        EXIT_OK = 0,        // Compilation completed with no errors.
        EXIT_ERROR = 1,     // Completed but reported errors.
        EXIT_CMDERR = 2,    // Bad command-line arguments
        EXIT_SYSERR = 3,    // System error or resource exhaustion.
        EXIT_ABNORMAL = 4;  // Compiler terminated abnormally

    private Option[] recognizedOptions = RecognizedOptions.getJavaCompilerOptions(new OptionHelper() {

        public void setOut(PrintWriter out) {
            Main.this.out = out;
        }

        public void error(String key, Object... args) {
            Main.this.error(key, args);
        }

        public void printVersion() {
            Log.printLines(out, getLocalizedString("version", ownName,  JavaCompiler.version()));
        }

        public void printFullVersion() {
            Log.printLines(out, getLocalizedString("fullVersion", ownName,  JavaCompiler.fullVersion()));
        }

        public void printHelp() {
            help();
        }

        public void printXhelp() {
            xhelp();
        }

        public void addFile(File f) {
            if (!filenames.contains(f))
                filenames.append(f);
        }

        public void addClassName(String s) {
            classnames.append(s);
        }

    });

    /**
     * Construct a compiler instance.
     */
    public Main(String name) {
        this(name, new PrintWriter(System.err, true));
    }

    /**
     * Construct a compiler instance.
     */
    public Main(String name, PrintWriter out) {
        this.ownName = name;
        this.out = out;
    }
    /** A table of all options that's passed to the JavaCompiler constructor.  */
    private Options options = null;

    /** The list of source files to process
     */
    public ListBuffer<File> filenames = null; // XXX sb protected

    /** List of class files names passed on the command line
     */
    public ListBuffer<String> classnames = null; // XXX sb protected

    /** Print a string that explains usage.
     */
    void help() {
        Log.printLines(out, getLocalizedString("msg.usage.header", ownName));
        for (int i=0; i<recognizedOptions.length; i++) {
            recognizedOptions[i].help(out);
        }
        out.println();
    }

    /** Print a string that explains usage for X options.
     */
    void xhelp() {
        for (int i=0; i<recognizedOptions.length; i++) {
            recognizedOptions[i].xhelp(out);
        }
        out.println();
        Log.printLines(out, getLocalizedString("msg.usage.nonstandard.footer"));
    }

    /** Report a usage error.
     */
    void error(String key, Object... args) {
        if (fatalErrors) {
            String msg = getLocalizedString(key, args);
            throw new PropagatedException(new IllegalStateException(msg));
        }
        warning(key, args);
        Log.printLines(out, getLocalizedString("msg.usage", ownName));
    }

    /** Report a warning.
     */
    void warning(String key, Object... args) {
        Log.printLines(out, ownName + ": "
                       + getLocalizedString(key, args));
    }

    public Option getOption(String flag) {
        for (Option option : recognizedOptions) {
            if (option.matches(flag))
                return option;
        }
        return null;
    }

    public void setOptions(Options options) {
        if (options == null)
            throw new NullPointerException();
        this.options = options;
    }

    public void setFatalErrors(boolean fatalErrors) {
        this.fatalErrors = fatalErrors;
    }

    /** Process command line arguments: store all command line options
     *  in `options' table and return all source filenames.
     *  @param flags    The array of command line arguments.
     */
    public List<File> processArgs(String[] flags) { // XXX sb protected
        int ac = 0;
        while (ac < flags.length) {
            String flag = flags[ac];
            ac++;

            Option option = null;

            if (flag.length() > 0) {
                // quick hack to speed up file processing:
                // if the option does not begin with '-', there is no need to check
                // most of the compiler options.
                int firstOptionToCheck = flag.charAt(0) == '-' ? 0 : recognizedOptions.length-1;
                for (int j=firstOptionToCheck; j<recognizedOptions.length; j++) {
                    if (recognizedOptions[j].matches(flag)) {
                        option = recognizedOptions[j];
                        break;
                    }
                }
            }

            if (option == null) {
                error("err.invalid.flag", flag);
                return null;
            }

            if (option.hasArg()) {
                if (ac == flags.length) {
                    error("err.req.arg", flag);
                    return null;
                }
                String operand = flags[ac];
                ac++;
                if (option.process(options, flag, operand))
                    return null;
            } else {
                if (option.process(options, flag))
                    return null;
            }
        }

        if (!checkDirectory("-d"))
            return null;
        if (!checkDirectory("-s"))
            return null;

        String sourceString = options.get("-source");

        Source source = (sourceString != null)
            ? Source.lookup(sourceString)
            : Source.DEFAULT;
        String targetString = options.get("-target");
        Target target = (targetString != null)
            ? Target.lookup(targetString)
            : Target.DEFAULT;
        // We don't check source/target consistency for CLDC, as J2ME
        // profiles are not aligned with J2SE targets; moreover, a
        // single CLDC target may have many profiles.  In addition,
        // this is needed for the continued functioning of the JSR14
        // prototype.
        if (Character.isDigit(target.name.charAt(0))) {
            if (target.compareTo(source.requiredTarget()) < 0) {
                if (targetString != null) {
                    if (sourceString == null) {
                        warning("warn.target.default.source.conflict",
                                targetString,
                                source.requiredTarget().name);
                    } else {
                        warning("warn.source.target.conflict",
                                sourceString,
                                source.requiredTarget().name);
                    }
                    return null;
                } else {
                    target = source.requiredTarget();
                    options.put("-target", target.name);
                }
            } else {
                if (targetString == null && !source.allowGenerics()) {
                    target = Target.JDK1_4;
                    options.put("-target", target.name);
                }
            }
        }

        if (target.hasInvokedynamic()) {
            options.put("invokedynamic",  "invokedynamic");
        }

<<<<<<< HEAD
        OptionName[] bootclasspathOptions = {
//            XBOOTCLASSPATH_PREPEND,
            ENDORSEDDIRS,
//            BOOTCLASSPATH,
//            XBOOTCLASSPATH_APPEND,
            EXTDIRS
        };
        OptionName[] moduleOptions = {
            L,
            MODULEPATH
        };
        List<OptionName> bcpOpts = List.nil();
        List<OptionName> mOpts = List.nil();
        for (OptionName n: bootclasspathOptions) {
            if (options.get(n) != null)
                bcpOpts = bcpOpts.prepend(n);
        }
        for (OptionName n: moduleOptions) {
            if (options.get(n) != null)
                mOpts = mOpts.prepend(n);
        }
        if (bcpOpts.nonEmpty() && mOpts.nonEmpty()) {
            error("err.conficting.options", bcpOpts.head.optionName, mOpts.head.optionName);
            return null;
        }
        if (mOpts.nonEmpty() && !source.allowModules()) {
            error("err.option.not.supported.in.source", mOpts.head.optionName, source.name);
            return null;
        }

=======
>>>>>>> 9f62b291
        // handle this here so it works even if no other options given
        String showClass = options.get("showClass");
        if (showClass != null) {
            if (showClass.equals("showClass")) // no value given for option
                showClass = "com.sun.tools.javac.Main";
            showClass(showClass);
        }

        return filenames.toList();
    }
    // where
        private boolean checkDirectory(String optName) {
            String value = options.get(optName);
            if (value == null)
                return true;
            File file = new File(value);
            if (!file.exists()) {
                error("err.dir.not.found", value);
                return false;
            }
            if (!file.isDirectory()) {
                error("err.file.not.directory", value);
                return false;
            }
            return true;
        }

    /** Programmatic interface for main function.
     * @param args    The command line parameters.
     */
    public int compile(String[] args) {
        Context context = new Context();
        JavacFileManager.preRegister(context); // can't create it until Log has been set up
        int result = compile(args, context);
        if (fileManager instanceof JavacFileManager) {
            // A fresh context was created above, so jfm must be a JavacFileManager
            ((JavacFileManager)fileManager).close();
        }
        return result;
    }

    public int compile(String[] args, Context context) {
        return compile(args, context, List.<JavaFileObject>nil(), null);
    }

    /** Programmatic interface for main function.
     * @param args    The command line parameters.
     */
    public int compile(String[] args,
                       Context context,
                       List<JavaFileObject> fileObjects,
                       Iterable<? extends Processor> processors)
    {
        if (options == null)
            options = Options.instance(context); // creates a new one

        filenames = new ListBuffer<File>();
        classnames = new ListBuffer<String>();
        JavaCompiler comp = null;
        /*
         * TODO: Logic below about what is an acceptable command line
         * should be updated to take annotation processing semantics
         * into account.
         */
        try {
            if (args.length == 0 && fileObjects.isEmpty()) {
                help();
                return EXIT_CMDERR;
            }

            List<File> files;
            try {
                files = processArgs(CommandLine.parse(args));
                if (files == null) {
                    // null signals an error in options, abort
                    return EXIT_CMDERR;
                } else if (files.isEmpty() && fileObjects.isEmpty() && classnames.isEmpty()) {
                    // it is allowed to compile nothing if just asking for help or version info
                    if (options.get("-help") != null
                        || options.get("-X") != null
                        || options.get("-version") != null
                        || options.get("-fullversion") != null)
                        return EXIT_OK;
                    error("err.no.source.files");
                    return EXIT_CMDERR;
                }
            } catch (java.io.FileNotFoundException e) {
                Log.printLines(out, ownName + ": " +
                               getLocalizedString("err.file.not.found",
                                                  e.getMessage()));
                return EXIT_SYSERR;
            }

            boolean forceStdOut = options.get("stdout") != null;
            if (forceStdOut) {
                out.flush();
                out = new PrintWriter(System.out, true);
            }

            context.put(Log.outKey, out);

            // allow System property in following line as a Mustang legacy
            boolean batchMode = (options.get("nonBatchMode") == null
                        && System.getProperty("nonBatchMode") == null);
            if (batchMode)
                CacheFSInfo.preRegister(context);

            fileManager = context.get(JavaFileManager.class);

            comp = JavaCompiler.instance(context);
            if (comp == null) return EXIT_SYSERR;

            Log log = Log.instance(context);

            if (!files.isEmpty()) {
                // add filenames to fileObjects
                comp = JavaCompiler.instance(context);
                List<JavaFileObject> otherFiles = List.nil();
                JavacFileManager dfm = (JavacFileManager)fileManager;
                for (JavaFileObject fo : dfm.getJavaFileObjectsFromFiles(files))
                    otherFiles = otherFiles.prepend(fo);
                for (JavaFileObject fo : otherFiles)
                    fileObjects = fileObjects.prepend(fo);
            }
            comp.compile(fileObjects,
                         classnames.toList(),
                         processors);

            if (log.expectDiagKeys != null) {
                if (log.expectDiagKeys.size() == 0) {
                    Log.printLines(log.noticeWriter, "all expected diagnostics found");
                    return EXIT_OK;
                } else {
                    Log.printLines(log.noticeWriter, "expected diagnostic keys not found: " + log.expectDiagKeys);
                    return EXIT_ERROR;
                }
            }

            if (comp.errorCount() != 0)
                return EXIT_ERROR;
        } catch (IOException ex) {
            ioMessage(ex);
            return EXIT_SYSERR;
        } catch (OutOfMemoryError ex) {
            resourceMessage(ex);
            return EXIT_SYSERR;
        } catch (StackOverflowError ex) {
            resourceMessage(ex);
            return EXIT_SYSERR;
        } catch (FatalError ex) {
            feMessage(ex);
            return EXIT_SYSERR;
        } catch(AnnotationProcessingError ex) {
            apMessage(ex);
            return EXIT_SYSERR;
        } catch (ClientCodeException ex) {
            // as specified by javax.tools.JavaCompiler#getTask
            // and javax.tools.JavaCompiler.CompilationTask#call
            throw new RuntimeException(ex.getCause());
        } catch (PropagatedException ex) {
            throw ex.getCause();
        } catch (Throwable ex) {
            // Nasty.  If we've already reported an error, compensate
            // for buggy compiler error recovery by swallowing thrown
            // exceptions.
            if (comp == null || comp.errorCount() == 0 ||
                options == null || options.get("dev") != null)
                bugMessage(ex);
            return EXIT_ABNORMAL;
        } finally {
            if (comp != null) comp.close();
            filenames = null;
            options = null;
        }
        return EXIT_OK;
    }

    /** Print a message reporting an internal error.
     */
    void bugMessage(Throwable ex) {
        Log.printLines(out, getLocalizedString("msg.bug",
                                               JavaCompiler.version()));
        ex.printStackTrace(out);
    }

    /** Print a message reporting an fatal error.
     */
    void feMessage(Throwable ex) {
        Log.printLines(out, ex.getMessage());
    }

    /** Print a message reporting an input/output error.
     */
    void ioMessage(Throwable ex) {
        Log.printLines(out, getLocalizedString("msg.io"));
        ex.printStackTrace(out);
    }

    /** Print a message reporting an out-of-resources error.
     */
    void resourceMessage(Throwable ex) {
        Log.printLines(out, getLocalizedString("msg.resource"));
//      System.out.println("(name buffer len = " + Name.names.length + " " + Name.nc);//DEBUG
        ex.printStackTrace(out);
    }

    /** Print a message reporting an uncaught exception from an
     * annotation processor.
     */
    void apMessage(AnnotationProcessingError ex) {
        Log.printLines(out,
                       getLocalizedString("msg.proc.annotation.uncaught.exception"));
        ex.getCause().printStackTrace();
    }

<<<<<<< HEAD
=======
    /** Display the location and checksum of a class. */
>>>>>>> 9f62b291
    void showClass(String className) {
        out.println("javac: show class: " + className);
        URL url = getClass().getResource('/' + className.replace('.', '/') + ".class");
        if (url == null)
            out.println("  class not found");
        else {
            out.println("  " + url);
            try {
                final String algorithm = "MD5";
                byte[] digest;
                MessageDigest md = MessageDigest.getInstance(algorithm);
                DigestInputStream in = new DigestInputStream(url.openStream(), md);
                try {
                    byte[] buf = new byte[8192];
                    int n;
                    do { n = in.read(buf); } while (n > 0);
                    digest = md.digest();
                } finally {
                    in.close();
                }
                StringBuilder sb = new StringBuilder();
                for (byte b: digest)
                    sb.append(String.format("%02x", b));
                out.println("  " + algorithm + " checksum: " + sb);
            } catch (Exception e) {
                out.println("  cannot compute digest: " + e);
            }
        }
    }

    private JavaFileManager fileManager;

    /* ************************************************************************
     * Internationalization
     *************************************************************************/

    /** Find a localized string in the resource bundle.
     *  @param key     The key for the localized string.
     */
    public static String getLocalizedString(String key, Object... args) { // FIXME sb private
        try {
            if (messages == null)
                messages = new JavacMessages(javacBundleName);
            return messages.getLocalizedString("javac." + key, args);
        }
        catch (MissingResourceException e) {
            throw new Error("Fatal Error: Resource for javac is missing", e);
        }
    }

    public static void useRawMessages(boolean enable) {
        if (enable) {
            messages = new JavacMessages(javacBundleName) {
                    @Override
                    public String getLocalizedString(String key, Object... args) {
                        return key;
                    }
                };
        } else {
            messages = new JavacMessages(javacBundleName);
        }
    }

    private static final String javacBundleName =
        "com.sun.tools.javac.resources.javac";

    private static JavacMessages messages;
}<|MERGE_RESOLUTION|>--- conflicted
+++ resolved
@@ -289,7 +289,14 @@
             options.put("invokedynamic",  "invokedynamic");
         }
 
-<<<<<<< HEAD
+        // handle this here so it works even if no other options given
+        String showClass = options.get("showClass");
+        if (showClass != null) {
+            if (showClass.equals("showClass")) // no value given for option
+                showClass = "com.sun.tools.javac.Main";
+            showClass(showClass);
+        }
+
         OptionName[] bootclasspathOptions = {
 //            XBOOTCLASSPATH_PREPEND,
             ENDORSEDDIRS,
@@ -320,8 +327,6 @@
             return null;
         }
 
-=======
->>>>>>> 9f62b291
         // handle this here so it works even if no other options given
         String showClass = options.get("showClass");
         if (showClass != null) {
@@ -537,10 +542,7 @@
         ex.getCause().printStackTrace();
     }
 
-<<<<<<< HEAD
-=======
     /** Display the location and checksum of a class. */
->>>>>>> 9f62b291
     void showClass(String className) {
         out.println("javac: show class: " + className);
         URL url = getClass().getResource('/' + className.replace('.', '/') + ".class");
