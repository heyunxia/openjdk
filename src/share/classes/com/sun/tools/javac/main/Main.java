/*
 * Copyright (c) 1999, 2013, Oracle and/or its affiliates. All rights reserved.
 * DO NOT ALTER OR REMOVE COPYRIGHT NOTICES OR THIS FILE HEADER.
 *
 * This code is free software; you can redistribute it and/or modify it
 * under the terms of the GNU General Public License version 2 only, as
 * published by the Free Software Foundation.  Oracle designates this
 * particular file as subject to the "Classpath" exception as provided
 * by Oracle in the LICENSE file that accompanied this code.
 *
 * This code is distributed in the hope that it will be useful, but WITHOUT
 * ANY WARRANTY; without even the implied warranty of MERCHANTABILITY or
 * FITNESS FOR A PARTICULAR PURPOSE.  See the GNU General Public License
 * version 2 for more details (a copy is included in the LICENSE file that
 * accompanied this code).
 *
 * You should have received a copy of the GNU General Public License version
 * 2 along with this work; if not, write to the Free Software Foundation,
 * Inc., 51 Franklin St, Fifth Floor, Boston, MA 02110-1301 USA.
 *
 * Please contact Oracle, 500 Oracle Parkway, Redwood Shores, CA 94065 USA
 * or visit www.oracle.com if you need additional information or have any
 * questions.
 */

package com.sun.tools.javac.main;

import java.io.File;
import java.io.IOException;
import java.io.PrintWriter;
import java.net.URL;
import java.security.DigestInputStream;
import java.security.MessageDigest;
import java.util.Arrays;
import java.util.Collection;
import java.util.Iterator;
import java.util.LinkedHashSet;
import java.util.ServiceLoader;
import java.util.Set;

import javax.annotation.processing.Processor;
import javax.tools.JavaFileManager;
import javax.tools.JavaFileObject;

import com.sun.source.util.JavacTask;
import com.sun.source.util.Plugin;
import com.sun.tools.doclint.DocLint;
import com.sun.tools.javac.api.BasicJavacTask;
import com.sun.tools.javac.code.Source;
import com.sun.tools.javac.file.CacheFSInfo;
import com.sun.tools.javac.file.JavacFileManager;
import com.sun.tools.javac.jvm.Profile;
import com.sun.tools.javac.jvm.Target;
import com.sun.tools.javac.processing.AnnotationProcessingError;
import com.sun.tools.javac.processing.JavacProcessingEnvironment;
import com.sun.tools.javac.util.*;
import com.sun.tools.javac.util.Log.PrefixKind;
import com.sun.tools.javac.util.Log.WriterKind;
import static com.sun.tools.javac.main.Option.*;

/** This class provides a command line interface to the javac compiler.
 *
 *  <p><b>This is NOT part of any supported API.
 *  If you write code that depends on this, you do so at your own risk.
 *  This code and its internal interfaces are subject to change or
 *  deletion without notice.</b>
 */
public class Main {

    /** The name of the compiler, for use in diagnostics.
     */
    String ownName;

    /** The writer to use for diagnostic output.
     */
    PrintWriter out;

    /** The log to use for diagnostic output.
     */
    public Log log;

    /**
     * If true, certain errors will cause an exception, such as command line
     * arg errors, or exceptions in user provided code.
     */
    boolean apiMode;


    /** Result codes.
     */
    public enum Result {
        OK(0),        // Compilation completed with no errors.
        ERROR(1),     // Completed but reported errors.
        CMDERR(2),    // Bad command-line arguments
        SYSERR(3),    // System error or resource exhaustion.
        ABNORMAL(4);  // Compiler terminated abnormally

        Result(int exitCode) {
            this.exitCode = exitCode;
        }

        public boolean isOK() {
            return (exitCode == 0);
        }

        public final int exitCode;
    }

    private Option[] recognizedOptions =
            Option.getJavaCompilerOptions().toArray(new Option[0]);

    private OptionHelper optionHelper = new OptionHelper() {
        @Override
        public String get(Option option) {
            return options.get(option);
        }

        @Override
        public void put(String name, String value) {
            options.put(name, value);
        }

        @Override
        public void remove(String name) {
            options.remove(name);
        }

        @Override
        public Log getLog() {
            return log;
        }

        @Override
        public String getOwnName() {
            return ownName;
        }

        @Override
        public void error(String key, Object... args) {
            Main.this.error(key, args);
        }

        @Override
        public void addFile(File f) {
            filenames.add(f);
        }

        @Override
        public void addClassName(String s) {
            classnames.append(s);
        }

    };

    /**
     * Construct a compiler instance.
     */
    public Main(String name) {
        this(name, new PrintWriter(System.err, true));
    }

    /**
     * Construct a compiler instance.
     */
    public Main(String name, PrintWriter out) {
        this.ownName = name;
        this.out = out;
    }

    /** A table of all options that's passed to the JavaCompiler constructor.  */
    private Options options = null;

    /** The list of source files to process
     */
    public Set<File> filenames = null; // XXX sb protected

    /** List of class files names passed on the command line
     */
    public ListBuffer<String> classnames = null; // XXX sb protected

    /** Report a usage error.
     */
    void error(String key, Object... args) {
        if (apiMode) {
            String msg = log.localize(PrefixKind.JAVAC, key, args);
            throw new PropagatedException(new IllegalStateException(msg));
        }
        warning(key, args);
        log.printLines(PrefixKind.JAVAC, "msg.usage", ownName);
    }

    /** Report a warning.
     */
    void warning(String key, Object... args) {
        log.printRawLines(ownName + ": " + log.localize(PrefixKind.JAVAC, key, args));
    }

    public Option getOption(String flag) {
        for (Option option : recognizedOptions) {
            if (option.matches(flag))
                return option;
        }
        return null;
    }

    public void setOptions(Options options) {
        if (options == null)
            throw new NullPointerException();
        this.options = options;
    }

    public void setAPIMode(boolean apiMode) {
        this.apiMode = apiMode;
    }

    /** Process command line arguments: store all command line options
     *  in `options' table and return all source filenames.
     *  @param flags    The array of command line arguments.
     */
    public Collection<File> processArgs(String[] flags) { // XXX sb protected
        return processArgs(flags, null);
    }

    public Collection<File> processArgs(String[] flags, String[] classNames) { // XXX sb protected
        int ac = 0;
        while (ac < flags.length) {
            String flag = flags[ac];
            ac++;

            Option option = null;

            if (flag.length() > 0) {
                // quick hack to speed up file processing:
                // if the option does not begin with '-', there is no need to check
                // most of the compiler options.
                int firstOptionToCheck = flag.charAt(0) == '-' ? 0 : recognizedOptions.length-1;
                for (int j=firstOptionToCheck; j<recognizedOptions.length; j++) {
                    if (recognizedOptions[j].matches(flag)) {
                        option = recognizedOptions[j];
                        break;
                    }
                }
            }

            if (option == null) {
                error("err.invalid.flag", flag);
                return null;
            }

            if (option.hasArg()) {
                if (ac == flags.length) {
                    error("err.req.arg", flag);
                    return null;
                }
                String operand = flags[ac];
                ac++;
                if (option.process(optionHelper, flag, operand))
                    return null;
            } else {
                if (option.process(optionHelper, flag))
                    return null;
            }
        }

        if (this.classnames != null && classNames != null) {
            this.classnames.addAll(Arrays.asList(classNames));
        }

        if (!checkDirectory(D))
            return null;
        if (!checkDirectory(S))
            return null;

        String sourceString = options.get(SOURCE);
        Source source = (sourceString != null)
            ? Source.lookup(sourceString)
            : Source.DEFAULT;
        String targetString = options.get(TARGET);
        Target target = (targetString != null)
            ? Target.lookup(targetString)
            : Target.DEFAULT;
        // We don't check source/target consistency for CLDC, as J2ME
        // profiles are not aligned with J2SE targets; moreover, a
        // single CLDC target may have many profiles.  In addition,
        // this is needed for the continued functioning of the JSR14
        // prototype.
        if (Character.isDigit(target.name.charAt(0))) {
            if (target.compareTo(source.requiredTarget()) < 0) {
                if (targetString != null) {
                    if (sourceString == null) {
                        warning("warn.target.default.source.conflict",
                                targetString,
                                source.requiredTarget().name);
                    } else {
                        warning("warn.source.target.conflict",
                                sourceString,
                                source.requiredTarget().name);
                    }
                    return null;
                } else {
                    target = source.requiredTarget();
                    options.put("-target", target.name);
                }
            } else {
                if (targetString == null && !source.allowGenerics()) {
                    target = Target.JDK1_4;
                    options.put("-target", target.name);
                }
            }
        }

<<<<<<< HEAD
        String profileString = options.get(PROFILE);
        if (profileString != null) {
            Profile profile = Profile.lookup(profileString);
            if (!profile.isValid(target)) {
                warning("warn.profile.target.conflict", profileString, target.name);
                return null;
            }
=======

        Option[] bootclasspathOptions = {
//            XBOOTCLASSPATH_PREPEND,
            ENDORSEDDIRS,
//            BOOTCLASSPATH,
//            XBOOTCLASSPATH_APPEND,
            EXTDIRS
        };
        Option[] moduleOptions = {
            L,
            MODULEPATH
        };
        List<Option> bcpOpts = List.nil();
        List<Option> mOpts = List.nil();
        for (Option n: bootclasspathOptions) {
            if (options.get(n) != null)
                bcpOpts = bcpOpts.prepend(n);
        }
        for (Option n: moduleOptions) {
            if (options.get(n) != null)
                mOpts = mOpts.prepend(n);
        }
        if (bcpOpts.nonEmpty() && mOpts.nonEmpty()) {
            error("err.conficting.options", bcpOpts.head.text, mOpts.head.text);
            return null;
        }
        if (mOpts.nonEmpty() && !source.allowModules()) {
            error("err.option.not.supported.in.source", mOpts.head.text, source.name);
            return null;
>>>>>>> b252f205
        }

        // handle this here so it works even if no other options given
        String showClass = options.get("showClass");
        if (showClass != null) {
            if (showClass.equals("showClass")) // no value given for option
                showClass = "com.sun.tools.javac.Main";
            showClass(showClass);
        }

        options.notifyListeners();

        return filenames;
    }
    // where
        private boolean checkDirectory(Option option) {
            String value = options.get(option);
            if (value == null)
                return true;
            File file = new File(value);
            if (!file.exists()) {
                error("err.dir.not.found", value);
                return false;
            }
            if (!file.isDirectory()) {
                error("err.file.not.directory", value);
                return false;
            }
            return true;
        }

    /** Programmatic interface for main function.
     * @param args    The command line parameters.
     */
    public Result compile(String[] args) {
        Context context = new Context();
        JavacFileManager.preRegister(context); // can't create it until Log has been set up
        Result result = compile(args, context);
        if (fileManager instanceof JavacFileManager) {
            // A fresh context was created above, so jfm must be a JavacFileManager
            ((JavacFileManager)fileManager).close();
        }
        return result;
    }

    public Result compile(String[] args, Context context) {
        return compile(args, context, List.<JavaFileObject>nil(), null);
    }

    /** Programmatic interface for main function.
     * @param args    The command line parameters.
     */
    public Result compile(String[] args,
                       Context context,
                       List<JavaFileObject> fileObjects,
                       Iterable<? extends Processor> processors)
    {
        return compile(args,  null, context, fileObjects, processors);
    }

    public Result compile(String[] args,
                       String[] classNames,
                       Context context,
                       List<JavaFileObject> fileObjects,
                       Iterable<? extends Processor> processors)
    {
        context.put(Log.outKey, out);
        log = Log.instance(context);

        if (options == null)
            options = Options.instance(context); // creates a new one

        filenames = new LinkedHashSet<File>();
        classnames = new ListBuffer<String>();
        JavaCompiler comp = null;
        /*
         * TODO: Logic below about what is an acceptable command line
         * should be updated to take annotation processing semantics
         * into account.
         */
        try {
            if (args.length == 0
                    && (classNames == null || classNames.length == 0)
                    && fileObjects.isEmpty()) {
                Option.HELP.process(optionHelper, "-help");
                return Result.CMDERR;
            }

            Collection<File> files;
            try {
                files = processArgs(CommandLine.parse(args), classNames);
                if (files == null) {
                    // null signals an error in options, abort
                    return Result.CMDERR;
                } else if (files.isEmpty() && fileObjects.isEmpty() && classnames.isEmpty()) {
                    // it is allowed to compile nothing if just asking for help or version info
                    if (options.isSet(HELP)
                        || options.isSet(X)
                        || options.isSet(VERSION)
                        || options.isSet(FULLVERSION))
                        return Result.OK;
                    if (JavaCompiler.explicitAnnotationProcessingRequested(options)) {
                        error("err.no.source.files.classes");
                    } else {
                        error("err.no.source.files");
                    }
                    return Result.CMDERR;
                }
            } catch (java.io.FileNotFoundException e) {
                warning("err.file.not.found", e.getMessage());
                return Result.SYSERR;
            }

            boolean forceStdOut = options.isSet("stdout");
            if (forceStdOut) {
                log.flush();
                log.setWriters(new PrintWriter(System.out, true));
            }

            // allow System property in following line as a Mustang legacy
            boolean batchMode = (options.isUnset("nonBatchMode")
                        && System.getProperty("nonBatchMode") == null);
            if (batchMode)
                CacheFSInfo.preRegister(context);

            // FIXME: this code will not be invoked if using JavacTask.parse/analyze/generate
            // invoke any available plugins
            String plugins = options.get(PLUGIN);
            if (plugins != null) {
                JavacProcessingEnvironment pEnv = JavacProcessingEnvironment.instance(context);
                ClassLoader cl = pEnv.getProcessorClassLoader();
                ServiceLoader<Plugin> sl = ServiceLoader.load(Plugin.class, cl);
                Set<List<String>> pluginsToCall = new LinkedHashSet<List<String>>();
                for (String plugin: plugins.split("\\x00")) {
                    pluginsToCall.add(List.from(plugin.split("\\s+")));
                }
                JavacTask task = null;
                Iterator<Plugin> iter = sl.iterator();
                while (iter.hasNext()) {
                    Plugin plugin = iter.next();
                    for (List<String> p: pluginsToCall) {
                        if (plugin.getName().equals(p.head)) {
                            pluginsToCall.remove(p);
                            try {
                                if (task == null)
                                    task = JavacTask.instance(pEnv);
                                plugin.init(task, p.tail.toArray(new String[p.tail.size()]));
                            } catch (Throwable ex) {
                                if (apiMode)
                                    throw new RuntimeException(ex);
                                pluginMessage(ex);
                                return Result.SYSERR;
                            }

                        }
                    }
                }
                for (List<String> p: pluginsToCall) {
                    log.printLines(PrefixKind.JAVAC, "msg.plugin.not.found", p.head);
                }
            }

            comp = JavaCompiler.instance(context);

            // FIXME: this code will not be invoked if using JavacTask.parse/analyze/generate
            String xdoclint = options.get(XDOCLINT);
            String xdoclintCustom = options.get(XDOCLINT_CUSTOM);
            if (xdoclint != null || xdoclintCustom != null) {
                Set<String> doclintOpts = new LinkedHashSet<String>();
                if (xdoclint != null)
                    doclintOpts.add(DocLint.XMSGS_OPTION);
                if (xdoclintCustom != null) {
                    for (String s: xdoclintCustom.split("\\s+")) {
                        if (s.isEmpty())
                            continue;
                        doclintOpts.add(s.replace(XDOCLINT_CUSTOM.text, DocLint.XMSGS_CUSTOM_PREFIX));
                    }
                }
                if (!(doclintOpts.size() == 1
                        && doclintOpts.iterator().next().equals(DocLint.XMSGS_CUSTOM_PREFIX + "none"))) {
                    JavacTask t = BasicJavacTask.instance(context);
                    // standard doclet normally generates H1, H2
                    doclintOpts.add(DocLint.XIMPLICIT_HEADERS + "2");
                    new DocLint().init(t, doclintOpts.toArray(new String[doclintOpts.size()]));
                    comp.keepComments = true;
                }
            }

            fileManager = context.get(JavaFileManager.class);

            if (!files.isEmpty()) {
                // add filenames to fileObjects
                comp = JavaCompiler.instance(context);
                List<JavaFileObject> otherFiles = List.nil();
                JavacFileManager dfm = (JavacFileManager)fileManager;
                for (JavaFileObject fo : dfm.getJavaFileObjectsFromFiles(files))
                    otherFiles = otherFiles.prepend(fo);
                for (JavaFileObject fo : otherFiles)
                    fileObjects = fileObjects.prepend(fo);
            }
            comp.compile(fileObjects,
                         classnames.toList(),
                         processors);

            if (log.expectDiagKeys != null) {
                if (log.expectDiagKeys.isEmpty()) {
                    log.printRawLines("all expected diagnostics found");
                    return Result.OK;
                } else {
                    log.printRawLines("expected diagnostic keys not found: " + log.expectDiagKeys);
                    return Result.ERROR;
                }
            }

            if (comp.errorCount() != 0)
                return Result.ERROR;
        } catch (IOException ex) {
            ioMessage(ex);
            return Result.SYSERR;
        } catch (OutOfMemoryError ex) {
            resourceMessage(ex);
            return Result.SYSERR;
        } catch (StackOverflowError ex) {
            resourceMessage(ex);
            return Result.SYSERR;
        } catch (FatalError ex) {
            feMessage(ex);
            return Result.SYSERR;
        } catch (AnnotationProcessingError ex) {
            if (apiMode)
                throw new RuntimeException(ex.getCause());
            apMessage(ex);
            return Result.SYSERR;
        } catch (ClientCodeException ex) {
            // as specified by javax.tools.JavaCompiler#getTask
            // and javax.tools.JavaCompiler.CompilationTask#call
            throw new RuntimeException(ex.getCause());
        } catch (PropagatedException ex) {
            throw ex.getCause();
        } catch (Throwable ex) {
            // Nasty.  If we've already reported an error, compensate
            // for buggy compiler error recovery by swallowing thrown
            // exceptions.
            if (comp == null || comp.errorCount() == 0 ||
                options == null || options.isSet("dev"))
                bugMessage(ex);
            return Result.ABNORMAL;
        } finally {
            if (comp != null) {
                try {
                    comp.close();
                } catch (ClientCodeException ex) {
                    throw new RuntimeException(ex.getCause());
                }
            }
            filenames = null;
            options = null;
        }
        return Result.OK;
    }

    /** Print a message reporting an internal error.
     */
    void bugMessage(Throwable ex) {
        log.printLines(PrefixKind.JAVAC, "msg.bug", JavaCompiler.version());
        ex.printStackTrace(log.getWriter(WriterKind.NOTICE));
    }

    /** Print a message reporting a fatal error.
     */
    void feMessage(Throwable ex) {
        log.printRawLines(ex.getMessage());
        if (ex.getCause() != null && options.isSet("dev")) {
            ex.getCause().printStackTrace(log.getWriter(WriterKind.NOTICE));
        }
    }

    /** Print a message reporting an input/output error.
     */
    void ioMessage(Throwable ex) {
        log.printLines(PrefixKind.JAVAC, "msg.io");
        ex.printStackTrace(log.getWriter(WriterKind.NOTICE));
    }

    /** Print a message reporting an out-of-resources error.
     */
    void resourceMessage(Throwable ex) {
        log.printLines(PrefixKind.JAVAC, "msg.resource");
        ex.printStackTrace(log.getWriter(WriterKind.NOTICE));
    }

    /** Print a message reporting an uncaught exception from an
     * annotation processor.
     */
    void apMessage(AnnotationProcessingError ex) {
        log.printLines(PrefixKind.JAVAC, "msg.proc.annotation.uncaught.exception");
        ex.getCause().printStackTrace(log.getWriter(WriterKind.NOTICE));
    }

    /** Print a message reporting an uncaught exception from an
     * annotation processor.
     */
    void pluginMessage(Throwable ex) {
        log.printLines(PrefixKind.JAVAC, "msg.plugin.uncaught.exception");
        ex.printStackTrace(log.getWriter(WriterKind.NOTICE));
    }

    /** Display the location and checksum of a class. */
    void showClass(String className) {
        PrintWriter pw = log.getWriter(WriterKind.NOTICE);
        pw.println("javac: show class: " + className);
        URL url = getClass().getResource('/' + className.replace('.', '/') + ".class");
        if (url == null)
            pw.println("  class not found");
        else {
            pw.println("  " + url);
            try {
                final String algorithm = "MD5";
                byte[] digest;
                MessageDigest md = MessageDigest.getInstance(algorithm);
                DigestInputStream in = new DigestInputStream(url.openStream(), md);
                try {
                    byte[] buf = new byte[8192];
                    int n;
                    do { n = in.read(buf); } while (n > 0);
                    digest = md.digest();
                } finally {
                    in.close();
                }
                StringBuilder sb = new StringBuilder();
                for (byte b: digest)
                    sb.append(String.format("%02x", b));
                pw.println("  " + algorithm + " checksum: " + sb);
            } catch (Exception e) {
                pw.println("  cannot compute digest: " + e);
            }
        }
    }

    private JavaFileManager fileManager;

    /* ************************************************************************
     * Internationalization
     *************************************************************************/

//    /** Find a localized string in the resource bundle.
//     *  @param key     The key for the localized string.
//     */
//    public static String getLocalizedString(String key, Object... args) { // FIXME sb private
//        try {
//            if (messages == null)
//                messages = new JavacMessages(javacBundleName);
//            return messages.getLocalizedString("javac." + key, args);
//        }
//        catch (MissingResourceException e) {
//            throw new Error("Fatal Error: Resource for javac is missing", e);
//        }
//    }
//
//    public static void useRawMessages(boolean enable) {
//        if (enable) {
//            messages = new JavacMessages(javacBundleName) {
//                    @Override
//                    public String getLocalizedString(String key, Object... args) {
//                        return key;
//                    }
//                };
//        } else {
//            messages = new JavacMessages(javacBundleName);
//        }
//    }

    public static final String javacBundleName =
        "com.sun.tools.javac.resources.javac";
//
//    private static JavacMessages messages;
}<|MERGE_RESOLUTION|>--- conflicted
+++ resolved
@@ -309,15 +309,6 @@
             }
         }
 
-<<<<<<< HEAD
-        String profileString = options.get(PROFILE);
-        if (profileString != null) {
-            Profile profile = Profile.lookup(profileString);
-            if (!profile.isValid(target)) {
-                warning("warn.profile.target.conflict", profileString, target.name);
-                return null;
-            }
-=======
 
         Option[] bootclasspathOptions = {
 //            XBOOTCLASSPATH_PREPEND,
@@ -347,7 +338,15 @@
         if (mOpts.nonEmpty() && !source.allowModules()) {
             error("err.option.not.supported.in.source", mOpts.head.text, source.name);
             return null;
->>>>>>> b252f205
+        }
+
+        String profileString = options.get(PROFILE);
+        if (profileString != null) {
+            Profile profile = Profile.lookup(profileString);
+            if (!profile.isValid(target)) {
+                warning("warn.profile.target.conflict", profileString, target.name);
+                return null;
+            }
         }
 
         // handle this here so it works even if no other options given
