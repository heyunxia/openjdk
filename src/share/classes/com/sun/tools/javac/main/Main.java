--- conflicted
+++ resolved
@@ -284,13 +284,7 @@
                 }
             }
         }
-<<<<<<< HEAD
-
-        if (target.hasInvokedynamic()) {
-            options.put("invokedynamic",  "invokedynamic");
-        }
-=======
->>>>>>> 3c8172c1
+
 
         OptionName[] bootclasspathOptions = {
 //            XBOOTCLASSPATH_PREPEND,
