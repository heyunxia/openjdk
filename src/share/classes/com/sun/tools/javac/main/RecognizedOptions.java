/*
 * Copyright 2006-2009 Sun Microsystems, Inc.  All Rights Reserved.
 * DO NOT ALTER OR REMOVE COPYRIGHT NOTICES OR THIS FILE HEADER.
 *
 * This code is free software; you can redistribute it and/or modify it
 * under the terms of the GNU General Public License version 2 only, as
 * published by the Free Software Foundation.  Sun designates this
 * particular file as subject to the "Classpath" exception as provided
 * by Sun in the LICENSE file that accompanied this code.
 *
 * This code is distributed in the hope that it will be useful, but WITHOUT
 * ANY WARRANTY; without even the implied warranty of MERCHANTABILITY or
 * FITNESS FOR A PARTICULAR PURPOSE.  See the GNU General Public License
 * version 2 for more details (a copy is included in the LICENSE file that
 * accompanied this code).
 *
 * You should have received a copy of the GNU General Public License version
 * 2 along with this work; if not, write to the Free Software Foundation,
 * Inc., 51 Franklin St, Fifth Floor, Boston, MA 02110-1301 USA.
 *
 * Please contact Sun Microsystems, Inc., 4150 Network Circle, Santa Clara,
 * CA 95054 USA or visit www.sun.com if you need additional information or
 * have any questions.
 */

package com.sun.tools.javac.main;

import com.sun.tools.javac.code.Lint;
import com.sun.tools.javac.code.Source;
import com.sun.tools.javac.code.Type;
import com.sun.tools.javac.jvm.Target;
import com.sun.tools.javac.main.JavacOption.HiddenOption;
import com.sun.tools.javac.main.JavacOption.Option;
import com.sun.tools.javac.main.JavacOption.XOption;
import com.sun.tools.javac.util.ListBuffer;
import com.sun.tools.javac.util.Options;
import com.sun.tools.javac.processing.JavacProcessingEnvironment;
import java.io.File;
import java.io.FileWriter;
import java.io.PrintWriter;
import java.util.EnumSet;
import java.util.LinkedHashMap;
import java.util.Map;
import java.util.Set;
import javax.lang.model.SourceVersion;

import static com.sun.tools.javac.main.OptionName.*;

/**
 * TODO: describe com.sun.tools.javac.main.RecognizedOptions
 *
 * <p><b>This is NOT part of any API supported by Sun Microsystems.
 * If you write code that depends on this, you do so at your own
 * risk.  This code and its internal interfaces are subject to change
 * or deletion without notice.</b></p>
 */
public class RecognizedOptions {

    private RecognizedOptions() {}

    public interface OptionHelper {

        void setOut(PrintWriter out);

        void error(String key, Object... args);

        void printVersion();

        void printFullVersion();

        void printHelp();

        void printXhelp();

        void addFile(File f);

        void addClassName(String s);

    }

    public static class GrumpyHelper implements OptionHelper {

        public void setOut(PrintWriter out) {
            throw new IllegalArgumentException();
        }

        public void error(String key, Object... args) {
            throw new IllegalArgumentException(Main.getLocalizedString(key, args));
        }

        public void printVersion() {
            throw new IllegalArgumentException();
        }

        public void printFullVersion() {
            throw new IllegalArgumentException();
        }

        public void printHelp() {
            throw new IllegalArgumentException();
        }

        public void printXhelp() {
            throw new IllegalArgumentException();
        }

        public void addFile(File f) {
            throw new IllegalArgumentException(f.getPath());
        }

        public void addClassName(String s) {
            throw new IllegalArgumentException(s);
        }

    }

    static Set<OptionName> javacOptions = EnumSet.of(
        G,
        G_NONE,
        G_CUSTOM,
        XLINT,
        XLINT_CUSTOM,
        NOWARN,
        VERBOSE,
        DEPRECATION,
        CLASSPATH,
        CP,
        SOURCEPATH,
        BOOTCLASSPATH,
        XBOOTCLASSPATH_PREPEND,
        XBOOTCLASSPATH_APPEND,
        XBOOTCLASSPATH,
        MODULEPATH,
        EXTDIRS,
        DJAVA_EXT_DIRS,
        ENDORSEDDIRS,
        DJAVA_ENDORSED_DIRS,
        PROC,
        PROCESSOR,
        PROCESSORPATH,
        D,
        S,
        IMPLICIT,
        ENCODING,
        SOURCE,
        TARGET,
        VERSION,
        FULLVERSION,
        DIAGS,
        HELP,
        A,
        X,
        J,
        MOREINFO,
        WERROR,
        // COMPLEXINFERENCE,
        PROMPT,
        DOE,
        PRINTSOURCE,
        WARNUNCHECKED,
        XMAXERRS,
        XMAXWARNS,
        XSTDOUT,
        XPRINT,
        XPRINTROUNDS,
        XPRINTPROCESSORINFO,
        XPREFER,
        O,
        XJCOV,
        XD,
        SOURCEFILE,
        L);

    static Set<OptionName> javacFileManagerOptions = EnumSet.of(
        CLASSPATH,
        CP,
        SOURCEPATH,
        BOOTCLASSPATH,
        XBOOTCLASSPATH_PREPEND,
        XBOOTCLASSPATH_APPEND,
        XBOOTCLASSPATH,
        MODULEPATH,
        EXTDIRS,
        DJAVA_EXT_DIRS,
        ENDORSEDDIRS,
        DJAVA_ENDORSED_DIRS,
        PROCESSORPATH,
        D,
        S,
        ENCODING,
        SOURCE);

    static Set<OptionName> javacToolOptions = EnumSet.of(
        G,
        G_NONE,
        G_CUSTOM,
        XLINT,
        XLINT_CUSTOM,
        NOWARN,
        VERBOSE,
        DEPRECATION,
        PROC,
        PROCESSOR,
        IMPLICIT,
        SOURCE,
        TARGET,
        // VERSION,
        // FULLVERSION,
        // HELP,
        A,
        // X,
        // J,
        MOREINFO,
        WERROR,
        // COMPLEXINFERENCE,
        PROMPT,
        DOE,
        PRINTSOURCE,
        WARNUNCHECKED,
        XMAXERRS,
        XMAXWARNS,
        // XSTDOUT,
        XPRINT,
        XPRINTROUNDS,
        XPRINTPROCESSORINFO,
        XPREFER,
        O,
        XJCOV,
        XD);

    static Option[] getJavaCompilerOptions(OptionHelper helper) {
        return getOptions(helper, javacOptions);
    }

    public static Option[] getJavacFileManagerOptions(OptionHelper helper) {
        return getOptions(helper, javacFileManagerOptions);
    }

    public static Option[] getJavacToolOptions(OptionHelper helper) {
        return getOptions(helper, javacToolOptions);
    }

    static Option[] getOptions(OptionHelper helper, Set<OptionName> desired) {
        ListBuffer<Option> options = new ListBuffer<Option>();
        for (Option option : getAll(helper))
            if (desired.contains(option.getName()))
                options.append(option);
        return options.toArray(new Option[options.length()]);
    }

    /**
     * Get all the recognized options.
     * @param helper an {@code OptionHelper} to help when processing options
     * @return an array of options
     */
    public static Option[] getAll(final OptionHelper helper) {
        return new Option[] {
        new Option(G,                                           "opt.g"),
        new Option(G_NONE,                                      "opt.g.none") {
            @Override
            public boolean process(Options options, String option) {
                options.put("-g:", "none");
                return false;
            }
        },

        new Option(G_CUSTOM,                                    "opt.g.lines.vars.source",
                Option.ChoiceKind.ANYOF, "lines", "vars", "source"),

        new XOption(XLINT,                                      "opt.Xlint"),
        new XOption(XLINT_CUSTOM,                               "opt.Xlint.suboptlist",
                Option.ChoiceKind.ANYOF, getXLintChoices()),

        // -nowarn is retained for command-line backward compatibility
        new Option(NOWARN,                                      "opt.nowarn") {
            @Override
            public boolean process(Options options, String option) {
                options.put("-Xlint:none", option);
                return false;
            }
        },

        new Option(VERBOSE,                                     "opt.verbose"),

        // -deprecation is retained for command-line backward compatibility
        new Option(DEPRECATION,                                 "opt.deprecation") {
            @Override
            public boolean process(Options options, String option) {
                options.put("-Xlint:deprecation", option);
                return false;
            }
        },

        new Option(CLASSPATH,              "opt.arg.path",      "opt.classpath"),
        new Option(CP,                     "opt.arg.path",      "opt.classpath") {
            @Override
            public boolean process(Options options, String option, String arg) {
                return super.process(options, "-classpath", arg);
            }
        },
        new Option(SOURCEPATH,             "opt.arg.path",      "opt.sourcepath"),
        new Option(BOOTCLASSPATH,          "opt.arg.path",      "opt.bootclasspath") {
            @Override
            public boolean process(Options options, String option, String arg) {
                options.remove("-Xbootclasspath/p:");
                options.remove("-Xbootclasspath/a:");
                return super.process(options, option, arg);
            }
        },
        new XOption(XBOOTCLASSPATH_PREPEND,"opt.arg.path", "opt.Xbootclasspath.p"),
        new XOption(XBOOTCLASSPATH_APPEND, "opt.arg.path", "opt.Xbootclasspath.a"),
        new XOption(XBOOTCLASSPATH,        "opt.arg.path", "opt.bootclasspath") {
            @Override
            public boolean process(Options options, String option, String arg) {
                options.remove("-Xbootclasspath/p:");
                options.remove("-Xbootclasspath/a:");
                return super.process(options, "-bootclasspath", arg);
            }
        },
        new Option(MODULEPATH,             "opt.arg.path",      "opt.modulepath") {
            // TEMP HACK FOR JIGSAW TO AUTO-DEFAULT -source TO 7 WHEN -modulepath
            // IS USED. REMOVE WHEN -source 7 IS THE DEFAULT
            @Override
            public boolean process(Options options, String option, String arg) {
                options.put("jigsaw.source", "7");
                return super.process(options, option, arg);
            }
        },
<<<<<<< HEAD
=======
        new Option(L,                      "opt.arg.library",   "opt.L"),
>>>>>>> e260d5e0
        new Option(EXTDIRS,                "opt.arg.dirs",      "opt.extdirs"),
        new XOption(DJAVA_EXT_DIRS,        "opt.arg.dirs",      "opt.extdirs") {
            @Override
            public boolean process(Options options, String option, String arg) {
                return super.process(options, "-extdirs", arg);
            }
        },
        new Option(ENDORSEDDIRS,            "opt.arg.dirs",     "opt.endorseddirs"),
        new XOption(DJAVA_ENDORSED_DIRS,    "opt.arg.dirs",     "opt.endorseddirs") {
            @Override
            public boolean process(Options options, String option, String arg) {
                return super.process(options, "-endorseddirs", arg);
            }
        },
        new Option(PROC,                                 "opt.proc.none.only",
                Option.ChoiceKind.ONEOF, "none", "only"),
        new Option(PROCESSOR,           "opt.arg.class.list",   "opt.processor"),
        new Option(PROCESSORPATH,       "opt.arg.path",         "opt.processorpath"),
        new Option(D,                   "opt.arg.directory",    "opt.d"),
        new Option(S,                   "opt.arg.directory",    "opt.sourceDest"),
        new Option(IMPLICIT,                                    "opt.implicit",
                Option.ChoiceKind.ONEOF, "none", "class"),
        new Option(ENCODING,            "opt.arg.encoding",     "opt.encoding"),
        new Option(SOURCE,              "opt.arg.release",      "opt.source") {
            @Override
            public boolean process(Options options, String option, String operand) {
                Source source = Source.lookup(operand);
                if (source == null) {
                    helper.error("err.invalid.source", operand);
                    return true;
                }
                return super.process(options, option, operand);
            }
        },
        new Option(TARGET,              "opt.arg.release",      "opt.target") {
            @Override
            public boolean process(Options options, String option, String operand) {
                Target target = Target.lookup(operand);
                if (target == null) {
                    helper.error("err.invalid.target", operand);
                    return true;
                }
                return super.process(options, option, operand);
            }
        },
        new Option(VERSION,                                     "opt.version") {
            @Override
            public boolean process(Options options, String option) {
                helper.printVersion();
                return super.process(options, option);
            }
        },
        new HiddenOption(FULLVERSION) {
            @Override
            public boolean process(Options options, String option) {
                helper.printFullVersion();
                return super.process(options, option);
            }
        },
        new HiddenOption(DIAGS) {
            @Override
            public boolean process(Options options, String option) {
                Option xd = getOptions(helper, EnumSet.of(XD))[0];
                option = option.substring(option.indexOf('=') + 1);
                String diagsOption = option.contains("%") ?
                    "-XDdiagsFormat=" :
                    "-XDdiags=";
                diagsOption += option;
                if (xd.matches(diagsOption))
                    return xd.process(options, diagsOption);
                else
                    return false;
            }
        },
        new Option(HELP,                                        "opt.help") {
            @Override
            public boolean process(Options options, String option) {
                helper.printHelp();
                return super.process(options, option);
            }
        },
        new Option(A,                "opt.arg.key.equals.value","opt.A") {
            @Override
            String helpSynopsis() {
                hasSuffix = true;
                return super.helpSynopsis();
            }

            @Override
            public boolean matches(String arg) {
                return arg.startsWith("-A");
            }

            @Override
            public boolean hasArg() {
                return false;
            }
            // Mapping for processor options created in
            // JavacProcessingEnvironment
            @Override
            public boolean process(Options options, String option) {
                int argLength = option.length();
                if (argLength == 2) {
                    helper.error("err.empty.A.argument");
                    return true;
                }
                int sepIndex = option.indexOf('=');
                String key = option.substring(2, (sepIndex != -1 ? sepIndex : argLength) );
                if (!JavacProcessingEnvironment.isValidOptionName(key)) {
                    helper.error("err.invalid.A.key", option);
                    return true;
                }
                return process(options, option, option);
            }
        },
        new Option(X,                                           "opt.X") {
            @Override
            public boolean process(Options options, String option) {
                helper.printXhelp();
                return super.process(options, option);
            }
        },

        // This option exists only for the purpose of documenting itself.
        // It's actually implemented by the launcher.
        new Option(J,                   "opt.arg.flag",         "opt.J") {
            @Override
            String helpSynopsis() {
                hasSuffix = true;
                return super.helpSynopsis();
            }
            @Override
            public boolean process(Options options, String option) {
                throw new AssertionError
                    ("the -J flag should be caught by the launcher.");
            }
        },

        // stop after parsing and attributing.
        // new HiddenOption("-attrparseonly"),

        // new Option("-moreinfo",                                      "opt.moreinfo") {
        new HiddenOption(MOREINFO) {
            @Override
            public boolean process(Options options, String option) {
                Type.moreInfo = true;
                return super.process(options, option);
            }
        },

        // treat warnings as errors
        new Option(WERROR,                                      "opt.Werror"),

        // use complex inference from context in the position of a method call argument
        new HiddenOption(COMPLEXINFERENCE),

        // generare source stubs
        // new HiddenOption("-stubs"),

        // relax some constraints to allow compiling from stubs
        // new HiddenOption("-relax"),

        // output source after translating away inner classes
        // new Option("-printflat",                             "opt.printflat"),
        // new HiddenOption("-printflat"),

        // display scope search details
        // new Option("-printsearch",                           "opt.printsearch"),
        // new HiddenOption("-printsearch"),

        // prompt after each error
        // new Option("-prompt",                                        "opt.prompt"),
        new HiddenOption(PROMPT),

        // dump stack on error
        new HiddenOption(DOE),

        // output source after type erasure
        // new Option("-s",                                     "opt.s"),
        new HiddenOption(PRINTSOURCE),

        // output shrouded class files
        // new Option("-scramble",                              "opt.scramble"),
        // new Option("-scrambleall",                           "opt.scrambleall"),

        // display warnings for generic unchecked operations
        new HiddenOption(WARNUNCHECKED) {
            @Override
            public boolean process(Options options, String option) {
                options.put("-Xlint:unchecked", option);
                return false;
            }
        },

        new XOption(XMAXERRS,           "opt.arg.number",       "opt.maxerrs"),
        new XOption(XMAXWARNS,          "opt.arg.number",       "opt.maxwarns"),
        new XOption(XSTDOUT,            "opt.arg.file",         "opt.Xstdout") {
            @Override
            public boolean process(Options options, String option, String arg) {
                try {
                    helper.setOut(new PrintWriter(new FileWriter(arg), true));
                } catch (java.io.IOException e) {
                    helper.error("err.error.writing.file", arg, e);
                    return true;
                }
                return super.process(options, option, arg);
            }
        },

        new XOption(XPRINT,                                     "opt.print"),

        new XOption(XPRINTROUNDS,                               "opt.printRounds"),

        new XOption(XPRINTPROCESSORINFO,                        "opt.printProcessorInfo"),

        new XOption(XPREFER,                                    "opt.prefer",
                Option.ChoiceKind.ONEOF, "source", "newer"),

        /* -O is a no-op, accepted for backward compatibility. */
        new HiddenOption(O),

        /* -Xjcov produces tables to support the code coverage tool jcov. */
        new HiddenOption(XJCOV),

        /* This is a back door to the compiler's option table.
         * -XDx=y sets the option x to the value y.
         * -XDx sets the option x to the value x.
         */
        new HiddenOption(XD) {
            String s;
            @Override
            public boolean matches(String s) {
                this.s = s;
                return s.startsWith(name.optionName);
            }
            @Override
            public boolean process(Options options, String option) {
                s = s.substring(name.optionName.length());
                int eq = s.indexOf('=');
                String key = (eq < 0) ? s : s.substring(0, eq);
                String value = (eq < 0) ? s : s.substring(eq+1);
                options.put(key, value);
                return false;
            }
        },

        /*
         * TODO: With apt, the matches method accepts anything if
         * -XclassAsDecls is used; code elsewhere does the lookup to
         * see if the class name is both legal and found.
         *
         * In apt, the process method adds the candiate class file
         * name to a separate list.
         */
        new HiddenOption(SOURCEFILE) {
            String s;
            @Override
            public boolean matches(String s) {
                this.s = s;
                return s.endsWith(".java")  // Java source file
                    || SourceVersion.isName(s);   // Legal type name
            }
            @Override
            public boolean process(Options options, String option) {
                if (s.endsWith(".java") ) {
                    File f = new File(s);
                    if (!f.exists()) {
                        helper.error("err.file.not.found", f);
                        return true;
                    }
                    if (!f.isFile()) {
                        helper.error("err.file.not.file", f);
                        return true;
                    }
                    // TEMP HACK FOR JIGSAW TO AUTO-DEFAULT -source TO 7 WHEN
                    // module-info.java USED. REMOVE WHEN -source 7 IS THE DEFAULT
                    if (f.getName().equals("module-info.java"))
                        options.put("jigsaw.source", "7");
                    helper.addFile(f);
                }
                else
                    helper.addClassName(s);
                return false;
            }
        },
    };
    }

    private static Map<String,Boolean> getXLintChoices() {
        Map<String,Boolean> choices = new LinkedHashMap<String,Boolean>();
        choices.put("all", false);
        for (Lint.LintCategory c : Lint.LintCategory.values())
            choices.put(c.option, c.hidden);
        for (Lint.LintCategory c : Lint.LintCategory.values())
            choices.put("-" + c.option, c.hidden);
        choices.put("none", false);
        return choices;
    }

}<|MERGE_RESOLUTION|>--- conflicted
+++ resolved
@@ -326,10 +326,7 @@
                 return super.process(options, option, arg);
             }
         },
-<<<<<<< HEAD
-=======
         new Option(L,                      "opt.arg.library",   "opt.L"),
->>>>>>> e260d5e0
         new Option(EXTDIRS,                "opt.arg.dirs",      "opt.extdirs"),
         new XOption(DJAVA_EXT_DIRS,        "opt.arg.dirs",      "opt.extdirs") {
             @Override
