--- conflicted
+++ resolved
@@ -169,13 +169,9 @@
         O,
         XJCOV,
         XD,
-<<<<<<< HEAD
+        AT,
         SOURCEFILE,
         L);
-=======
-        AT,
-        SOURCEFILE);
->>>>>>> 8d28b232
 
     static Set<OptionName> javacFileManagerOptions = EnumSet.of(
         CLASSPATH,
