/*
 * Copyright (c) 1999, 2010, Oracle and/or its affiliates. All rights reserved.
 * DO NOT ALTER OR REMOVE COPYRIGHT NOTICES OR THIS FILE HEADER.
 *
 * This code is free software; you can redistribute it and/or modify it
 * under the terms of the GNU General Public License version 2 only, as
 * published by the Free Software Foundation.  Oracle designates this
 * particular file as subject to the "Classpath" exception as provided
 * by Oracle in the LICENSE file that accompanied this code.
 *
 * This code is distributed in the hope that it will be useful, but WITHOUT
 * ANY WARRANTY; without even the implied warranty of MERCHANTABILITY or
 * FITNESS FOR A PARTICULAR PURPOSE.  See the GNU General Public License
 * version 2 for more details (a copy is included in the LICENSE file that
 * accompanied this code).
 *
 * You should have received a copy of the GNU General Public License version
 * 2 along with this work; if not, write to the Free Software Foundation,
 * Inc., 51 Franklin St, Fifth Floor, Boston, MA 02110-1301 USA.
 *
 * Please contact Oracle, 500 Oracle Parkway, Redwood Shores, CA 94065 USA
 * or visit www.oracle.com if you need additional information or have any
 * questions.
 */

package com.sun.tools.javac.util;

/**
 * Access to the compiler's name table.  STandard names are defined,
 * as well as methods to create new names.
 *
 *  <p><b>This is NOT part of any supported API.
 *  If you write code that depends on this, you do so at your own risk.
 *  This code and its internal interfaces are subject to change or
 *  deletion without notice.</b>
 */
public class Names {

    public static final Context.Key<Names> namesKey = new Context.Key<Names>();

    public static Names instance(Context context) {
        Names instance = context.get(namesKey);
        if (instance == null) {
            instance = new Names(context);
            context.put(namesKey, instance);
        }
        return instance;
    }

    public final Name slash;
    public final Name hyphen;
    public final Name T;
    public final Name slashequals;
    public final Name deprecated;
    public final Name init;
    public final Name clinit;
    public final Name error;
    public final Name any;
    public final Name empty;
    public final Name one;
    public final Name period;
    public final Name comma;
    public final Name semicolon;
    public final Name asterisk;
    public final Name _this;
    public final Name _super;
    public final Name _default;
    public final Name _class;
    public final Name java_lang;
    public final Name java_lang_Object;
    public final Name java_lang_Class;
    public final Name java_lang_Cloneable;
    public final Name java_io_Serializable;
    public final Name serialVersionUID;
    public final Name java_lang_Enum;
    public final Name java_dyn_MethodHandle;
<<<<<<< HEAD
=======
    public final Name java_dyn_InvokeDynamic;
    public final Name module_info;
>>>>>>> 26e8fe88
    public final Name package_info;
    public final Name ConstantValue;
    public final Name LineNumberTable;
    public final Name LocalVariableTable;
    public final Name LocalVariableTypeTable;
    public final Name CharacterRangeTable;
    public final Name StackMap;
    public final Name StackMapTable;
    public final Name SourceID;
    public final Name CompilationID;
    public final Name Code;
    public final Name Exceptions;
    public final Name SourceFile;
    public final Name InnerClasses;
    public final Name Synthetic;
    public final Name Bridge;
    public final Name Deprecated;
    public final Name Enum;
    public final Name _name;
    public final Name Signature;
    public final Name Varargs;
    public final Name Annotation;
    public final Name RuntimeVisibleAnnotations;
    public final Name RuntimeInvisibleAnnotations;
    public final Name RuntimeVisibleTypeAnnotations;
    public final Name RuntimeInvisibleTypeAnnotations;
    public final Name RuntimeVisibleParameterAnnotations;
    public final Name RuntimeInvisibleParameterAnnotations;
    public final Name Value;
    public final Name EnclosingMethod;
    public final Name desiredAssertionStatus;
    public final Name append;
    public final Name family;
    public final Name forName;
    public final Name toString;
    public final Name length;
    public final Name valueOf;
    public final Name value;
    public final Name getMessage;
    public final Name getClass;
    public final Name TYPE;
    public final Name TYPE_USE;
    public final Name TYPE_PARAMETER;
    public final Name FIELD;
    public final Name METHOD;
    public final Name PARAMETER;
    public final Name CONSTRUCTOR;
    public final Name LOCAL_VARIABLE;
    public final Name ANNOTATION_TYPE;
    public final Name PACKAGE;
    public final Name SOURCE;
    public final Name CLASS;
    public final Name RUNTIME;
    public final Name Array;
    public final Name Method;
    public final Name Bound;
    public final Name clone;
    public final Name getComponentType;
    public final Name getClassLoader;
    public final Name initCause;
    public final Name values;
    public final Name iterator;
    public final Name hasNext;
    public final Name next;
    public final Name AnnotationDefault;
    public final Name ordinal;
    public final Name equals;
    public final Name hashCode;
    public final Name compareTo;
    public final Name getDeclaringClass;
    public final Name ex;
    public final Name finalize;
    public final Name java_lang_AutoCloseable;
    public final Name close;
    public final Name addSuppressed;
    public final Name module;
    public final Name Module;
    public final Name requires;
    public final Name provides;
    public final Name permits;
    public final Name synthetic;
    public final Name ModuleClass;
    public final Name ModulePermits;
    public final Name ModuleProvides;
    public final Name ModuleRequires;

    public final Name.Table table;

    public Names(Context context) {
        Options options = Options.instance(context);
        table = createTable(options);

        slash = fromString("/");
        hyphen = fromString("-");
        T = fromString("T");
        slashequals = fromString("/=");
        deprecated = fromString("deprecated");

        init = fromString("<init>");
        clinit = fromString("<clinit>");
        error = fromString("<error>");
        any = fromString("<any>");
        empty = fromString("");
        one = fromString("1");
        period = fromString(".");
        comma = fromString(",");
        semicolon = fromString(";");
        asterisk = fromString("*");
        _this = fromString("this");
        _super = fromString("super");
        _default = fromString("default");

        _class = fromString("class");
        java_lang = fromString("java.lang");
        java_lang_Object = fromString("java.lang.Object");
        java_lang_Class = fromString("java.lang.Class");
        java_lang_Cloneable = fromString("java.lang.Cloneable");
        java_io_Serializable = fromString("java.io.Serializable");
        java_lang_Enum = fromString("java.lang.Enum");
        java_dyn_MethodHandle = fromString("java.dyn.MethodHandle");
<<<<<<< HEAD
=======
        java_dyn_InvokeDynamic = fromString("java.dyn.InvokeDynamic");
        module_info = fromString("module-info");
>>>>>>> 26e8fe88
        package_info = fromString("package-info");
        serialVersionUID = fromString("serialVersionUID");
        ConstantValue = fromString("ConstantValue");
        LineNumberTable = fromString("LineNumberTable");
        LocalVariableTable = fromString("LocalVariableTable");
        LocalVariableTypeTable = fromString("LocalVariableTypeTable");
        CharacterRangeTable = fromString("CharacterRangeTable");
        StackMap = fromString("StackMap");
        StackMapTable = fromString("StackMapTable");
        SourceID = fromString("SourceID");
        CompilationID = fromString("CompilationID");
        Code = fromString("Code");
        Exceptions = fromString("Exceptions");
        SourceFile = fromString("SourceFile");
        InnerClasses = fromString("InnerClasses");
        Synthetic = fromString("Synthetic");
        Bridge = fromString("Bridge");
        Deprecated = fromString("Deprecated");
        Enum = fromString("Enum");
        _name = fromString("name");
        Signature = fromString("Signature");
        Varargs = fromString("Varargs");
        Annotation = fromString("Annotation");
        RuntimeVisibleAnnotations = fromString("RuntimeVisibleAnnotations");
        RuntimeInvisibleAnnotations = fromString("RuntimeInvisibleAnnotations");
        RuntimeVisibleTypeAnnotations = fromString("RuntimeVisibleTypeAnnotations");
        RuntimeInvisibleTypeAnnotations = fromString("RuntimeInvisibleTypeAnnotations");
        RuntimeVisibleParameterAnnotations = fromString("RuntimeVisibleParameterAnnotations");
        RuntimeInvisibleParameterAnnotations = fromString("RuntimeInvisibleParameterAnnotations");
        Value = fromString("Value");
        EnclosingMethod = fromString("EnclosingMethod");

        desiredAssertionStatus = fromString("desiredAssertionStatus");

        append = fromString("append");
        family = fromString("family");
        forName = fromString("forName");
        toString = fromString("toString");
        length = fromString("length");
        valueOf = fromString("valueOf");
        value = fromString("value");
        getMessage = fromString("getMessage");
        getClass = fromString("getClass");

        TYPE = fromString("TYPE");
        TYPE_USE = fromString("TYPE_USE");
        TYPE_PARAMETER = fromString("TYPE_PARAMETER");
        FIELD = fromString("FIELD");
        METHOD = fromString("METHOD");
        PARAMETER = fromString("PARAMETER");
        CONSTRUCTOR = fromString("CONSTRUCTOR");
        LOCAL_VARIABLE = fromString("LOCAL_VARIABLE");
        ANNOTATION_TYPE = fromString("ANNOTATION_TYPE");
        PACKAGE = fromString("PACKAGE");

        SOURCE = fromString("SOURCE");
        CLASS = fromString("CLASS");
        RUNTIME = fromString("RUNTIME");

        Array = fromString("Array");
        Method = fromString("Method");
        Bound = fromString("Bound");
        clone = fromString("clone");
        getComponentType = fromString("getComponentType");
        getClassLoader = fromString("getClassLoader");
        initCause = fromString("initCause");
        values = fromString("values");
        iterator = fromString("iterator");
        hasNext = fromString("hasNext");
        next = fromString("next");
        AnnotationDefault = fromString("AnnotationDefault");
        ordinal = fromString("ordinal");
        equals = fromString("equals");
        hashCode = fromString("hashCode");
        compareTo = fromString("compareTo");
        getDeclaringClass = fromString("getDeclaringClass");
        ex = fromString("ex");
        finalize = fromString("finalize");

        java_lang_AutoCloseable = fromString("java.lang.AutoCloseable");
        close = fromString("close");
        addSuppressed = fromString("addSuppressed");
        module = fromString("module");
        Module = fromString("Module");
        requires = fromString("requires");
        provides = fromString("provides");
        permits = fromString("permits");
        synthetic = fromString("synthetic");
        ModuleClass = fromString("ModuleClass");
        ModulePermits = fromString("ModulePermits");
        ModuleProvides = fromString("ModuleProvides");
        ModuleRequires = fromString("ModuleRequires");
    }

    protected Name.Table createTable(Options options) {
        boolean useUnsharedTable = options.isSet("useUnsharedTable");
        if (useUnsharedTable)
            return new UnsharedNameTable(this);
        else
            return new SharedNameTable(this);
    }

    public void dispose() {
        table.dispose();
    }

    public Name fromChars(char[] cs, int start, int len) {
        return table.fromChars(cs, start, len);
    }

    public Name fromString(String s) {
        return table.fromString(s);
    }

    public Name fromUtf(byte[] cs) {
        return table.fromUtf(cs);
    }

    public Name fromUtf(byte[] cs, int start, int len) {
        return table.fromUtf(cs, start, len);
    }
}<|MERGE_RESOLUTION|>--- conflicted
+++ resolved
@@ -74,11 +74,7 @@
     public final Name serialVersionUID;
     public final Name java_lang_Enum;
     public final Name java_dyn_MethodHandle;
-<<<<<<< HEAD
-=======
-    public final Name java_dyn_InvokeDynamic;
     public final Name module_info;
->>>>>>> 26e8fe88
     public final Name package_info;
     public final Name ConstantValue;
     public final Name LineNumberTable;
@@ -199,11 +195,7 @@
         java_io_Serializable = fromString("java.io.Serializable");
         java_lang_Enum = fromString("java.lang.Enum");
         java_dyn_MethodHandle = fromString("java.dyn.MethodHandle");
-<<<<<<< HEAD
-=======
-        java_dyn_InvokeDynamic = fromString("java.dyn.InvokeDynamic");
         module_info = fromString("module-info");
->>>>>>> 26e8fe88
         package_info = fromString("package-info");
         serialVersionUID = fromString("serialVersionUID");
         ConstantValue = fromString("ConstantValue");
