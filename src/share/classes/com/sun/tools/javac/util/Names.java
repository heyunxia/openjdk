--- conflicted
+++ resolved
@@ -149,14 +149,11 @@
     public final Name LineNumberTable;
     public final Name LocalVariableTable;
     public final Name LocalVariableTypeTable;
-<<<<<<< HEAD
     public final Name MethodParameters;
-=======
     public final Name Module;
     public final Name ModuleData;
     public final Name ModuleProvides;
     public final Name ModuleRequires;
->>>>>>> e1422381
     public final Name RuntimeInvisibleAnnotations;
     public final Name RuntimeInvisibleParameterAnnotations;
     public final Name RuntimeInvisibleTypeAnnotations;
@@ -308,14 +305,11 @@
         LineNumberTable = fromString("LineNumberTable");
         LocalVariableTable = fromString("LocalVariableTable");
         LocalVariableTypeTable = fromString("LocalVariableTypeTable");
-<<<<<<< HEAD
         MethodParameters = fromString("MethodParameters");
-=======
         Module = fromString("Module");
         ModuleData = fromString("ModuleData");
         ModuleProvides = fromString("ModuleProvides");
         ModuleRequires = fromString("ModuleRequires");
->>>>>>> e1422381
         RuntimeInvisibleAnnotations = fromString("RuntimeInvisibleAnnotations");
         RuntimeInvisibleParameterAnnotations = fromString("RuntimeInvisibleParameterAnnotations");
         RuntimeInvisibleTypeAnnotations = fromString("RuntimeInvisibleTypeAnnotations");
