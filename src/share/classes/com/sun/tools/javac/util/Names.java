/*
 * Copyright 1999-2008 Sun Microsystems, Inc.  All Rights Reserved.
 * DO NOT ALTER OR REMOVE COPYRIGHT NOTICES OR THIS FILE HEADER.
 *
 * This code is free software; you can redistribute it and/or modify it
 * under the terms of the GNU General Public License version 2 only, as
 * published by the Free Software Foundation.  Sun designates this
 * particular file as subject to the "Classpath" exception as provided
 * by Sun in the LICENSE file that accompanied this code.
 *
 * This code is distributed in the hope that it will be useful, but WITHOUT
 * ANY WARRANTY; without even the implied warranty of MERCHANTABILITY or
 * FITNESS FOR A PARTICULAR PURPOSE.  See the GNU General Public License
 * version 2 for more details (a copy is included in the LICENSE file that
 * accompanied this code).
 *
 * You should have received a copy of the GNU General Public License version
 * 2 along with this work; if not, write to the Free Software Foundation,
 * Inc., 51 Franklin St, Fifth Floor, Boston, MA 02110-1301 USA.
 *
 * Please contact Sun Microsystems, Inc., 4150 Network Circle, Santa Clara,
 * CA 95054 USA or visit www.sun.com if you need additional information or
 * have any questions.
 */

package com.sun.tools.javac.util;

/**
 * Access to the compiler's name table.  STandard names are defined,
 * as well as methods to create new names.
 *
 *  <p><b>This is NOT part of any API supported by Sun Microsystems.  If
 *  you write code that depends on this, you do so at your own risk.
 *  This code and its internal interfaces are subject to change or
 *  deletion without notice.</b>
 */
public class Names {

    public static final Context.Key<Names> namesKey = new Context.Key<Names>();

    public static Names instance(Context context) {
        Names instance = context.get(namesKey);
        if (instance == null) {
            instance = new Names(context);
            context.put(namesKey, instance);
        }
        return instance;
    }

    public final Name slash;
    public final Name hyphen;
    public final Name T;
    public final Name slashequals;
    public final Name deprecated;
    public final Name init;
    public final Name clinit;
    public final Name error;
    public final Name any;
    public final Name empty;
    public final Name one;
    public final Name period;
    public final Name comma;
    public final Name semicolon;
    public final Name asterisk;
    public final Name _this;
    public final Name _super;
    public final Name _default;
    public final Name _class;
    public final Name java_lang;
    public final Name java_lang_Object;
    public final Name java_lang_Class;
    public final Name java_lang_Cloneable;
    public final Name java_io_Serializable;
    public final Name serialVersionUID;
    public final Name java_lang_Enum;
<<<<<<< HEAD
    public final Name java_dyn_MethodHandle;
    public final Name java_dyn_InvokeDynamic;
=======
    public final Name module_info;
>>>>>>> a69ee8a6
    public final Name package_info;
    public final Name ConstantValue;
    public final Name LineNumberTable;
    public final Name LocalVariableTable;
    public final Name LocalVariableTypeTable;
    public final Name CharacterRangeTable;
    public final Name StackMap;
    public final Name StackMapTable;
    public final Name SourceID;
    public final Name CompilationID;
    public final Name Code;
    public final Name Exceptions;
    public final Name SourceFile;
    public final Name InnerClasses;
    public final Name Synthetic;
    public final Name Bridge;
    public final Name Deprecated;
    public final Name Enum;
    public final Name _name;
    public final Name Signature;
    public final Name Varargs;
    public final Name Annotation;
    public final Name RuntimeVisibleAnnotations;
    public final Name RuntimeInvisibleAnnotations;
    public final Name RuntimeVisibleTypeAnnotations;
    public final Name RuntimeInvisibleTypeAnnotations;
    public final Name RuntimeVisibleParameterAnnotations;
    public final Name RuntimeInvisibleParameterAnnotations;
    public final Name Value;
    public final Name EnclosingMethod;
    public final Name desiredAssertionStatus;
    public final Name append;
    public final Name family;
    public final Name forName;
    public final Name toString;
    public final Name length;
    public final Name valueOf;
    public final Name value;
    public final Name getMessage;
    public final Name getClass;
    public final Name invoke;
    public final Name TYPE;
    public final Name TYPE_USE;
    public final Name TYPE_PARAMETER;
    public final Name FIELD;
    public final Name METHOD;
    public final Name PARAMETER;
    public final Name CONSTRUCTOR;
    public final Name LOCAL_VARIABLE;
    public final Name ANNOTATION_TYPE;
    public final Name PACKAGE;
    public final Name SOURCE;
    public final Name CLASS;
    public final Name RUNTIME;
    public final Name Array;
    public final Name Method;
    public final Name Bound;
    public final Name clone;
    public final Name getComponentType;
    public final Name getClassLoader;
    public final Name initCause;
    public final Name values;
    public final Name iterator;
    public final Name hasNext;
    public final Name next;
    public final Name AnnotationDefault;
    public final Name ordinal;
    public final Name equals;
    public final Name hashCode;
    public final Name compareTo;
    public final Name getDeclaringClass;
    public final Name ex;
    public final Name finalize;
    public final Name module;
    public final Name Module;
    public final Name requires;
    public final Name provides;
    public final Name permits;
    public final Name synthetic;
    public final Name ModuleClass;
    public final Name ModulePermits;
    public final Name ModuleProvides;
    public final Name ModuleRequires;

    public final Name.Table table;

    public Names(Context context) {
        Options options = Options.instance(context);
        table = createTable(options);

        slash = fromString("/");
        hyphen = fromString("-");
        T = fromString("T");
        slashequals = fromString("/=");
        deprecated = fromString("deprecated");

        init = fromString("<init>");
        clinit = fromString("<clinit>");
        error = fromString("<error>");
        any = fromString("<any>");
        empty = fromString("");
        one = fromString("1");
        period = fromString(".");
        comma = fromString(",");
        semicolon = fromString(";");
        asterisk = fromString("*");
        _this = fromString("this");
        _super = fromString("super");
        _default = fromString("default");

        _class = fromString("class");
        java_lang = fromString("java.lang");
        java_lang_Object = fromString("java.lang.Object");
        java_lang_Class = fromString("java.lang.Class");
        java_lang_Cloneable = fromString("java.lang.Cloneable");
        java_io_Serializable = fromString("java.io.Serializable");
        java_lang_Enum = fromString("java.lang.Enum");
<<<<<<< HEAD
        java_dyn_MethodHandle = fromString("java.dyn.MethodHandle");
        java_dyn_InvokeDynamic = fromString("java.dyn.InvokeDynamic");
=======
        module_info = fromString("module-info");
>>>>>>> a69ee8a6
        package_info = fromString("package-info");
        serialVersionUID = fromString("serialVersionUID");
        ConstantValue = fromString("ConstantValue");
        LineNumberTable = fromString("LineNumberTable");
        LocalVariableTable = fromString("LocalVariableTable");
        LocalVariableTypeTable = fromString("LocalVariableTypeTable");
        CharacterRangeTable = fromString("CharacterRangeTable");
        StackMap = fromString("StackMap");
        StackMapTable = fromString("StackMapTable");
        SourceID = fromString("SourceID");
        CompilationID = fromString("CompilationID");
        Code = fromString("Code");
        Exceptions = fromString("Exceptions");
        SourceFile = fromString("SourceFile");
        InnerClasses = fromString("InnerClasses");
        Synthetic = fromString("Synthetic");
        Bridge = fromString("Bridge");
        Deprecated = fromString("Deprecated");
        Enum = fromString("Enum");
        _name = fromString("name");
        Signature = fromString("Signature");
        Varargs = fromString("Varargs");
        Annotation = fromString("Annotation");
        RuntimeVisibleAnnotations = fromString("RuntimeVisibleAnnotations");
        RuntimeInvisibleAnnotations = fromString("RuntimeInvisibleAnnotations");
        RuntimeVisibleTypeAnnotations = fromString("RuntimeVisibleTypeAnnotations");
        RuntimeInvisibleTypeAnnotations = fromString("RuntimeInvisibleTypeAnnotations");
        RuntimeVisibleParameterAnnotations = fromString("RuntimeVisibleParameterAnnotations");
        RuntimeInvisibleParameterAnnotations = fromString("RuntimeInvisibleParameterAnnotations");
        Value = fromString("Value");
        EnclosingMethod = fromString("EnclosingMethod");

        desiredAssertionStatus = fromString("desiredAssertionStatus");

        append = fromString("append");
        family = fromString("family");
        forName = fromString("forName");
        toString = fromString("toString");
        length = fromString("length");
        valueOf = fromString("valueOf");
        value = fromString("value");
        getMessage = fromString("getMessage");
        getClass = fromString("getClass");
        invoke = fromString("invoke");

        TYPE = fromString("TYPE");
        TYPE_USE = fromString("TYPE_USE");
        TYPE_PARAMETER = fromString("TYPE_PARAMETER");
        FIELD = fromString("FIELD");
        METHOD = fromString("METHOD");
        PARAMETER = fromString("PARAMETER");
        CONSTRUCTOR = fromString("CONSTRUCTOR");
        LOCAL_VARIABLE = fromString("LOCAL_VARIABLE");
        ANNOTATION_TYPE = fromString("ANNOTATION_TYPE");
        PACKAGE = fromString("PACKAGE");

        SOURCE = fromString("SOURCE");
        CLASS = fromString("CLASS");
        RUNTIME = fromString("RUNTIME");

        Array = fromString("Array");
        Method = fromString("Method");
        Bound = fromString("Bound");
        clone = fromString("clone");
        getComponentType = fromString("getComponentType");
        getClassLoader = fromString("getClassLoader");
        initCause = fromString("initCause");
        values = fromString("values");
        iterator = fromString("iterator");
        hasNext = fromString("hasNext");
        next = fromString("next");
        AnnotationDefault = fromString("AnnotationDefault");
        ordinal = fromString("ordinal");
        equals = fromString("equals");
        hashCode = fromString("hashCode");
        compareTo = fromString("compareTo");
        getDeclaringClass = fromString("getDeclaringClass");
        ex = fromString("ex");
        finalize = fromString("finalize");
        module = fromString("module");
        Module = fromString("Module");
        requires = fromString("requires");
        provides = fromString("provides");
        permits = fromString("permits");
        synthetic = fromString("synthetic");
        ModuleClass = fromString("ModuleClass");
        ModulePermits = fromString("ModulePermits");
        ModuleProvides = fromString("ModuleProvides");
        ModuleRequires = fromString("ModuleRequires");
    }

    protected Name.Table createTable(Options options) {
        boolean useUnsharedTable = options.get("useUnsharedTable") != null;
        if (useUnsharedTable)
            return new UnsharedNameTable(this);
        else
            return new SharedNameTable(this);
    }

    public void dispose() {
        table.dispose();
    }

    public Name fromChars(char[] cs, int start, int len) {
        return table.fromChars(cs, start, len);
    }

    public Name fromString(String s) {
        return table.fromString(s);
    }

    public Name fromUtf(byte[] cs) {
        return table.fromUtf(cs);
    }

    public Name fromUtf(byte[] cs, int start, int len) {
        return table.fromUtf(cs, start, len);
    }
}<|MERGE_RESOLUTION|>--- conflicted
+++ resolved
@@ -73,12 +73,9 @@
     public final Name java_io_Serializable;
     public final Name serialVersionUID;
     public final Name java_lang_Enum;
-<<<<<<< HEAD
     public final Name java_dyn_MethodHandle;
     public final Name java_dyn_InvokeDynamic;
-=======
     public final Name module_info;
->>>>>>> a69ee8a6
     public final Name package_info;
     public final Name ConstantValue;
     public final Name LineNumberTable;
@@ -196,12 +193,9 @@
         java_lang_Cloneable = fromString("java.lang.Cloneable");
         java_io_Serializable = fromString("java.io.Serializable");
         java_lang_Enum = fromString("java.lang.Enum");
-<<<<<<< HEAD
         java_dyn_MethodHandle = fromString("java.dyn.MethodHandle");
         java_dyn_InvokeDynamic = fromString("java.dyn.InvokeDynamic");
-=======
         module_info = fromString("module-info");
->>>>>>> a69ee8a6
         package_info = fromString("package-info");
         serialVersionUID = fromString("serialVersionUID");
         ConstantValue = fromString("ConstantValue");
