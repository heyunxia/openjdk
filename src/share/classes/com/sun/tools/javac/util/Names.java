/*
 * Copyright (c) 1999, 2012, Oracle and/or its affiliates. All rights reserved.
 * DO NOT ALTER OR REMOVE COPYRIGHT NOTICES OR THIS FILE HEADER.
 *
 * This code is free software; you can redistribute it and/or modify it
 * under the terms of the GNU General Public License version 2 only, as
 * published by the Free Software Foundation.  Oracle designates this
 * particular file as subject to the "Classpath" exception as provided
 * by Oracle in the LICENSE file that accompanied this code.
 *
 * This code is distributed in the hope that it will be useful, but WITHOUT
 * ANY WARRANTY; without even the implied warranty of MERCHANTABILITY or
 * FITNESS FOR A PARTICULAR PURPOSE.  See the GNU General Public License
 * version 2 for more details (a copy is included in the LICENSE file that
 * accompanied this code).
 *
 * You should have received a copy of the GNU General Public License version
 * 2 along with this work; if not, write to the Free Software Foundation,
 * Inc., 51 Franklin St, Fifth Floor, Boston, MA 02110-1301 USA.
 *
 * Please contact Oracle, 500 Oracle Parkway, Redwood Shores, CA 94065 USA
 * or visit www.oracle.com if you need additional information or have any
 * questions.
 */

package com.sun.tools.javac.util;

/**
 * Access to the compiler's name table.  STandard names are defined,
 * as well as methods to create new names.
 *
 *  <p><b>This is NOT part of any supported API.
 *  If you write code that depends on this, you do so at your own risk.
 *  This code and its internal interfaces are subject to change or
 *  deletion without notice.</b>
 */
public class Names {

    public static final Context.Key<Names> namesKey = new Context.Key<Names>();

    public static Names instance(Context context) {
        Names instance = context.get(namesKey);
        if (instance == null) {
            instance = new Names(context);
            context.put(namesKey, instance);
        }
        return instance;
    }

    // operators and punctuation
    public final Name asterisk;
    public final Name comma;
    public final Name empty;
    public final Name hyphen;
    public final Name one;
    public final Name period;
    public final Name semicolon;
<<<<<<< HEAD
    public final Name asterisk;
    public final Name double_asterisk;
    public final Name _this;
    public final Name _super;
    public final Name _default;
    public final Name _class;
    public final Name java_base;
    public final Name jdk_legacy;
    public final Name java_lang;
    public final Name java_lang_Object;
=======
    public final Name slash;
    public final Name slashequals;

    // keywords
    public final Name _class;
    public final Name _default;
    public final Name _super;
    public final Name _this;

    // field and method names
    public final Name _name;
    public final Name addSuppressed;
    public final Name any;
    public final Name append;
    public final Name clinit;
    public final Name clone;
    public final Name close;
    public final Name compareTo;
    public final Name desiredAssertionStatus;
    public final Name equals;
    public final Name error;
    public final Name family;
    public final Name finalize;
    public final Name forName;
    public final Name getClass;
    public final Name getClassLoader;
    public final Name getComponentType;
    public final Name getDeclaringClass;
    public final Name getMessage;
    public final Name hasNext;
    public final Name hashCode;
    public final Name init;
    public final Name initCause;
    public final Name iterator;
    public final Name length;
    public final Name next;
    public final Name ordinal;
    public final Name serialVersionUID;
    public final Name toString;
    public final Name value;
    public final Name valueOf;
    public final Name values;

    // class names
    public final Name java_io_Serializable;
    public final Name java_lang_AutoCloseable;
>>>>>>> 9a19709e
    public final Name java_lang_Class;
    public final Name java_lang_Cloneable;
    public final Name java_lang_Enum;
    public final Name java_lang_Object;
    public final Name java_lang_invoke_MethodHandle;
<<<<<<< HEAD
    public final Name module_info;
    public final Name package_info;
    public final Name ConstantValue;
    public final Name LineNumberTable;
    public final Name LocalVariableTable;
    public final Name LocalVariableTypeTable;
=======

    // names of builtin classes
    public final Name Array;
    public final Name Bound;
    public final Name Method;

    // package names
    public final Name java_lang;

    // attribute names
    public final Name Annotation;
    public final Name AnnotationDefault;
    public final Name Bridge;
>>>>>>> 9a19709e
    public final Name CharacterRangeTable;
    public final Name Code;
    public final Name CompilationID;
    public final Name ConstantValue;
    public final Name Deprecated;
    public final Name EnclosingMethod;
    public final Name Enum;
    public final Name Exceptions;
    public final Name InnerClasses;
    public final Name LineNumberTable;
    public final Name LocalVariableTable;
    public final Name LocalVariableTypeTable;
    public final Name RuntimeInvisibleAnnotations;
    public final Name RuntimeInvisibleParameterAnnotations;
    public final Name RuntimeInvisibleTypeAnnotations;
    public final Name RuntimeVisibleAnnotations;
    public final Name RuntimeVisibleParameterAnnotations;
    public final Name RuntimeVisibleTypeAnnotations;
    public final Name Signature;
    public final Name SourceFile;
    public final Name SourceID;
    public final Name StackMap;
    public final Name StackMapTable;
    public final Name Synthetic;
    public final Name Value;
    public final Name Varargs;

    // members of java.lang.annotation.ElementType
    public final Name ANNOTATION_TYPE;
    public final Name CONSTRUCTOR;
    public final Name FIELD;
    public final Name LOCAL_VARIABLE;
    public final Name METHOD;
    public final Name PACKAGE;
    public final Name PARAMETER;
    public final Name TYPE;
    public final Name TYPE_PARAMETER;
    public final Name TYPE_USE;

    // members of java.lang.annotation.RetentionPolicy
    public final Name CLASS;
    public final Name RUNTIME;
    public final Name SOURCE;

    // other identifiers
    public final Name T;
    public final Name deprecated;
    public final Name ex;
<<<<<<< HEAD
    public final Name finalize;
    public final Name java_lang_AutoCloseable;
    public final Name close;
    public final Name addSuppressed;
    public final Name module;
    public final Name Module;
    public final Name exports;
    public final Name requires;
    public final Name provides;
    public final Name permits;
    public final Name service;
    public final Name synthetic;
    public final Name view;
    public final Name with;
    public final Name ModuleClass;
    public final Name ModuleData;
    public final Name ModuleExport;
    public final Name ModulePermits;
    public final Name ModuleProvides;
    public final Name ModuleRequires;
    public final Name _public;
    public final Name optional;
    public final Name local;
    public final Name main;
=======
    public final Name package_info;
>>>>>>> 9a19709e

    public final Name.Table table;

    public Names(Context context) {
        Options options = Options.instance(context);
        table = createTable(options);

        // operators and punctuation
        asterisk = fromString("*");
        comma = fromString(",");
        empty = fromString("");
        hyphen = fromString("-");
        one = fromString("1");
        period = fromString(".");
        semicolon = fromString(";");
<<<<<<< HEAD
        asterisk = fromString("*");
        double_asterisk = fromString("**");
        _this = fromString("this");
        _super = fromString("super");
        _default = fromString("default");
=======
        slash = fromString("/");
        slashequals = fromString("/=");
>>>>>>> 9a19709e

        // keywords
        _class = fromString("class");
<<<<<<< HEAD
        java_base = fromString("jdk.base");   // FIXME: update when alias support working
        jdk_legacy = fromString("jdk");   // FIXME: update when alias support working
        java_lang = fromString("java.lang");
        java_lang_Object = fromString("java.lang.Object");
=======
        _default = fromString("default");
        _super = fromString("super");
        _this = fromString("this");

        // field and method names
        _name = fromString("name");
        addSuppressed = fromString("addSuppressed");
        any = fromString("<any>");
        append = fromString("append");
        clinit = fromString("<clinit>");
        clone = fromString("clone");
        close = fromString("close");
        compareTo = fromString("compareTo");
        desiredAssertionStatus = fromString("desiredAssertionStatus");
        equals = fromString("equals");
        error = fromString("<error>");
        family = fromString("family");
        finalize = fromString("finalize");
        forName = fromString("forName");
        getClass = fromString("getClass");
        getClassLoader = fromString("getClassLoader");
        getComponentType = fromString("getComponentType");
        getDeclaringClass = fromString("getDeclaringClass");
        getMessage = fromString("getMessage");
        hasNext = fromString("hasNext");
        hashCode = fromString("hashCode");
        init = fromString("<init>");
        initCause = fromString("initCause");
        iterator = fromString("iterator");
        length = fromString("length");
        next = fromString("next");
        ordinal = fromString("ordinal");
        serialVersionUID = fromString("serialVersionUID");
        toString = fromString("toString");
        value = fromString("value");
        valueOf = fromString("valueOf");
        values = fromString("values");

        // class names
        java_io_Serializable = fromString("java.io.Serializable");
        java_lang_AutoCloseable = fromString("java.lang.AutoCloseable");
>>>>>>> 9a19709e
        java_lang_Class = fromString("java.lang.Class");
        java_lang_Cloneable = fromString("java.lang.Cloneable");
        java_lang_Enum = fromString("java.lang.Enum");
        java_lang_Object = fromString("java.lang.Object");
        java_lang_invoke_MethodHandle = fromString("java.lang.invoke.MethodHandle");
<<<<<<< HEAD
        module_info = fromString("module-info");
        package_info = fromString("package-info");
        serialVersionUID = fromString("serialVersionUID");
        ConstantValue = fromString("ConstantValue");
        LineNumberTable = fromString("LineNumberTable");
        LocalVariableTable = fromString("LocalVariableTable");
        LocalVariableTypeTable = fromString("LocalVariableTypeTable");
=======

        // names of builtin classes
        Array = fromString("Array");
        Bound = fromString("Bound");
        Method = fromString("Method");

        // package names
        java_lang = fromString("java.lang");

        // attribute names
        Annotation = fromString("Annotation");
        AnnotationDefault = fromString("AnnotationDefault");
        Bridge = fromString("Bridge");
>>>>>>> 9a19709e
        CharacterRangeTable = fromString("CharacterRangeTable");
        Code = fromString("Code");
        CompilationID = fromString("CompilationID");
        ConstantValue = fromString("ConstantValue");
        Deprecated = fromString("Deprecated");
        EnclosingMethod = fromString("EnclosingMethod");
        Enum = fromString("Enum");
        Exceptions = fromString("Exceptions");
        InnerClasses = fromString("InnerClasses");
        LineNumberTable = fromString("LineNumberTable");
        LocalVariableTable = fromString("LocalVariableTable");
        LocalVariableTypeTable = fromString("LocalVariableTypeTable");
        RuntimeInvisibleAnnotations = fromString("RuntimeInvisibleAnnotations");
        RuntimeInvisibleParameterAnnotations = fromString("RuntimeInvisibleParameterAnnotations");
        RuntimeInvisibleTypeAnnotations = fromString("RuntimeInvisibleTypeAnnotations");
        RuntimeVisibleAnnotations = fromString("RuntimeVisibleAnnotations");
        RuntimeVisibleParameterAnnotations = fromString("RuntimeVisibleParameterAnnotations");
        RuntimeVisibleTypeAnnotations = fromString("RuntimeVisibleTypeAnnotations");
        Signature = fromString("Signature");
        SourceFile = fromString("SourceFile");
        SourceID = fromString("SourceID");
        StackMap = fromString("StackMap");
        StackMapTable = fromString("StackMapTable");
        Synthetic = fromString("Synthetic");
        Value = fromString("Value");
        Varargs = fromString("Varargs");

        // members of java.lang.annotation.ElementType
        ANNOTATION_TYPE = fromString("ANNOTATION_TYPE");
        CONSTRUCTOR = fromString("CONSTRUCTOR");
        FIELD = fromString("FIELD");
        LOCAL_VARIABLE = fromString("LOCAL_VARIABLE");
        METHOD = fromString("METHOD");
        PACKAGE = fromString("PACKAGE");
        PARAMETER = fromString("PARAMETER");
        TYPE = fromString("TYPE");
        TYPE_PARAMETER = fromString("TYPE_PARAMETER");
        TYPE_USE = fromString("TYPE_USE");

        // members of java.lang.annotation.RetentionPolicy
        CLASS = fromString("CLASS");
        RUNTIME = fromString("RUNTIME");
        SOURCE = fromString("SOURCE");

        // other identifiers
        T = fromString("T");
        deprecated = fromString("deprecated");
        ex = fromString("ex");
<<<<<<< HEAD
        finalize = fromString("finalize");

        java_lang_AutoCloseable = fromString("java.lang.AutoCloseable");
        close = fromString("close");
        addSuppressed = fromString("addSuppressed");
        module = fromString("module");
        Module = fromString("Module");
        exports = fromString("exports");
        requires = fromString("requires");
        provides = fromString("provides");
        permits = fromString("permits");
        service = fromString("service");
        synthetic = fromString("synthetic");
        view = fromString("view");
        with = fromString("with");
        ModuleClass = fromString("ModuleClass");
        ModuleData = fromString("ModuleData");
        ModuleExport = fromString("ModuleExport");
        ModulePermits = fromString("ModulePermits");
        ModuleProvides = fromString("ModuleProvides");
        ModuleRequires = fromString("ModuleRequires");
        _public = fromString("public");
        optional = fromString("optional");
        local = fromString("local");
        main = fromString("main");

=======
        package_info = fromString("package-info");
>>>>>>> 9a19709e
    }

    protected Name.Table createTable(Options options) {
        boolean useUnsharedTable = options.isSet("useUnsharedTable");
        if (useUnsharedTable)
            return new UnsharedNameTable(this);
        else
            return new SharedNameTable(this);
    }

    public void dispose() {
        table.dispose();
    }

    public Name fromChars(char[] cs, int start, int len) {
        return table.fromChars(cs, start, len);
    }

    public Name fromString(String s) {
        return table.fromString(s);
    }

    public Name fromUtf(byte[] cs) {
        return table.fromUtf(cs);
    }

    public Name fromUtf(byte[] cs, int start, int len) {
        return table.fromUtf(cs, start, len);
    }
}<|MERGE_RESOLUTION|>--- conflicted
+++ resolved
@@ -50,31 +50,32 @@
     // operators and punctuation
     public final Name asterisk;
     public final Name comma;
+    public final Name double_asterisk;
     public final Name empty;
     public final Name hyphen;
     public final Name one;
     public final Name period;
     public final Name semicolon;
-<<<<<<< HEAD
-    public final Name asterisk;
-    public final Name double_asterisk;
-    public final Name _this;
-    public final Name _super;
-    public final Name _default;
-    public final Name _class;
-    public final Name java_base;
-    public final Name jdk_legacy;
-    public final Name java_lang;
-    public final Name java_lang_Object;
-=======
     public final Name slash;
     public final Name slashequals;
 
     // keywords
     public final Name _class;
     public final Name _default;
+    public final Name _public;
     public final Name _super;
     public final Name _this;
+    public final Name exports;
+    public final Name local;
+    public final Name main;
+    public final Name module;
+    public final Name optional;
+    public final Name permits;
+    public final Name provides;
+    public final Name requires;
+    public final Name service;
+    public final Name view;
+    public final Name with;
 
     // field and method names
     public final Name _name;
@@ -113,20 +114,11 @@
     // class names
     public final Name java_io_Serializable;
     public final Name java_lang_AutoCloseable;
->>>>>>> 9a19709e
     public final Name java_lang_Class;
     public final Name java_lang_Cloneable;
     public final Name java_lang_Enum;
     public final Name java_lang_Object;
     public final Name java_lang_invoke_MethodHandle;
-<<<<<<< HEAD
-    public final Name module_info;
-    public final Name package_info;
-    public final Name ConstantValue;
-    public final Name LineNumberTable;
-    public final Name LocalVariableTable;
-    public final Name LocalVariableTypeTable;
-=======
 
     // names of builtin classes
     public final Name Array;
@@ -136,11 +128,14 @@
     // package names
     public final Name java_lang;
 
+    // module names
+    public final Name java_base;
+    public final Name jdk_legacy;
+
     // attribute names
     public final Name Annotation;
     public final Name AnnotationDefault;
     public final Name Bridge;
->>>>>>> 9a19709e
     public final Name CharacterRangeTable;
     public final Name Code;
     public final Name CompilationID;
@@ -153,6 +148,10 @@
     public final Name LineNumberTable;
     public final Name LocalVariableTable;
     public final Name LocalVariableTypeTable;
+    public final Name Module;
+    public final Name ModuleData;
+    public final Name ModuleProvides;
+    public final Name ModuleRequires;
     public final Name RuntimeInvisibleAnnotations;
     public final Name RuntimeInvisibleParameterAnnotations;
     public final Name RuntimeInvisibleTypeAnnotations;
@@ -189,34 +188,8 @@
     public final Name T;
     public final Name deprecated;
     public final Name ex;
-<<<<<<< HEAD
-    public final Name finalize;
-    public final Name java_lang_AutoCloseable;
-    public final Name close;
-    public final Name addSuppressed;
-    public final Name module;
-    public final Name Module;
-    public final Name exports;
-    public final Name requires;
-    public final Name provides;
-    public final Name permits;
-    public final Name service;
-    public final Name synthetic;
-    public final Name view;
-    public final Name with;
-    public final Name ModuleClass;
-    public final Name ModuleData;
-    public final Name ModuleExport;
-    public final Name ModulePermits;
-    public final Name ModuleProvides;
-    public final Name ModuleRequires;
-    public final Name _public;
-    public final Name optional;
-    public final Name local;
-    public final Name main;
-=======
+    public final Name module_info;
     public final Name package_info;
->>>>>>> 9a19709e
 
     public final Name.Table table;
 
@@ -227,33 +200,32 @@
         // operators and punctuation
         asterisk = fromString("*");
         comma = fromString(",");
+        double_asterisk = fromString("**");
         empty = fromString("");
         hyphen = fromString("-");
         one = fromString("1");
         period = fromString(".");
         semicolon = fromString(";");
-<<<<<<< HEAD
-        asterisk = fromString("*");
-        double_asterisk = fromString("**");
-        _this = fromString("this");
-        _super = fromString("super");
-        _default = fromString("default");
-=======
         slash = fromString("/");
         slashequals = fromString("/=");
->>>>>>> 9a19709e
 
         // keywords
         _class = fromString("class");
-<<<<<<< HEAD
-        java_base = fromString("jdk.base");   // FIXME: update when alias support working
-        jdk_legacy = fromString("jdk");   // FIXME: update when alias support working
-        java_lang = fromString("java.lang");
-        java_lang_Object = fromString("java.lang.Object");
-=======
         _default = fromString("default");
+        _public = fromString("public");
         _super = fromString("super");
         _this = fromString("this");
+        exports = fromString("exports");
+        local = fromString("local");
+        main = fromString("main");
+        module = fromString("module");
+        optional = fromString("optional");
+        permits = fromString("permits");
+        provides = fromString("provides");
+        requires = fromString("requires");
+        service = fromString("service");
+        view = fromString("view");
+        with = fromString("with");
 
         // field and method names
         _name = fromString("name");
@@ -292,21 +264,11 @@
         // class names
         java_io_Serializable = fromString("java.io.Serializable");
         java_lang_AutoCloseable = fromString("java.lang.AutoCloseable");
->>>>>>> 9a19709e
         java_lang_Class = fromString("java.lang.Class");
         java_lang_Cloneable = fromString("java.lang.Cloneable");
         java_lang_Enum = fromString("java.lang.Enum");
         java_lang_Object = fromString("java.lang.Object");
         java_lang_invoke_MethodHandle = fromString("java.lang.invoke.MethodHandle");
-<<<<<<< HEAD
-        module_info = fromString("module-info");
-        package_info = fromString("package-info");
-        serialVersionUID = fromString("serialVersionUID");
-        ConstantValue = fromString("ConstantValue");
-        LineNumberTable = fromString("LineNumberTable");
-        LocalVariableTable = fromString("LocalVariableTable");
-        LocalVariableTypeTable = fromString("LocalVariableTypeTable");
-=======
 
         // names of builtin classes
         Array = fromString("Array");
@@ -316,11 +278,14 @@
         // package names
         java_lang = fromString("java.lang");
 
+        // module names
+        java_base = fromString("jdk.base");   // FIXME: update when alias support working
+        jdk_legacy = fromString("jdk");       // FIXME: update when alias support working
+
         // attribute names
         Annotation = fromString("Annotation");
         AnnotationDefault = fromString("AnnotationDefault");
         Bridge = fromString("Bridge");
->>>>>>> 9a19709e
         CharacterRangeTable = fromString("CharacterRangeTable");
         Code = fromString("Code");
         CompilationID = fromString("CompilationID");
@@ -333,6 +298,10 @@
         LineNumberTable = fromString("LineNumberTable");
         LocalVariableTable = fromString("LocalVariableTable");
         LocalVariableTypeTable = fromString("LocalVariableTypeTable");
+        Module = fromString("Module");
+        ModuleData = fromString("ModuleData");
+        ModuleProvides = fromString("ModuleProvides");
+        ModuleRequires = fromString("ModuleRequires");
         RuntimeInvisibleAnnotations = fromString("RuntimeInvisibleAnnotations");
         RuntimeInvisibleParameterAnnotations = fromString("RuntimeInvisibleParameterAnnotations");
         RuntimeInvisibleTypeAnnotations = fromString("RuntimeInvisibleTypeAnnotations");
@@ -369,36 +338,8 @@
         T = fromString("T");
         deprecated = fromString("deprecated");
         ex = fromString("ex");
-<<<<<<< HEAD
-        finalize = fromString("finalize");
-
-        java_lang_AutoCloseable = fromString("java.lang.AutoCloseable");
-        close = fromString("close");
-        addSuppressed = fromString("addSuppressed");
-        module = fromString("module");
-        Module = fromString("Module");
-        exports = fromString("exports");
-        requires = fromString("requires");
-        provides = fromString("provides");
-        permits = fromString("permits");
-        service = fromString("service");
-        synthetic = fromString("synthetic");
-        view = fromString("view");
-        with = fromString("with");
-        ModuleClass = fromString("ModuleClass");
-        ModuleData = fromString("ModuleData");
-        ModuleExport = fromString("ModuleExport");
-        ModulePermits = fromString("ModulePermits");
-        ModuleProvides = fromString("ModuleProvides");
-        ModuleRequires = fromString("ModuleRequires");
-        _public = fromString("public");
-        optional = fromString("optional");
-        local = fromString("local");
-        main = fromString("main");
-
-=======
+        module_info = fromString("module-info");
         package_info = fromString("package-info");
->>>>>>> 9a19709e
     }
 
     protected Name.Table createTable(Options options) {
