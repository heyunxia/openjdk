#
# Copyright 1999-2009 Sun Microsystems, Inc.  All Rights Reserved.
# DO NOT ALTER OR REMOVE COPYRIGHT NOTICES OR THIS FILE HEADER.
#
# This code is free software; you can redistribute it and/or modify it
# under the terms of the GNU General Public License version 2 only, as
# published by the Free Software Foundation.  Sun designates this
# particular file as subject to the "Classpath" exception as provided
# by Sun in the LICENSE file that accompanied this code.
#
# This code is distributed in the hope that it will be useful, but WITHOUT
# ANY WARRANTY; without even the implied warranty of MERCHANTABILITY or
# FITNESS FOR A PARTICULAR PURPOSE.  See the GNU General Public License
# version 2 for more details (a copy is included in the LICENSE file that
# accompanied this code).
#
# You should have received a copy of the GNU General Public License version
# 2 along with this work; if not, write to the Free Software Foundation,
# Inc., 51 Franklin St, Fifth Floor, Boston, MA 02110-1301 USA.
#
# Please contact Sun Microsystems, Inc., 4150 Network Circle, Santa Clara,
# CA 95054 USA or visit www.sun.com if you need additional information or
# have any questions.
#

##
## errors
##

compiler.err.abstract.cant.be.instantiated=\
    {0} is abstract; cannot be instantiated
compiler.err.abstract.meth.cant.have.body=\
    abstract methods cannot have a body
compiler.err.already.annotated=\
    {0} {1} has already been annotated
compiler.err.already.defined=\
    {0} is already defined in {1}
compiler.err.already.defined.single.import=\
    {0} is already defined in a single-type import
compiler.err.already.defined.static.single.import=\
    {0} is already defined in a static single-type import
compiler.err.already.defined.this.unit=\
    {0} is already defined in this compilation unit
compiler.err.annotation.missing.default.value=\
    annotation {0} is missing {1}
compiler.err.annotation.not.valid.for.type=\
    annotation not valid for a value of type {0}
compiler.err.annotation.type.not.applicable=\
    annotation type not applicable to this kind of declaration
compiler.err.annotation.value.must.be.annotation=\
    annotation value must be an annotation
compiler.err.annotation.value.must.be.class.literal=\
    annotation value must be a class literal
compiler.err.annotation.value.must.be.name.value=\
    annotation values must be of the form ''name=value''
compiler.err.annotation.value.not.allowable.type=\
    annotation value not of an allowable type
compiler.err.anon.class.impl.intf.no.args=\
    anonymous class implements interface; cannot have arguments
compiler.err.anon.class.impl.intf.no.typeargs=\
    anonymous class implements interface; cannot have type arguments
compiler.err.anon.class.impl.intf.no.qual.for.new=\
    anonymous class implements interface; cannot have qualifier for new
compiler.err.array.and.varargs=\
    cannot declare both {0} and {1} in {2}
compiler.err.array.dimension.missing=\
    array dimension missing
compiler.err.array.req.but.found=\
    array required, but {0} found

compiler.err.assignment.from.super-bound=\
    assigning from wildcard {0}
compiler.err.assignment.to.extends-bound=\
    assigning to wildcard {0}
compiler.err.attribute.value.must.be.constant=\
    attribute value must be constant

compiler.err.break.outside.switch.loop=\
    break outside switch or loop

compiler.err.call.must.be.first.stmt.in.ctor=\
    call to {0} must be first statement in constructor
compiler.err.cant.apply.symbol=\
    {0} {1} in {4} {5} cannot be applied to given types\n\
    required: {2}\n\
    found: {3}
compiler.err.cant.apply.symbol.1=\
    {0} {1} in {4} {5} cannot be applied to given types;\n\
    required: {2}\n\
    found: {3}\n\
    reason: {6}
compiler.err.cant.assign.val.to.final.var=\
    cannot assign a value to final variable {0}
compiler.err.cant.deref=\
    {0} cannot be dereferenced
compiler.err.cant.extend.intf.annotation=\
    ''extends'' not allowed for @interfaces
compiler.err.cant.inherit.from.final=\
    cannot inherit from final {0}
compiler.err.cant.ref.before.ctor.called=\
    cannot reference {0} before supertype constructor has been called
compiler.err.cant.ret.val.from.meth.decl.void=\
    cannot return a value from method whose result type is void
compiler.err.cant.select.static.class.from.param.type=\
    cannot select a static class from a parameterized type
compiler.err.cant.inherit.diff.arg=\
    {0} cannot be inherited with different arguments: <{1}> and <{2}>
compiler.err.catch.without.try=\
    ''catch'' without ''try''
compiler.err.clash.with.pkg.of.same.name=\
    {0} clashes with package of same name
compiler.err.const.expr.req=\
    constant expression required
compiler.err.enum.const.req=\
    unqualified enumeration constant name required
compiler.err.cont.outside.loop=\
    continue outside of loop
compiler.err.cyclic.inheritance=\
    cyclic inheritance involving {0}
compiler.err.cyclic.annotation.element=\
    cyclic annotation element type
compiler.err.call.to.super.not.allowed.in.enum.ctor=\
    call to super not allowed in enum constructor
compiler.err.no.superclass=\
    {0} has no superclass

compiler.err.concrete.inheritance.conflict=\
    methods {0} from {1} and {2} from {3} are inherited with the same signature

compiler.err.default.allowed.in.intf.annotation.member=\
    default value only allowed in an @interface member
compiler.err.doesnt.exist=\
    package {0} does not exist
compiler.err.duplicate.annotation=\
    duplicate annotation
compiler.err.duplicate.annotation.member.value=\
    duplicate annotation member value {0} in {1}
compiler.err.duplicate.class=\
    duplicate class: {0}
compiler.err.duplicate.case.label=\
    duplicate case label
compiler.err.duplicate.default.label=\
    duplicate default label

compiler.err.else.without.if=\
    ''else'' without ''if''
compiler.err.empty.bytecode.ident=\
    empty bytecode identifier
compiler.err.empty.char.lit=\
    empty character literal
compiler.err.encl.class.required=\
    an enclosing instance that contains {0} is required
compiler.err.enum.annotation.must.be.enum.constant=\
    an enum annotation value must be an enum constant

compiler.err.enum.cant.be.instantiated=\
    enum types may not be instantiated
compiler.err.enum.label.must.be.unqualified.enum=\
    an enum switch case label must be the unqualified name of an enumeration constant
compiler.err.enum.no.subclassing=\
    classes cannot directly extend java.lang.Enum
compiler.err.enum.types.not.extensible=\
    enum types are not extensible
compiler.err.enum.no.finalize=\
    enums cannot have finalize methods
compiler.err.error.reading.file=\
    error reading {0}; {1}
compiler.err.except.already.caught=\
    exception {0} has already been caught
compiler.err.except.never.thrown.in.try=\
    exception {0} is never thrown in body of corresponding try statement

compiler.err.final.parameter.may.not.be.assigned=\
    final parameter {0} may not be assigned
compiler.err.finally.without.try=\
    ''finally'' without ''try''
compiler.err.foreach.not.applicable.to.type=\
    foreach not applicable to expression type
compiler.err.fp.number.too.large=\
    floating point number too large
compiler.err.fp.number.too.small=\
    floating point number too small

compiler.err.generic.array.creation=\
    generic array creation
compiler.err.generic.throwable=\
    a generic class may not extend java.lang.Throwable

compiler.err.icls.cant.have.static.decl=\
    inner classes cannot have static declarations
compiler.err.illegal.bytecode.ident.char=\
    illegal bytecode identifier character: \\{0}
compiler.err.illegal.char=\
    illegal character: \\{0}
compiler.err.illegal.char.for.encoding=\
    unmappable character for encoding {0}
compiler.err.illegal.combination.of.modifiers=\
    illegal combination of modifiers: {0} and {1}
compiler.err.illegal.enum.static.ref=\
    illegal reference to static field from initializer
compiler.err.illegal.esc.char=\
    illegal escape character
compiler.err.illegal.forward.ref=\
    illegal forward reference
compiler.warn.forward.ref=\
    reference to variable ''{0}'' before it has been initialized
compiler.err.illegal.self.ref=\
    self-reference in initializer
compiler.warn.self.ref=\
    self-reference in initializer of variable ''{0}''
compiler.err.illegal.generic.type.for.instof=\
    illegal generic type for instanceof
compiler.err.illegal.initializer.for.type=\
    illegal initializer for {0}
compiler.err.illegal.line.end.in.char.lit=\
    illegal line end in character literal
compiler.err.illegal.nonascii.digit=\
    illegal non-ASCII digit
compiler.err.illegal.underscore=\
    illegal underscore
compiler.err.illegal.qual.not.icls=\
    illegal qualifier; {0} is not an inner class
compiler.err.illegal.start.of.expr=\
    illegal start of expression
compiler.err.illegal.start.of.type=\
    illegal start of type
compiler.err.illegal.unicode.esc=\
    illegal unicode escape
compiler.err.import.requires.canonical=\
    import requires canonical name for {0}
compiler.err.improperly.formed.type.param.missing=\
    improperly formed type, some parameters are missing
compiler.err.improperly.formed.type.inner.raw.param=\
    improperly formed type, type parameters given on a raw type
compiler.err.incomparable.types=\
    incomparable types: {0} and {1}
compiler.err.int.number.too.large=\
    integer number too large: {0}
compiler.err.internal.error.cant.instantiate=\
    internal error; cannot instantiate {0} at {1} to ({2})
compiler.err.intf.annotation.members.cant.have.params=\
    @interface members may not have parameters
compiler.err.intf.annotation.cant.have.type.params=\
    @interface may not have type parameters
compiler.err.intf.annotation.members.cant.have.type.params=\
    @interface members may not have type parameters
compiler.err.intf.annotation.member.clash=\
    @interface member clashes with method ''{0}'' in {1}
compiler.err.intf.expected.here=\
    interface expected here
compiler.err.intf.meth.cant.have.body=\
    interface methods cannot have body
compiler.err.invalid.annotation.member.type=\
    invalid type for annotation member
compiler.err.invalid.binary.number=\
    binary numbers must contain at least one binary digit
compiler.err.invalid.hex.number=\
    hexadecimal numbers must contain at least one hexadecimal digit
compiler.err.invalid.meth.decl.ret.type.req=\
    invalid method declaration; return type required

compiler.err.label.already.in.use=\
    label {0} already in use
compiler.err.local.var.accessed.from.icls.needs.final=\
    local variable {0} is accessed from within inner class; needs to be declared final
compiler.err.local.enum=\
    enum types must not be local
compiler.err.cannot.create.array.with.type.arguments=\
    cannot create array with type arguments

#
# limits.  We don't give the limits in the diagnostic because we expect
# them to change, yet we want to use the same diagnostic.  These are all
# detected during code generation.
#
compiler.err.limit.code=\
    code too large
compiler.err.limit.code.too.large.for.try.stmt=\
    code too large for try statement
compiler.err.limit.dimensions=\
    array type has too many dimensions
compiler.err.limit.locals=\
    too many local variables
compiler.err.limit.parameters=\
    too many parameters
compiler.err.limit.pool=\
    too many constants
compiler.err.limit.pool.in.class=\
    too many constants in class {0}
compiler.err.limit.stack=\
    code requires too much stack
compiler.err.limit.string=\
    constant string too long
compiler.err.limit.string.overflow=\
    UTF8 representation for string \"{0}...\" is too long for the constant pool

compiler.err.malformed.fp.lit=\
    malformed floating point literal
compiler.err.method.does.not.override.superclass=\
    method does not override or implement a method from a supertype
compiler.err.missing.meth.body.or.decl.abstract=\
    missing method body, or declare abstract
compiler.err.missing.ret.stmt=\
    missing return statement
compiler.err.missing.ret.val=\
    missing return value
compiler.err.mod.not.allowed.here=\
    modifier {0} not allowed here
compiler.err.intf.not.allowed.here=\
    interface not allowed here
compiler.err.enums.must.be.static=\
    enum declarations allowed only in static contexts

compiler.err.name.clash.same.erasure=\
    name clash: {0} and {1} have the same erasure
compiler.err.name.clash.same.erasure.no.override=\
    name clash: {0} in {1} and {2} in {3} have the same erasure, yet neither overrides the other
compiler.err.name.reserved.for.internal.use=\
    {0} is reserved for internal use
compiler.err.native.meth.cant.have.body=\
    native methods cannot have a body
compiler.err.neither.conditional.subtype=\
incompatible types for ?: neither is a subtype of the other\n\
second operand: {0}\n\
third operand : {1}
compiler.err.new.not.allowed.in.annotation=\
    ''new'' not allowed in an annotation
compiler.err.no.annotation.member=\
    no annotation member {0} in {1}
compiler.err.no.encl.instance.of.type.in.scope=\
    no enclosing instance of type {0} is in scope
compiler.err.no.intf.expected.here=\
    no interface expected here
compiler.err.no.match.entry=\
    {0} has no match in entry in {1}; required {2}
compiler.err.not.annotation.type=\
    {0} is not an annotation type
compiler.err.not.def.access.class.intf.cant.access=\
    {0} in {1} is defined in an inaccessible class or interface
compiler.err.not.def.public.cant.access=\
    {0} is not public in {1}; cannot be accessed from outside package
compiler.err.not.loop.label=\
    not a loop label: {0}
compiler.err.not.stmt=\
    not a statement
compiler.err.not.encl.class=\
    not an enclosing class: {0}

compiler.err.operator.cant.be.applied=\
    operator {0} cannot be applied to {1}

compiler.err.pkg.annotations.sb.in.package-info.java=\
    package annotations should be in file package-info.java
compiler.err.pkg.clashes.with.class.of.same.name=\
    package {0} clashes with class of same name

compiler.err.warnings.and.werror=\
    warnings found and -Werror specified

# Errors related to annotation processing

compiler.err.proc.cant.access=\
cannot access {0}\n\
{1}\n\
Consult the following stack trace for details.\n\
{2}

compiler.err.proc.cant.find.class=\
    Could not find class file for ''{0}''.

# Print a client-generated error message; assumed to be localized, no translation required
compiler.err.proc.messager=\
    {0}

compiler.err.proc.no.explicit.annotation.processing.requested=\
    Class names, ''{0}'', are only accepted if annotation processing is explicitly requested

compiler.err.proc.no.service=\
    A service loader class could not be found.\n\
    Either java.util.ServiceLoader or sun.misc.Service must be available.

compiler.err.proc.processor.bad.option.name=\
    Bad option name ''{0}'' provided by processor ''{1}''

compiler.err.proc.processor.cant.instantiate=\
    Could not instantiate an instance of processor ''{0}''

compiler.err.proc.processor.constructor.error=\
    Exception thrown while constructing Processor object: {0}

compiler.err.proc.processor.not.found=\
    Annotation processor ''{0}'' not found

compiler.err.proc.processor.wrong.type=\
    Annotation processor ''{0}'' does not implement javax.annotation.processing.Processor

compiler.err.proc.service.problem=\
    Error creating a service loader to load Processors.

compiler.err.proc.bad.config.file=\
    Bad service configuration file, or exception thrown while constructing Processor object: {0}

compiler.err.proc.cant.create.loader=\
    Could not create class loader for annotation processors: {0}

compiler.err.qualified.new.of.static.class=\
    qualified new of static class

compiler.err.recursive.ctor.invocation=\
    recursive constructor invocation
compiler.err.ref.ambiguous=\
    reference to {0} is ambiguous, both {1} {2} in {3} and {4} {5} in {6} match
compiler.err.repeated.annotation.target=\
    repeated annotation target
compiler.err.repeated.interface=\
    repeated interface
compiler.err.repeated.modifier=\
    repeated modifier
compiler.err.report.access=\
    {0} has {1} access in {2}
compiler.err.ret.outside.meth=\
    return outside method

compiler.err.signature.doesnt.match.supertype=\
    signature does not match {0}; incompatible supertype
compiler.err.signature.doesnt.match.intf=\
    signature does not match {0}; incompatible interfaces
compiler.err.does.not.override.abstract=\
    {0} is not abstract and does not override abstract method {1} in {2}
compiler.err.source.cant.overwrite.input.file=\
    error writing source; cannot overwrite input file {0}
compiler.err.stack.sim.error=\
    Internal error: stack sim error on {0}
compiler.err.static.imp.only.classes.and.interfaces=\
    static import only from classes and interfaces
compiler.err.synthetic.name.conflict=\
    the symbol {0} conflicts with a compiler-synthesized symbol in {1}
compiler.warn.synthetic.name.conflict=\
    the symbol {0} conflicts with a compiler-synthesized symbol in {1}

compiler.err.throws.not.allowed.in.intf.annotation=\
    throws clause not allowed in @interface members
compiler.err.try.without.catch.or.finally=\
    ''try'' without ''catch'' or ''finally''
compiler.err.type.doesnt.take.params=\
    type {0} does not take parameters
compiler.err.type.var.cant.be.deref=\
    cannot select from a type variable
compiler.err.type.var.may.not.be.followed.by.other.bounds=\
    a type variable may not be followed by other bounds
compiler.err.type.var.more.than.once=\
    type variable {0} occurs more than once in result type of {1}; cannot be left uninstantiated
compiler.err.type.var.more.than.once.in.result=\
    type variable {0} occurs more than once in type of {1}; cannot be left uninstantiated
compiler.err.types.incompatible.diff.ret=\
    types {0} and {1} are incompatible; both define {2}, but with unrelated return types

compiler.err.unclosed.bytecode.ident=\
    unclosed bytecode identifier
compiler.err.unclosed.char.lit=\
    unclosed character literal
compiler.err.unclosed.comment=\
    unclosed comment
compiler.err.unclosed.str.lit=\
    unclosed string literal
compiler.err.unknown.enum.constant=\
    in class file {0}: unknown enum constant {1}.{2}
compiler.err.unsupported.encoding=\
    unsupported encoding: {0}
compiler.err.io.exception=\
    error reading source file: {0}
compiler.err.undef.label=\
    undefined label: {0}
compiler.err.undetermined.type=\
    type parameters of {0} cannot be determined
compiler.err.undetermined.type.1=\
    type parameters of {0} cannot be determined; {1}
compiler.err.invalid.inferred.types=\
    invalid inferred types for {0}; {1}
compiler.err.unreachable.stmt=\
    unreachable statement
compiler.err.initializer.must.be.able.to.complete.normally=\
    initializer must be able to complete normally
compiler.err.unreported.exception.need.to.catch.or.throw=\
    unreported exception {0}; must be caught or declared to be thrown
compiler.err.unreported.exception.default.constructor=\
    unreported exception {0} in default constructor
compiler.err.unsupported.cross.fp.lit=\
    hexadecimal floating-point literals are not supported on this VM
compiler.err.void.not.allowed.here=\
    ''void'' type not allowed here

compiler.err.wrong.number.type.args=\
    wrong number of type arguments; required {0}

compiler.err.var.might.already.be.assigned=\
    variable {0} might already have been assigned
compiler.err.var.might.not.have.been.initialized=\
    variable {0} might not have been initialized
compiler.err.var.might.be.assigned.in.loop=\
    variable {0} might be assigned in loop

compiler.err.mdl.no.version.available=\
    no version available for module {0}
compiler.err.mdl.no.unique.version.available=\
    no unique version available for module {0}
compiler.err.mdl.required.version.not.available=\
    required version not available for module {0}
compiler.err.mdl.duplicate.definition=\
    duplicate definition of module {0}
compiler.err.mdl.file.in.wrong.directory=\
    file is not in the expected subdirectory within its package hierarchy

# In the following string, {1} will always be the detail message from
# java.io.IOException.
compiler.err.class.cant.write=\
    error while writing {0}: {1}

# In the following string, {0} is the name of the class in the Java source.
# It really should be used two times..
compiler.err.class.public.should.be.in.file=\
    class {0} is public, should be declared in a file named {0}.java

## All errors which do not refer to a particular line in the source code are
## preceded by this string.
compiler.err.error=\
    error:\u0020

# The following error messages do not refer to a line in the source code.
compiler.err.cant.read.file=\
    cannot read: {0}

#####

# Fatal Errors

compiler.misc.fatal.err.no.java.lang=\
    Fatal Error: Unable to find package java.lang in classpath or bootclasspath
compiler.misc.fatal.err.cant.locate.meth=\
    Fatal Error: Unable to find method {0}
compiler.misc.fatal.err.cant.locate.field=\
    Fatal Error: Unable to find field {0}
compiler.misc.fatal.err.cant.locate.ctor=\
    Fatal Error: Unable to find constructor for {0}

#####

##
## miscellaneous strings
##

compiler.misc.source.unavailable=\
    (source unavailable)
compiler.misc.base.membership=\
    all your base class are belong to us
compiler.misc.x.print.processor.info=\
    Processor {0} matches {1} and returns {2}.
compiler.misc.x.print.rounds=\
    Round {0}:\n\tinput files: {1}\n\tannotations: {2}\n\tlast round: {3}

#####

## The following string will appear before all messages keyed as:
## "compiler.note".
compiler.note.note=\
    Note:\u0020

compiler.note.deprecated.filename=\
    {0} uses or overrides a deprecated API.
compiler.note.deprecated.plural=\
    Some input files use or override a deprecated API.
# The following string may appear after one of the above deprecation
# messages.
compiler.note.deprecated.recompile=\
    Recompile with -Xlint:deprecation for details.

compiler.note.deprecated.filename.additional=\
    {0} has additional uses or overrides of a deprecated API.
compiler.note.deprecated.plural.additional=\
    Some input files additionally use or override a deprecated API.

compiler.note.unchecked.filename=\
    {0} uses unchecked or unsafe operations.
compiler.note.unchecked.plural=\
    Some input files use unchecked or unsafe operations.
# The following string may appear after one of the above deprecation
# messages.
compiler.note.unchecked.recompile=\
    Recompile with -Xlint:unchecked for details.

compiler.note.unchecked.filename.additional=\
    {0} has additional unchecked or unsafe operations.
compiler.note.unchecked.plural.additional=\
    Some input files additionally use unchecked or unsafe operations.

compiler.note.sunapi.filename=\
    {0} uses Sun proprietary API that may be removed in a future release.
compiler.note.sunapi.plural=\
    Some input files use Sun proprietary API that may be removed in a future release.
# The following string may appear after one of the above sunapi messages.
compiler.note.sunapi.recompile=\
    Recompile with -Xlint:sunapi for details.

compiler.note.sunapi.filename.additional=\
    {0} uses additional Sun proprietary API that may be removed in a future release.
compiler.note.sunapi.plural.additional=\
    Some input files additionally use Sun proprietary API that may be removed in a future release.

# Notes related to annotation processing

# Print a client-generated note; assumed to be localized, no translation required
compiler.note.proc.messager=\
    {0}

#####

compiler.misc.count.error=\
    {0} error
compiler.misc.count.error.plural=\
    {0} errors
compiler.misc.count.warn=\
    {0} warning
compiler.misc.count.warn.plural=\
    {0} warnings

## extra output when using -verbose (JavaCompiler)

compiler.misc.verbose.checking.attribution=\
    [checking {0}]
compiler.misc.verbose.parsing.done=\
    [parsing completed {0}ms]
compiler.misc.verbose.parsing.started=\
    [parsing started {0}]
compiler.misc.verbose.total=\
    [total {0}ms]
compiler.misc.verbose.wrote.file=\
    [wrote {0}]

## extra output when using -verbose (Retro)
compiler.misc.verbose.retro=\
    [retrofitting {0}]
compiler.misc.verbose.retro.with=\
    \tretrofitting {0} with {1}
compiler.misc.verbose.retro.with.list=\
    \tretrofitting {0} with type parameters {1}, supertype {2}, interfaces {3}

## extra output when using -verbose (code/ClassReader)
compiler.misc.verbose.loading=\
    [loading {0}]

compiler.misc.verbose.sourcepath=\
    [search path for source files: {0}]

compiler.misc.verbose.classpath=\
    [search path for class files: {0}]

## extra output when using -checkclassfile (code/ClassReader)
compiler.misc.ccf.found.later.version=\
    class file has later version than expected: {0}
compiler.misc.ccf.unrecognized.attribute=\
    unrecognized attribute: {0}

## extra output when using -prompt (util/Log)
compiler.misc.resume.abort=\
    R)esume, A)bort>

#####

##
## warnings
##

## All warning messages are preceded by the following string.
compiler.warn.warning=\
    warning:\u0020

compiler.warn.constant.SVUID=\
    [serial] serialVersionUID must be constant in class {0}

compiler.warn.dir.path.element.not.found=\
    [path] bad path element "{0}": no such directory

compiler.warn.finally.cannot.complete=\
    [finally] finally clause cannot complete normally

compiler.warn.has.been.deprecated=\
    [deprecation] {0} in {1} has been deprecated

compiler.warn.sun.proprietary=\
    {0} is Sun proprietary API and may be removed in a future release

compiler.warn.illegal.char.for.encoding=\
    unmappable character for encoding {0}
compiler.warn.improper.SVUID=\
    [serial] serialVersionUID must be declared static final in class {0}

compiler.warn.inexact.non-varargs.call=\
non-varargs call of varargs method with inexact argument type for last parameter;\n\
cast to {0} for a varargs call\n\
cast to {1} for a non-varargs call and to suppress this warning

compiler.warn.long.SVUID=\
    [serial] serialVersionUID must be of type long in class {0}

compiler.warn.missing.SVUID=\
    [serial] serializable class {0} has no definition of serialVersionUID

compiler.warn.override.varargs.missing=\
    {0}; overridden method has no ''...''
compiler.warn.override.varargs.extra=\
    {0}; overriding method is missing ''...''
compiler.warn.override.bridge=\
    {0}; overridden method is a bridge method

compiler.warn.pkg-info.already.seen=\
    [package-info] a package-info.java file has already been seen for package {0}
compiler.warn.path.element.not.found=\
    [path] bad path element "{0}": no such file or directory
compiler.warn.possible.fall-through.into.case=\
    [fallthrough] possible fall-through into case

compiler.warn.redundant.cast=\
    [cast] redundant cast to {0}

compiler.warn.position.overflow=\
    Position encoding overflows at line {0}

compiler.warn.big.major.version=\
    {0}: major version {1} is newer than {2}, the highest major version supported by this compiler.\n\
    It is recommended that the compiler be upgraded.

# Warnings related to annotation processing
compiler.warn.proc.package.does.not.exist=\
    package {0} does not exist
compiler.warn.proc.file.reopening=\
    Attempt to create a file for ''{0}'' multiple times

compiler.warn.proc.type.already.exists=\
    A file for type ''{0}'' already exists on the sourcepath or classpath

compiler.warn.proc.type.recreate=\
    Attempt to create a file for type ''{0}'' multiple times

compiler.warn.proc.illegal.file.name=\
    Cannot create file for illegal name ''{0}''.

compiler.warn.proc.file.create.last.round=\
    File for type ''{0}'' created in the last round will not be subject to annotation processing.

compiler.warn.proc.malformed.supported.string=\
    Malformed string ''{0}'' for a supported annotation type returned by processor ''{1}''

compiler.warn.proc.annotations.without.processors=\
    No processor claimed any of these annotations: {0}

compiler.warn.proc.processor.incompatible.source.version=\
    Supported source version ''{0}'' from annotation processor ''{1}'' less than -source ''{2}''

compiler.warn.proc.proc-only.requested.no.procs=\
    Annotation processing without compilation requested but no processors were found.

compiler.warn.proc.use.implicit=\
Implicitly compiled files were not subject to annotation processing.\n\
Use -implicit to specify a policy for implicit compilation.

compiler.warn.proc.use.proc.or.implicit=\
Implicitly compiled files were not subject to annotation processing.\n\
Use -proc:none to disable annotation processing or -implicit to specify a policy for implicit compilation.

# Print a client-generated warning; assumed to be localized, no translation required
compiler.warn.proc.messager=\
    {0}

compiler.warn.proc.unclosed.type.files=\
    Unclosed files for the types ''{0}''; these types will not undergo annotation processing

compiler.warn.proc.unmatched.processor.options=\
    The following options were not recognized by any processor: ''{0}''

compiler.warn.unchecked.assign=\
    [unchecked] unchecked assignment: {0} to {1}
compiler.warn.unchecked.assign.to.var=\
    [unchecked] unchecked assignment to variable {0} as member of raw type {1}
compiler.warn.unchecked.call.mbr.of.raw.type=\
    [unchecked] unchecked call to {0} as a member of the raw type {1}
compiler.warn.unchecked.cast.to.type=\
    [unchecked] unchecked cast to type {0}
compiler.warn.unchecked.meth.invocation.applied=\
    [unchecked] unchecked method invocation: {0} {1} in {4} {5} is applied to given types\n\
    required: {2}\n\
    found: {3}

compiler.warn.unchecked.generic.array.creation=\
    [unchecked] unchecked generic array creation for varargs parameter of type {0}

compiler.warn.missing.deprecated.annotation=\
    [dep-ann] deprecated item is not annotated with @Deprecated

compiler.warn.invalid.archive.file=\
    [path] Unexpected file on path: {0}

compiler.warn.unexpected.archive.file=\
    [path] Unexpected extension for archive file: {0}

compiler.warn.div.zero=\
    [divzero] division by zero

compiler.warn.empty.if=\
    [empty] empty statement after if

compiler.warn.annotation.method.not.found=\
    Cannot find annotation method ''{1}()'' in type ''{0}''

compiler.warn.annotation.method.not.found.reason=\
    Cannot find annotation method ''{1}()'' in type ''{0}'': {2}

compiler.warn.raw.class.use=\
    [rawtypes] found raw type: {0}\n\
    missing type parameters for generic class {1}

#####

## The following are tokens which are non-terminals in the language. They should
## be named as JLS3 calls them when translated to the appropriate language.
compiler.misc.token.identifier=\
    <identifier>
compiler.misc.token.character=\
    <character>
compiler.misc.token.string=\
    <string>
compiler.misc.token.integer=\
    <integer>
compiler.misc.token.long-integer=\
    <long integer>
compiler.misc.token.float=\
    <float>
compiler.misc.token.double=\
    <double>
compiler.misc.token.version=\
    <version>
compiler.misc.token.bad-symbol=\
    <bad symbol>
compiler.misc.token.end-of-input=\
    <end of input>

## The argument to the following string will always be one of the following:
## 1. one of the above non-terminals
## 2. a keyword (JLS1.8)
## 3. a boolean literal (JLS3.10.3)
## 4. the null literal (JLS3.10.7)
## 5. a Java separator (JLS3.11)
## 6. an operator (JLS3.12)
##
## This is the only place these tokens will be used.
compiler.err.expected=\
    {0} expected
compiler.err.expected2=\
    {0} or {1} expected
compiler.err.expected3=\
    {0}, {1}, or {2} expected

compiler.err.premature.eof=\
    reached end of file while parsing

## The following are related in form, but do not easily fit the above paradigm.
compiler.err.dot.class.expected=\
    ''.class'' expected

## The argument to this string will always be either 'case' or 'default'.
compiler.err.orphaned=\
    orphaned {0}

compiler.misc.anonymous.class=\
    <anonymous {0}>

compiler.misc.type.captureof=\
    capture#{0} of {1}

compiler.misc.type.captureof.1=\
    capture#{0}

compiler.misc.type.none=\
    <none>

compiler.misc.unnamed.package=\
    unnamed package

compiler.misc.unnamed.module=\
    unnamed module

#####

compiler.err.cant.access=\
cannot access {0}\n\
{1}

compiler.misc.bad.class.file.header=\
bad class file: {0}\n\
{1}\n\
Please remove or make sure it appears in the correct subdirectory of the classpath.
compiler.misc.bad.source.file.header=\
bad source file: {0}\n\
{1}\n\
Please remove or make sure it appears in the correct subdirectory of the sourcepath.

## The following are all possible strings for the second argument ({1}) of the
## above strings.
compiler.misc.bad.class.signature=\
    bad class signature: {0}
compiler.misc.bad.enclosing.method=\
    bad enclosing method attribute: {0}
compiler.misc.bad.runtime.invisible.param.annotations=\
    bad RuntimeInvisibleParameterAnnotations attribute: {0}
compiler.misc.bad.const.pool.tag=\
    bad constant pool tag: {0}
compiler.misc.bad.const.pool.tag.at=\
    bad constant pool tag: {0} at {1}
compiler.misc.bad.signature=\
    bad signature: {0}
compiler.misc.bad.type.annotation.value=\
    bad type annotation target type value: {0}
compiler.misc.class.file.wrong.class=\
    class file contains wrong class: {0}
compiler.misc.class.file.not.found=\
    class file for {0} not found
compiler.misc.file.doesnt.contain.class=\
    file does not contain class {0}
compiler.misc.file.does.not.contain.package=\
    file does not contain package {0}
compiler.misc.illegal.start.of.class.file=\
    illegal start of class file
compiler.misc.unable.to.access.file=\
    unable to access file: {0}
compiler.misc.unicode.str.not.supported=\
    unicode string in class file not supported
compiler.misc.undecl.type.var=\
    undeclared type variable: {0}
compiler.misc.wrong.version=\
    class file has wrong version {0}.{1}, should be {2}.{3}

#####

compiler.err.not.within.bounds=\
    type parameter {0} is not within its bound

compiler.err.not.within.bounds.explain=\
    type parameter {0} is not within its bound; {1}

## The following are all possible strings for the second argument ({1}) of the
## above string.

## none yet...

#####

compiler.err.prob.found.req=\
{0}\n\
required: {2}\n\
found:    {1}
compiler.warn.prob.found.req=\
{0}\n\
required: {2}\n\
found:    {1}
compiler.err.prob.found.req.1=\
{0} {3}\n\
required: {2}\n\
found:    {1}

## The following are all possible strings for the first argument ({0}) of the
## above strings.
compiler.misc.incompatible.types=\
    incompatible types
compiler.misc.incompatible.types.1=\
    incompatible types; {0}
compiler.misc.inconvertible.types=\
    inconvertible types
compiler.misc.possible.loss.of.precision=\
    possible loss of precision

compiler.misc.unchecked.assign=\
    [unchecked] unchecked conversion
# compiler.misc.storecheck=\
#     [unchecked] assignment might cause later store checks to fail
# compiler.misc.unchecked=\
#     [unchecked] assigned array cannot dynamically check its stores
compiler.misc.unchecked.cast.to.type=\
    [unchecked] unchecked cast

compiler.misc.assignment.from.super-bound=\
    assignment from super-bound type {0}
compiler.misc.assignment.to.extends-bound=\
    assignment to extends-bound type {0}
# compiler.err.star.expected=\
#     ''*'' expected
# compiler.err.no.elem.type=\
#     \[\*\] cannot have a type

#####

compiler.err.type.found.req=\
unexpected type\n\
required: {1}\n\
found:    {0}

## The following are all possible strings for the first argument ({0}) of the
## above string.
compiler.misc.type.req.class=\
    class
compiler.misc.type.req.class.array=\
    class or array
compiler.misc.type.req.ref=\
    reference
compiler.misc.type.req.exact=\
    class or interface without bounds
compiler.misc.type.parameter=\
    type parameter {0}

#####

## The following are all possible strings for the last argument of all those
## diagnostics whose key ends in ".1"
compiler.misc.undetermined.type=\
    undetermined type
ncompiler.misc.type.variable.has.undetermined.type=\
    type variable {0} has undetermined type
compiler.misc.no.unique.maximal.instance.exists=\
    no unique maximal instance exists for type variable {0} with upper bounds {1}
compiler.misc.no.unique.minimal.instance.exists=\
    no unique minimal instance exists for type variable {0} with lower bounds {1}
compiler.misc.no.conforming.instance.exists=\
    no instance(s) of type variable(s) {0} exist so that {1} conforms to {2}
compiler.misc.no.conforming.assignment.exists=\
    no instance(s) of type variable(s) {0} exist so that argument type {1} conforms to formal parameter type {2}
compiler.misc.arg.length.mismatch=\
    cannot instantiate from arguments because actual and formal argument lists differ in length
compiler.misc.inferred.do.not.conform.to.bounds=\
    inferred type does not conform to declared bound(s)\n\
    inferred: {0}\n\
    bound(s): {1}
compiler.misc.inferred.do.not.conform.to.params=\
    actual arguments do not conform to inferred formal arguments\n\
    required: {0}\n\
    found: {1}

#####

## The first argument ({0}) is a "kindname".
compiler.err.abstract.cant.be.accessed.directly=\
    abstract {0} {1} in {2} cannot be accessed directly

## The first argument ({0}) is a "kindname".
compiler.err.non-static.cant.be.ref=\
    non-static {0} {1} cannot be referenced from a static context

## Both arguments ({0}, {1}) are "kindname"s.  {0} is a comma-separated list
## of kindnames (the list should be identical to that provided in source.
compiler.err.unexpected.type=\
unexpected type\n\
required: {0}\n\
found:    {1}

## The first argument {0} is a "kindname" (e.g. 'constructor', 'field', etc.)
## The second argument {1} is the non-resolved symbol
## The third argument {2} is a list of type parameters (non-empty if {1} is a method)
## The fourth argument {3} is a list of argument types (non-empty if {1} is a method)
compiler.err.cant.resolve=\
    cannot find symbol\n\
    symbol: {0} {1}

compiler.err.cant.resolve.args=\
    cannot find symbol\n\
    symbol: {0} {1}({3})

compiler.err.cant.resolve.args.params=\
    cannot find symbol\n\
    symbol: {0} <{2}>{1}({3})

## arguments from {0} to {3} have the same meaning as above
## The fifth argument {4} is the location "kindname" (e.g. 'constructor', 'field', etc.)
## The sixth argument {5} is the location type
compiler.err.cant.resolve.location=\
    cannot find symbol\n\
    symbol:   {0} {1}\n\
    location: {4} {5}

compiler.err.cant.resolve.location.args=\
    cannot find symbol\n\
    symbol:   {0} {1}({3})\n\
    location: {4} {5}

compiler.err.cant.resolve.location.args.params=\
    cannot find symbol\n\
    symbol:   {0} <{2}>{1}({3})\n\
    location: {4} {5}

compiler.err.cant.apply.diamond=\
    diamond operator cannot infer types for {0};\n\
    reason: {1}

## The following are all possible string for "kindname".
## They should be called whatever the JLS calls them after it been translated
## to the appropriate language.
# compiler.misc.kindname.constructor=\
#     static member
compiler.misc.kindname.annotation=\
    @interface
compiler.misc.kindname.constructor=\
    constructor
compiler.misc.kindname.interface=\
    interface
compiler.misc.kindname.static=\
    static
compiler.misc.kindname.type.variable=\
    type variable
compiler.misc.kindname.type.variable.bound=\
    bound of type variable
compiler.misc.kindname.variable=\
    variable
compiler.misc.kindname.value=\
    value
compiler.misc.kindname.method=\
    method
compiler.misc.kindname.class=\
    class
compiler.misc.kindname.package=\
    package
compiler.misc.kindname.module=\
    module
#####

compiler.misc.no.args=\
    no arguments

compiler.err.override.static=\
    {0}\n\
    overriding method is static
compiler.err.override.meth=\
    {0}\n\
    overridden method is {1}

compiler.err.override.meth.doesnt.throw=\
    {0}\n\
    overridden method does not throw {1}

# In the following string {1} is a space separated list of Java Keywords, as
# they would have been declared in the source code
compiler.err.override.weaker.access=\
    {0}\n\
    attempting to assign weaker access privileges; was {1}

compiler.err.override.incompatible.ret=\
    {0}\n\
    return type {1} is not compatible with {2}

compiler.warn.override.unchecked.ret=\
    [unchecked] {0}\n\
    return type requires unchecked conversion from {1} to {2}

compiler.warn.override.unchecked.thrown=\
    [unchecked] {0}\n\
    overridden method does not throw {1}

## The following are all possible strings for the first argument ({0}) of the
## above strings.
compiler.misc.cant.override=\
    {0} in {1} cannot override {2} in {3}
compiler.misc.cant.implement=\
    {0} in {1} cannot implement {2} in {3}
compiler.misc.clashes.with=\
    {0} in {1} clashes with {2} in {3}
compiler.misc.unchecked.override=\
    {0} in {1} overrides {2} in {3}
compiler.misc.unchecked.implement=\
    {0} in {1} implements {2} in {3}
compiler.misc.unchecked.clash.with=\
    {0} in {1} overrides {2} in {3}
compiler.misc.varargs.override=\
    {0} in {1} overrides {2} in {3}
compiler.misc.varargs.implement=\
    {0} in {1} implements {2} in {3}
compiler.misc.varargs.clash.with=\
    {0} in {1} overrides {2} in {3}

########################################
# Diagnostics for language feature changes
########################################
compiler.err.unsupported.fp.lit=\
    hexadecimal floating point literals are not supported in -source {0}\n\
(use -source 5 or higher to enable hexadecimal floating point literals)

compiler.err.unsupported.binary.lit=\
    binary literals are not supported in -source {0}\n\
(use -source 7 or higher to enable binary literals)

compiler.err.unsupported.underscore.lit=\
    underscores in literals are not supported in -source {0}\n\
(use -source 7 or higher to enable underscores in literals)

compiler.warn.enum.as.identifier=\
    as of release 5, ''enum'' is a keyword, and may not be used as an identifier\n\
(use -source 5 or higher to use ''enum'' as a keyword)

compiler.warn.assert.as.identifier=\
    as of release 1.4, ''assert'' is a keyword, and may not be used as an identifier\n\
(use -source 1.4 or higher to use ''assert'' as a keyword)

compiler.err.enum.as.identifier=\
    as of release 5, ''enum'' is a keyword, and may not be used as an identifier\n\
(use -source 1.4 or lower to use ''enum'' as an identifier)

compiler.err.assert.as.identifier=\
    as of release 1.4, ''assert'' is a keyword, and may not be used as an identifier\n\
(use -source 1.3 or lower to use ''assert'' as an identifier)

compiler.err.generics.not.supported.in.source=\
    generics are not supported in -source {0}\n\
(use -source 5 or higher to enable generics)

compiler.err.varargs.not.supported.in.source=\
    variable-arity methods are not supported in -source {0}\n\
(use -source 5 or higher to enable variable-arity methods)

compiler.err.annotations.not.supported.in.source=\
    annotations are not supported in -source {0}\n\
(use -source 5 or higher to enable annotations)

compiler.err.type.annotations.not.supported.in.source=\
    type annotations are not supported in -source {0}\n\
(use -source 7 or higher to enable type annotations)

compiler.err.foreach.not.supported.in.source=\
    for-each loops are not supported in -source {0}\n\
(use -source 5 or higher to enable for-each loops)

compiler.err.static.import.not.supported.in.source=\
    static import declarations are not supported in -source {0}\n\
(use -source 5 or higher to enable static import declarations)

compiler.err.enums.not.supported.in.source=\
    enums are not supported in -source {0}\n\
(use -source 5 or higher to enable enums)

<<<<<<< HEAD
compiler.err.diamond.not.supported.in.source=\
    diamond operator is not supported in -source {0}\n\
(use -source 7 or higher to enable diamond operator)

########################################
# Diagnostics for where clause implementation
# used by the RichDiagnosticFormatter.
########################################

compiler.misc.type.null=\
    <null>

# X#n (where n is an int id) is disambiguated tvar name
compiler.misc.type.var=\
    {0}#{1}

# CAP#n (where n is an int id) is an abbreviation for 'captured type'
compiler.misc.captured.type=\
    CAP#{0}

# <INT#n> (where n is an int id) is an abbreviation for 'intersection type'
compiler.misc.intersection.type=\
    INT#{0}

# where clause for captured type: contains upper ('extends {1}') and lower
# ('super {2}') bound along with the wildcard that generated this captured type ({3})
compiler.misc.where.captured=\
    {0} extends {1} super: {2} from capture of {3}

# compact where clause for captured type: contains upper ('extends {1}') along
# with the wildcard that generated this captured type ({3})
compiler.misc.where.captured.1=\
    {0} extends {1} from capture of {3}

# where clause for type variable: contains upper bound(s) ('extends {1}') along with
# the kindname ({2}) and location ({3}) in which the typevar has been declared
compiler.misc.where.typevar=\
    {0} extends {1} declared in {2} {3}

# compact where clause for type variable: contains the kindname ({2}) and location ({3})
# in which the typevar has been declared
compiler.misc.where.typevar.1=\
    {0} declared in {2} {3}

# where clause for type variable: contains all the upper bound(s) ('extends {1}')
# of this intersection type
compiler.misc.where.intersection=\
    {0} extends {1}

### Where clause headers ###
compiler.misc.where.description.captured=\
    where {0} is a fresh type-variable:
compiler.misc.where.description.typevar=\
    where {0} is a type-variable:
compiler.misc.where.description.intersection=\
    where {0} is an intersection type:
compiler.misc.where.description.captured.1=\
    where {0} are fresh type-variables:
compiler.misc.where.description.typevar.1=\
    where {0} are type-variables:
compiler.misc.where.description.intersection.1=\
    where {0} are intersection types:

=======
compiler.err.modules.not.supported.in.source=\
    modules are not supported in -source {0}\n\
(use -source 7 or higher to enable modules)
>>>>>>> a69ee8a6
<|MERGE_RESOLUTION|>--- conflicted
+++ resolved
@@ -1240,10 +1240,13 @@
     enums are not supported in -source {0}\n\
 (use -source 5 or higher to enable enums)
 
-<<<<<<< HEAD
 compiler.err.diamond.not.supported.in.source=\
     diamond operator is not supported in -source {0}\n\
 (use -source 7 or higher to enable diamond operator)
+
+compiler.err.modules.not.supported.in.source=\
+    modules are not supported in -source {0}\n\
+(use -source 7 or higher to enable modules)
 
 ########################################
 # Diagnostics for where clause implementation
@@ -1304,8 +1307,3 @@
 compiler.misc.where.description.intersection.1=\
     where {0} are intersection types:
 
-=======
-compiler.err.modules.not.supported.in.source=\
-    modules are not supported in -source {0}\n\
-(use -source 7 or higher to enable modules)
->>>>>>> a69ee8a6
