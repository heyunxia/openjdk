--- conflicted
+++ resolved
@@ -385,10 +385,6 @@
                                   final Warner warn) throws InferenceException {
         //-System.err.println("instantiateMethod(" + tvars + ", " + mt + ", " + argtypes + ")"); //DEBUG
         List<Type> undetvars = Type.map(tvars, fromTypeVarFun);
-<<<<<<< HEAD
-        //final List<Type> capturedArgs = types.capture(argtypes);
-=======
->>>>>>> 9a19709e
 
         final List<Type> capturedArgs =
                 rs.checkRawArgumentsAcceptable(env, undetvars, argtypes, mt.getParameterTypes(),
