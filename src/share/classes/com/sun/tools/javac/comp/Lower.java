--- conflicted
+++ resolved
@@ -2250,14 +2250,9 @@
             if (target.isPackageInfoSynthetic())
                 flags |= SYNTHETIC;
             ClassSymbol c = tree.packge.package_info;
-            c.attributes_field = pd.sym.attributes_field;
+            c.annotations.setAttributes(pd.sym.annotations);
             c.modle = attrEnv.toplevel.modle;
             c.flags_field |= flags;
-<<<<<<< HEAD
-            pd.sym.attributes_field = List.nil();
-=======
-            c.annotations.setAttributes(tree.packge.annotations);
->>>>>>> cb2d7e77
             ClassType ctype = (ClassType) c.type;
             ctype.supertype_field = syms.objectType;
             ctype.interfaces_field = List.nil();
@@ -2286,9 +2281,7 @@
     public void visitModuleDef(JCModuleDecl tree) {
         ModuleSymbol msym = tree.sym;
         ClassSymbol c = msym.module_info;
-        c.attributes_field = msym.attributes_field;
         c.flags_field |= SYNTHETIC;
-        msym.attributes_field = List.nil();
         createInfoClass(List.<JCAnnotation>nil(), tree.sym.module_info);
     }
 
