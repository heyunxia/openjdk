/*
 * Copyright 1999-2009 Sun Microsystems, Inc.  All Rights Reserved.
 * DO NOT ALTER OR REMOVE COPYRIGHT NOTICES OR THIS FILE HEADER.
 *
 * This code is free software; you can redistribute it and/or modify it
 * under the terms of the GNU General Public License version 2 only, as
 * published by the Free Software Foundation.  Sun designates this
 * particular file as subject to the "Classpath" exception as provided
 * by Sun in the LICENSE file that accompanied this code.
 *
 * This code is distributed in the hope that it will be useful, but WITHOUT
 * ANY WARRANTY; without even the implied warranty of MERCHANTABILITY or
 * FITNESS FOR A PARTICULAR PURPOSE.  See the GNU General Public License
 * version 2 for more details (a copy is included in the LICENSE file that
 * accompanied this code).
 *
 * You should have received a copy of the GNU General Public License version
 * 2 along with this work; if not, write to the Free Software Foundation,
 * Inc., 51 Franklin St, Fifth Floor, Boston, MA 02110-1301 USA.
 *
 * Please contact Sun Microsystems, Inc., 4150 Network Circle, Santa Clara,
 * CA 95054 USA or visit www.sun.com if you need additional information or
 * have any questions.
 */

package com.sun.tools.javac.comp;

import java.util.*;

import com.sun.tools.javac.code.*;
import com.sun.tools.javac.jvm.*;
import com.sun.tools.javac.tree.*;
import com.sun.tools.javac.util.*;
import com.sun.tools.javac.util.JCDiagnostic.DiagnosticPosition;
import com.sun.tools.javac.util.List;

import com.sun.tools.javac.code.Symbol.*;
import com.sun.tools.javac.tree.JCTree.*;
import com.sun.tools.javac.code.Type.*;

import com.sun.tools.javac.jvm.Target;

import static com.sun.tools.javac.code.Flags.*;
import static com.sun.tools.javac.code.Kinds.*;
import static com.sun.tools.javac.code.TypeTags.*;
import static com.sun.tools.javac.jvm.ByteCodes.*;

/** This pass translates away some syntactic sugar: inner classes,
 *  class literals, assertions, foreach loops, etc.
 *
 *  <p><b>This is NOT part of any API supported by Sun Microsystems.  If
 *  you write code that depends on this, you do so at your own risk.
 *  This code and its internal interfaces are subject to change or
 *  deletion without notice.</b>
 */
public class Lower extends TreeTranslator {
    protected static final Context.Key<Lower> lowerKey =
        new Context.Key<Lower>();

    public static Lower instance(Context context) {
        Lower instance = context.get(lowerKey);
        if (instance == null)
            instance = new Lower(context);
        return instance;
    }

    private Names names;
    private Log log;
    private Symtab syms;
    private Resolve rs;
    private Check chk;
    private Attr attr;
    private TreeMaker make;
    private DiagnosticPosition make_pos;
    private ClassWriter writer;
    private ClassReader reader;
    private ConstFold cfolder;
    private Target target;
    private Source source;
    private boolean allowEnums;
    private final Name dollarAssertionsDisabled;
    private final Name classDollar;
    private Types types;
    private boolean debugLower;

    protected Lower(Context context) {
        context.put(lowerKey, this);
        names = Names.instance(context);
        log = Log.instance(context);
        syms = Symtab.instance(context);
        rs = Resolve.instance(context);
        chk = Check.instance(context);
        attr = Attr.instance(context);
        make = TreeMaker.instance(context);
        writer = ClassWriter.instance(context);
        reader = ClassReader.instance(context);
        cfolder = ConstFold.instance(context);
        target = Target.instance(context);
        source = Source.instance(context);
        allowEnums = source.allowEnums();
        dollarAssertionsDisabled = names.
            fromString(target.syntheticNameChar() + "assertionsDisabled");
        classDollar = names.
            fromString("class" + target.syntheticNameChar());

        types = Types.instance(context);
        Options options = Options.instance(context);
        debugLower = options.get("debuglower") != null;
    }

    /** The currently enclosing class.
     */
    ClassSymbol currentClass;

    /** A queue of all translated classes.
     */
    ListBuffer<JCTree> translated;

    /** Environment for symbol lookup, set by translateTopLevelClass.
     */
    Env<AttrContext> attrEnv;

    /** A hash table mapping syntax trees to their ending source positions.
     */
    Map<JCTree, Integer> endPositions;

/**************************************************************************
 * Global mappings
 *************************************************************************/

    /** A hash table mapping local classes to their definitions.
     */
    Map<ClassSymbol, JCClassDecl> classdefs;

    /** A hash table mapping virtual accessed symbols in outer subclasses
     *  to the actually referred symbol in superclasses.
     */
    Map<Symbol,Symbol> actualSymbols;

    /** The current method definition.
     */
    JCMethodDecl currentMethodDef;

    /** The current method symbol.
     */
    MethodSymbol currentMethodSym;

    /** The currently enclosing outermost class definition.
     */
    JCClassDecl outermostClassDef;

    /** The currently enclosing outermost member definition.
     */
    JCTree outermostMemberDef;

    /** A navigator class for assembling a mapping from local class symbols
     *  to class definition trees.
     *  There is only one case; all other cases simply traverse down the tree.
     */
    class ClassMap extends TreeScanner {

        /** All encountered class defs are entered into classdefs table.
         */
        public void visitClassDef(JCClassDecl tree) {
            classdefs.put(tree.sym, tree);
            super.visitClassDef(tree);
        }
    }
    ClassMap classMap = new ClassMap();

    /** Map a class symbol to its definition.
     *  @param c    The class symbol of which we want to determine the definition.
     */
    JCClassDecl classDef(ClassSymbol c) {
        // First lookup the class in the classdefs table.
        JCClassDecl def = classdefs.get(c);
        if (def == null && outermostMemberDef != null) {
            // If this fails, traverse outermost member definition, entering all
            // local classes into classdefs, and try again.
            classMap.scan(outermostMemberDef);
            def = classdefs.get(c);
        }
        if (def == null) {
            // If this fails, traverse outermost class definition, entering all
            // local classes into classdefs, and try again.
            classMap.scan(outermostClassDef);
            def = classdefs.get(c);
        }
        return def;
    }

    /** A hash table mapping class symbols to lists of free variables.
     *  accessed by them. Only free variables of the method immediately containing
     *  a class are associated with that class.
     */
    Map<ClassSymbol,List<VarSymbol>> freevarCache;

    /** A navigator class for collecting the free variables accessed
     *  from a local class.
     *  There is only one case; all other cases simply traverse down the tree.
     */
    class FreeVarCollector extends TreeScanner {

        /** The owner of the local class.
         */
        Symbol owner;

        /** The local class.
         */
        ClassSymbol clazz;

        /** The list of owner's variables accessed from within the local class,
         *  without any duplicates.
         */
        List<VarSymbol> fvs;

        FreeVarCollector(ClassSymbol clazz) {
            this.clazz = clazz;
            this.owner = clazz.owner;
            this.fvs = List.nil();
        }

        /** Add free variable to fvs list unless it is already there.
         */
        private void addFreeVar(VarSymbol v) {
            for (List<VarSymbol> l = fvs; l.nonEmpty(); l = l.tail)
                if (l.head == v) return;
            fvs = fvs.prepend(v);
        }

        /** Add all free variables of class c to fvs list
         *  unless they are already there.
         */
        private void addFreeVars(ClassSymbol c) {
            List<VarSymbol> fvs = freevarCache.get(c);
            if (fvs != null) {
                for (List<VarSymbol> l = fvs; l.nonEmpty(); l = l.tail) {
                    addFreeVar(l.head);
                }
            }
        }

        /** If tree refers to a variable in owner of local class, add it to
         *  free variables list.
         */
        public void visitIdent(JCIdent tree) {
            result = tree;
            visitSymbol(tree.sym);
        }
        // where
        private void visitSymbol(Symbol _sym) {
            Symbol sym = _sym;
            if (sym.kind == VAR || sym.kind == MTH) {
                while (sym != null && sym.owner != owner)
                    sym = proxies.lookup(proxyName(sym.name)).sym;
                if (sym != null && sym.owner == owner) {
                    VarSymbol v = (VarSymbol)sym;
                    if (v.getConstValue() == null) {
                        addFreeVar(v);
                    }
                } else {
                    if (outerThisStack.head != null &&
                        outerThisStack.head != _sym)
                        visitSymbol(outerThisStack.head);
                }
            }
        }

        /** If tree refers to a class instance creation expression
         *  add all free variables of the freshly created class.
         */
        public void visitNewClass(JCNewClass tree) {
            ClassSymbol c = (ClassSymbol)tree.constructor.owner;
            addFreeVars(c);
            if (tree.encl == null &&
                c.hasOuterInstance() &&
                outerThisStack.head != null)
                visitSymbol(outerThisStack.head);
            super.visitNewClass(tree);
        }

        /** If tree refers to a qualified this or super expression
         *  for anything but the current class, add the outer this
         *  stack as a free variable.
         */
        public void visitSelect(JCFieldAccess tree) {
            if ((tree.name == names._this || tree.name == names._super) &&
                tree.selected.type.tsym != clazz &&
                outerThisStack.head != null)
                visitSymbol(outerThisStack.head);
            super.visitSelect(tree);
        }

        /** If tree refers to a superclass constructor call,
         *  add all free variables of the superclass.
         */
        public void visitApply(JCMethodInvocation tree) {
            if (TreeInfo.name(tree.meth) == names._super) {
                addFreeVars((ClassSymbol) TreeInfo.symbol(tree.meth).owner);
                Symbol constructor = TreeInfo.symbol(tree.meth);
                ClassSymbol c = (ClassSymbol)constructor.owner;
                if (c.hasOuterInstance() &&
                    tree.meth.getTag() != JCTree.SELECT &&
                    outerThisStack.head != null)
                    visitSymbol(outerThisStack.head);
            }
            super.visitApply(tree);
        }
    }

    /** Return the variables accessed from within a local class, which
     *  are declared in the local class' owner.
     *  (in reverse order of first access).
     */
    List<VarSymbol> freevars(ClassSymbol c)  {
        if ((c.owner.kind & (VAR | MTH)) != 0) {
            List<VarSymbol> fvs = freevarCache.get(c);
            if (fvs == null) {
                FreeVarCollector collector = new FreeVarCollector(c);
                collector.scan(classDef(c));
                fvs = collector.fvs;
                freevarCache.put(c, fvs);
            }
            return fvs;
        } else {
            return List.nil();
        }
    }

    Map<TypeSymbol,EnumMapping> enumSwitchMap = new LinkedHashMap<TypeSymbol,EnumMapping>();

    EnumMapping mapForEnum(DiagnosticPosition pos, TypeSymbol enumClass) {
        EnumMapping map = enumSwitchMap.get(enumClass);
        if (map == null)
            enumSwitchMap.put(enumClass, map = new EnumMapping(pos, enumClass));
        return map;
    }

    /** This map gives a translation table to be used for enum
     *  switches.
     *
     *  <p>For each enum that appears as the type of a switch
     *  expression, we maintain an EnumMapping to assist in the
     *  translation, as exemplified by the following example:
     *
     *  <p>we translate
     *  <pre>
     *          switch(colorExpression) {
     *          case red: stmt1;
     *          case green: stmt2;
     *          }
     *  </pre>
     *  into
     *  <pre>
     *          switch(Outer$0.$EnumMap$Color[colorExpression.ordinal()]) {
     *          case 1: stmt1;
     *          case 2: stmt2
     *          }
     *  </pre>
     *  with the auxiliary table initialized as follows:
     *  <pre>
     *          class Outer$0 {
     *              synthetic final int[] $EnumMap$Color = new int[Color.values().length];
     *              static {
     *                  try { $EnumMap$Color[red.ordinal()] = 1; } catch (NoSuchFieldError ex) {}
     *                  try { $EnumMap$Color[green.ordinal()] = 2; } catch (NoSuchFieldError ex) {}
     *              }
     *          }
     *  </pre>
     *  class EnumMapping provides mapping data and support methods for this translation.
     */
    class EnumMapping {
        EnumMapping(DiagnosticPosition pos, TypeSymbol forEnum) {
            this.forEnum = forEnum;
            this.values = new LinkedHashMap<VarSymbol,Integer>();
            this.pos = pos;
            Name varName = names
                .fromString(target.syntheticNameChar() +
                            "SwitchMap" +
                            target.syntheticNameChar() +
                            writer.xClassName(forEnum.type).toString()
                            .replace('/', '.')
                            .replace('.', target.syntheticNameChar()));
            ClassSymbol outerCacheClass = outerCacheClass();
            this.mapVar = new VarSymbol(STATIC | SYNTHETIC | FINAL,
                                        varName,
                                        new ArrayType(syms.intType, syms.arrayClass),
                                        outerCacheClass);
            enterSynthetic(pos, mapVar, outerCacheClass.members());
        }

        DiagnosticPosition pos = null;

        // the next value to use
        int next = 1; // 0 (unused map elements) go to the default label

        // the enum for which this is a map
        final TypeSymbol forEnum;

        // the field containing the map
        final VarSymbol mapVar;

        // the mapped values
        final Map<VarSymbol,Integer> values;

        JCLiteral forConstant(VarSymbol v) {
            Integer result = values.get(v);
            if (result == null)
                values.put(v, result = next++);
            return make.Literal(result);
        }

        // generate the field initializer for the map
        void translate() {
            make.at(pos.getStartPosition());
            JCClassDecl owner = classDef((ClassSymbol)mapVar.owner);

            // synthetic static final int[] $SwitchMap$Color = new int[Color.values().length];
            MethodSymbol valuesMethod = lookupMethod(pos,
                                                     names.values,
                                                     forEnum.type,
                                                     List.<Type>nil());
            JCExpression size = make // Color.values().length
                .Select(make.App(make.QualIdent(valuesMethod)),
                        syms.lengthVar);
            JCExpression mapVarInit = make
                .NewArray(make.Type(syms.intType), List.of(size), null)
                .setType(new ArrayType(syms.intType, syms.arrayClass));

            // try { $SwitchMap$Color[red.ordinal()] = 1; } catch (java.lang.NoSuchFieldError ex) {}
            ListBuffer<JCStatement> stmts = new ListBuffer<JCStatement>();
            Symbol ordinalMethod = lookupMethod(pos,
                                                names.ordinal,
                                                forEnum.type,
                                                List.<Type>nil());
            List<JCCatch> catcher = List.<JCCatch>nil()
                .prepend(make.Catch(make.VarDef(new VarSymbol(PARAMETER, names.ex,
                                                              syms.noSuchFieldErrorType,
                                                              syms.noSymbol),
                                                null),
                                    make.Block(0, List.<JCStatement>nil())));
            for (Map.Entry<VarSymbol,Integer> e : values.entrySet()) {
                VarSymbol enumerator = e.getKey();
                Integer mappedValue = e.getValue();
                JCExpression assign = make
                    .Assign(make.Indexed(mapVar,
                                         make.App(make.Select(make.QualIdent(enumerator),
                                                              ordinalMethod))),
                            make.Literal(mappedValue))
                    .setType(syms.intType);
                JCStatement exec = make.Exec(assign);
                JCStatement _try = make.Try(make.Block(0, List.of(exec)), catcher, null);
                stmts.append(_try);
            }

            owner.defs = owner.defs
                .prepend(make.Block(STATIC, stmts.toList()))
                .prepend(make.VarDef(mapVar, mapVarInit));
        }
    }


/**************************************************************************
 * Tree building blocks
 *************************************************************************/

    /** Equivalent to make.at(pos.getStartPosition()) with side effect of caching
     *  pos as make_pos, for use in diagnostics.
     **/
    TreeMaker make_at(DiagnosticPosition pos) {
        make_pos = pos;
        return make.at(pos);
    }

    /** Make an attributed tree representing a literal. This will be an
     *  Ident node in the case of boolean literals, a Literal node in all
     *  other cases.
     *  @param type       The literal's type.
     *  @param value      The literal's value.
     */
    JCExpression makeLit(Type type, Object value) {
        return make.Literal(type.tag, value).setType(type.constType(value));
    }

    /** Make an attributed tree representing null.
     */
    JCExpression makeNull() {
        return makeLit(syms.botType, null);
    }

    /** Make an attributed class instance creation expression.
     *  @param ctype    The class type.
     *  @param args     The constructor arguments.
     */
    JCNewClass makeNewClass(Type ctype, List<JCExpression> args) {
        JCNewClass tree = make.NewClass(null,
            null, make.QualIdent(ctype.tsym), args, null);
        tree.constructor = rs.resolveConstructor(
            make_pos, attrEnv, ctype, TreeInfo.types(args), null, false, false);
        tree.type = ctype;
        return tree;
    }

    /** Make an attributed unary expression.
     *  @param optag    The operators tree tag.
     *  @param arg      The operator's argument.
     */
    JCUnary makeUnary(int optag, JCExpression arg) {
        JCUnary tree = make.Unary(optag, arg);
        tree.operator = rs.resolveUnaryOperator(
            make_pos, optag, attrEnv, arg.type);
        tree.type = tree.operator.type.getReturnType();
        return tree;
    }

    /** Make an attributed binary expression.
     *  @param optag    The operators tree tag.
     *  @param lhs      The operator's left argument.
     *  @param rhs      The operator's right argument.
     */
    JCBinary makeBinary(int optag, JCExpression lhs, JCExpression rhs) {
        JCBinary tree = make.Binary(optag, lhs, rhs);
        tree.operator = rs.resolveBinaryOperator(
            make_pos, optag, attrEnv, lhs.type, rhs.type);
        tree.type = tree.operator.type.getReturnType();
        return tree;
    }

    /** Make an attributed assignop expression.
     *  @param optag    The operators tree tag.
     *  @param lhs      The operator's left argument.
     *  @param rhs      The operator's right argument.
     */
    JCAssignOp makeAssignop(int optag, JCTree lhs, JCTree rhs) {
        JCAssignOp tree = make.Assignop(optag, lhs, rhs);
        tree.operator = rs.resolveBinaryOperator(
            make_pos, tree.getTag() - JCTree.ASGOffset, attrEnv, lhs.type, rhs.type);
        tree.type = lhs.type;
        return tree;
    }

    /** Convert tree into string object, unless it has already a
     *  reference type..
     */
    JCExpression makeString(JCExpression tree) {
        if (tree.type.tag >= CLASS) {
            return tree;
        } else {
            Symbol valueOfSym = lookupMethod(tree.pos(),
                                             names.valueOf,
                                             syms.stringType,
                                             List.of(tree.type));
            return make.App(make.QualIdent(valueOfSym), List.of(tree));
        }
    }

    /** Create an empty anonymous class definition and enter and complete
     *  its symbol. Return the class definition's symbol.
     *  and create
     *  @param flags    The class symbol's flags
     *  @param owner    The class symbol's owner
     */
    ClassSymbol makeEmptyClass(long flags, ClassSymbol owner) {
        // Create class symbol.
        ClassSymbol c = reader.defineClass(names.empty, owner);
        c.flatname = chk.localClassName(c);
        c.sourcefile = owner.sourcefile;
        c.completer = null;
        c.members_field = new Scope(c);
        c.flags_field = flags;
        ClassType ctype = (ClassType) c.type;
        ctype.supertype_field = syms.objectType;
        ctype.interfaces_field = List.nil();

        JCClassDecl odef = classDef(owner);

        // Enter class symbol in owner scope and compiled table.
        enterSynthetic(odef.pos(), c, owner.members());
        chk.compiled.put(c.flatname, c);

        // Create class definition tree.
        JCClassDecl cdef = make.ClassDef(
            make.Modifiers(flags), names.empty,
            List.<JCTypeParameter>nil(),
            null, List.<JCExpression>nil(), List.<JCTree>nil());
        cdef.sym = c;
        cdef.type = c.type;

        // Append class definition tree to owner's definitions.
        odef.defs = odef.defs.prepend(cdef);

        return c;
    }

/**************************************************************************
 * Symbol manipulation utilities
 *************************************************************************/

    /** Enter a synthetic symbol in a given scope, but complain if there was already one there.
     *  @param pos           Position for error reporting.
     *  @param sym           The symbol.
     *  @param s             The scope.
     */
    private void enterSynthetic(DiagnosticPosition pos, Symbol sym, Scope s) {
        s.enter(sym);
    }

    /** Check whether synthetic symbols generated during lowering conflict
     *  with user-defined symbols.
     *
     *  @param translatedTrees lowered class trees
     */
    void checkConflicts(List<JCTree> translatedTrees) {
        for (JCTree t : translatedTrees) {
            t.accept(conflictsChecker);
        }
    }

    JCTree.Visitor conflictsChecker = new TreeScanner() {

        TypeSymbol currentClass;

        @Override
        public void visitMethodDef(JCMethodDecl that) {
            chk.checkConflicts(that.pos(), that.sym, currentClass);
            super.visitMethodDef(that);
        }

        @Override
        public void visitVarDef(JCVariableDecl that) {
            if (that.sym.owner.kind == TYP) {
                chk.checkConflicts(that.pos(), that.sym, currentClass);
            }
            super.visitVarDef(that);
        }

        @Override
        public void visitClassDef(JCClassDecl that) {
            TypeSymbol prevCurrentClass = currentClass;
            currentClass = that.sym;
            try {
                super.visitClassDef(that);
            }
            finally {
                currentClass = prevCurrentClass;
            }
        }
    };

    /** Look up a synthetic name in a given scope.
     *  @param scope        The scope.
     *  @param name         The name.
     */
    private Symbol lookupSynthetic(Name name, Scope s) {
        Symbol sym = s.lookup(name).sym;
        return (sym==null || (sym.flags()&SYNTHETIC)==0) ? null : sym;
    }

    /** Look up a method in a given scope.
     */
    private MethodSymbol lookupMethod(DiagnosticPosition pos, Name name, Type qual, List<Type> args) {
        return rs.resolveInternalMethod(pos, attrEnv, qual, name, args, null);
    }

    /** Look up a constructor.
     */
    private MethodSymbol lookupConstructor(DiagnosticPosition pos, Type qual, List<Type> args) {
        return rs.resolveInternalConstructor(pos, attrEnv, qual, args, null);
    }

    /** Look up a field.
     */
    private VarSymbol lookupField(DiagnosticPosition pos, Type qual, Name name) {
        return rs.resolveInternalField(pos, attrEnv, qual, name);
    }

/**************************************************************************
 * Access methods
 *************************************************************************/

    /** Access codes for dereferencing, assignment,
     *  and pre/post increment/decrement.
     *  Access codes for assignment operations are determined by method accessCode
     *  below.
     *
     *  All access codes for accesses to the current class are even.
     *  If a member of the superclass should be accessed instead (because
     *  access was via a qualified super), add one to the corresponding code
     *  for the current class, making the number odd.
     *  This numbering scheme is used by the backend to decide whether
     *  to issue an invokevirtual or invokespecial call.
     *
     *  @see Gen.visitSelect(Select tree)
     */
    private static final int
        DEREFcode = 0,
        ASSIGNcode = 2,
        PREINCcode = 4,
        PREDECcode = 6,
        POSTINCcode = 8,
        POSTDECcode = 10,
        FIRSTASGOPcode = 12;

    /** Number of access codes
     */
    private static final int NCODES = accessCode(ByteCodes.lushrl) + 2;

    /** A mapping from symbols to their access numbers.
     */
    private Map<Symbol,Integer> accessNums;

    /** A mapping from symbols to an array of access symbols, indexed by
     *  access code.
     */
    private Map<Symbol,MethodSymbol[]> accessSyms;

    /** A mapping from (constructor) symbols to access constructor symbols.
     */
    private Map<Symbol,MethodSymbol> accessConstrs;

    /** A queue for all accessed symbols.
     */
    private ListBuffer<Symbol> accessed;

    /** Map bytecode of binary operation to access code of corresponding
     *  assignment operation. This is always an even number.
     */
    private static int accessCode(int bytecode) {
        if (ByteCodes.iadd <= bytecode && bytecode <= ByteCodes.lxor)
            return (bytecode - iadd) * 2 + FIRSTASGOPcode;
        else if (bytecode == ByteCodes.string_add)
            return (ByteCodes.lxor + 1 - iadd) * 2 + FIRSTASGOPcode;
        else if (ByteCodes.ishll <= bytecode && bytecode <= ByteCodes.lushrl)
            return (bytecode - ishll + ByteCodes.lxor + 2 - iadd) * 2 + FIRSTASGOPcode;
        else
            return -1;
    }

    /** return access code for identifier,
     *  @param tree     The tree representing the identifier use.
     *  @param enclOp   The closest enclosing operation node of tree,
     *                  null if tree is not a subtree of an operation.
     */
    private static int accessCode(JCTree tree, JCTree enclOp) {
        if (enclOp == null)
            return DEREFcode;
        else if (enclOp.getTag() == JCTree.ASSIGN &&
                 tree == TreeInfo.skipParens(((JCAssign) enclOp).lhs))
            return ASSIGNcode;
        else if (JCTree.PREINC <= enclOp.getTag() && enclOp.getTag() <= JCTree.POSTDEC &&
                 tree == TreeInfo.skipParens(((JCUnary) enclOp).arg))
            return (enclOp.getTag() - JCTree.PREINC) * 2 + PREINCcode;
        else if (JCTree.BITOR_ASG <= enclOp.getTag() && enclOp.getTag() <= JCTree.MOD_ASG &&
                 tree == TreeInfo.skipParens(((JCAssignOp) enclOp).lhs))
            return accessCode(((OperatorSymbol) ((JCAssignOp) enclOp).operator).opcode);
        else
            return DEREFcode;
    }

    /** Return binary operator that corresponds to given access code.
     */
    private OperatorSymbol binaryAccessOperator(int acode) {
        for (Scope.Entry e = syms.predefClass.members().elems;
             e != null;
             e = e.sibling) {
            if (e.sym instanceof OperatorSymbol) {
                OperatorSymbol op = (OperatorSymbol)e.sym;
                if (accessCode(op.opcode) == acode) return op;
            }
        }
        return null;
    }

    /** Return tree tag for assignment operation corresponding
     *  to given binary operator.
     */
    private static int treeTag(OperatorSymbol operator) {
        switch (operator.opcode) {
        case ByteCodes.ior: case ByteCodes.lor:
            return JCTree.BITOR_ASG;
        case ByteCodes.ixor: case ByteCodes.lxor:
            return JCTree.BITXOR_ASG;
        case ByteCodes.iand: case ByteCodes.land:
            return JCTree.BITAND_ASG;
        case ByteCodes.ishl: case ByteCodes.lshl:
        case ByteCodes.ishll: case ByteCodes.lshll:
            return JCTree.SL_ASG;
        case ByteCodes.ishr: case ByteCodes.lshr:
        case ByteCodes.ishrl: case ByteCodes.lshrl:
            return JCTree.SR_ASG;
        case ByteCodes.iushr: case ByteCodes.lushr:
        case ByteCodes.iushrl: case ByteCodes.lushrl:
            return JCTree.USR_ASG;
        case ByteCodes.iadd: case ByteCodes.ladd:
        case ByteCodes.fadd: case ByteCodes.dadd:
        case ByteCodes.string_add:
            return JCTree.PLUS_ASG;
        case ByteCodes.isub: case ByteCodes.lsub:
        case ByteCodes.fsub: case ByteCodes.dsub:
            return JCTree.MINUS_ASG;
        case ByteCodes.imul: case ByteCodes.lmul:
        case ByteCodes.fmul: case ByteCodes.dmul:
            return JCTree.MUL_ASG;
        case ByteCodes.idiv: case ByteCodes.ldiv:
        case ByteCodes.fdiv: case ByteCodes.ddiv:
            return JCTree.DIV_ASG;
        case ByteCodes.imod: case ByteCodes.lmod:
        case ByteCodes.fmod: case ByteCodes.dmod:
            return JCTree.MOD_ASG;
        default:
            throw new AssertionError();
        }
    }

    /** The name of the access method with number `anum' and access code `acode'.
     */
    Name accessName(int anum, int acode) {
        return names.fromString(
            "access" + target.syntheticNameChar() + anum + acode / 10 + acode % 10);
    }

    /** Return access symbol for a private or protected symbol from an inner class.
     *  @param sym        The accessed private symbol.
     *  @param tree       The accessing tree.
     *  @param enclOp     The closest enclosing operation node of tree,
     *                    null if tree is not a subtree of an operation.
     *  @param protAccess Is access to a protected symbol in another
     *                    package?
     *  @param refSuper   Is access via a (qualified) C.super?
     */
    MethodSymbol accessSymbol(Symbol sym, JCTree tree, JCTree enclOp,
                              boolean protAccess, boolean refSuper) {
        ClassSymbol accOwner = refSuper && protAccess
            // For access via qualified super (T.super.x), place the
            // access symbol on T.
            ? (ClassSymbol)((JCFieldAccess) tree).selected.type.tsym
            // Otherwise pretend that the owner of an accessed
            // protected symbol is the enclosing class of the current
            // class which is a subclass of the symbol's owner.
            : accessClass(sym, protAccess, tree);

        Symbol vsym = sym;
        if (sym.owner != accOwner) {
            vsym = sym.clone(accOwner);
            actualSymbols.put(vsym, sym);
        }

        Integer anum              // The access number of the access method.
            = accessNums.get(vsym);
        if (anum == null) {
            anum = accessed.length();
            accessNums.put(vsym, anum);
            accessSyms.put(vsym, new MethodSymbol[NCODES]);
            accessed.append(vsym);
            // System.out.println("accessing " + vsym + " in " + vsym.location());
        }

        int acode;                // The access code of the access method.
        List<Type> argtypes;      // The argument types of the access method.
        Type restype;             // The result type of the access method.
        List<Type> thrown;        // The thrown exceptions of the access method.
        switch (vsym.kind) {
        case VAR:
            acode = accessCode(tree, enclOp);
            if (acode >= FIRSTASGOPcode) {
                OperatorSymbol operator = binaryAccessOperator(acode);
                if (operator.opcode == string_add)
                    argtypes = List.of(syms.objectType);
                else
                    argtypes = operator.type.getParameterTypes().tail;
            } else if (acode == ASSIGNcode)
                argtypes = List.of(vsym.erasure(types));
            else
                argtypes = List.nil();
            restype = vsym.erasure(types);
            thrown = List.nil();
            break;
        case MTH:
            acode = DEREFcode;
            argtypes = vsym.erasure(types).getParameterTypes();
            restype = vsym.erasure(types).getReturnType();
            thrown = vsym.type.getThrownTypes();
            break;
        default:
            throw new AssertionError();
        }

        // For references via qualified super, increment acode by one,
        // making it odd.
        if (protAccess && refSuper) acode++;

        // Instance access methods get instance as first parameter.
        // For protected symbols this needs to be the instance as a member
        // of the type containing the accessed symbol, not the class
        // containing the access method.
        if ((vsym.flags() & STATIC) == 0) {
            argtypes = argtypes.prepend(vsym.owner.erasure(types));
        }
        MethodSymbol[] accessors = accessSyms.get(vsym);
        MethodSymbol accessor = accessors[acode];
        if (accessor == null) {
            accessor = new MethodSymbol(
                STATIC | SYNTHETIC,
                accessName(anum.intValue(), acode),
                new MethodType(argtypes, restype, thrown, syms.methodClass),
                accOwner);
            enterSynthetic(tree.pos(), accessor, accOwner.members());
            accessors[acode] = accessor;
        }
        return accessor;
    }

    /** The qualifier to be used for accessing a symbol in an outer class.
     *  This is either C.sym or C.this.sym, depending on whether or not
     *  sym is static.
     *  @param sym   The accessed symbol.
     */
    JCExpression accessBase(DiagnosticPosition pos, Symbol sym) {
        return (sym.flags() & STATIC) != 0
            ? access(make.at(pos.getStartPosition()).QualIdent(sym.owner))
            : makeOwnerThis(pos, sym, true);
    }

    /** Do we need an access method to reference private symbol?
     */
    boolean needsPrivateAccess(Symbol sym) {
        if ((sym.flags() & PRIVATE) == 0 || sym.owner == currentClass) {
            return false;
        } else if (sym.name == names.init && (sym.owner.owner.kind & (VAR | MTH)) != 0) {
            // private constructor in local class: relax protection
            sym.flags_field &= ~PRIVATE;
            return false;
        } else {
            return true;
        }
    }

    /** Do we need an access method to reference symbol in other package?
     */
    boolean needsProtectedAccess(Symbol sym, JCTree tree) {
        if ((sym.flags() & PROTECTED) == 0 ||
            sym.owner.owner == currentClass.owner || // fast special case
            sym.packge() == currentClass.packge())
            return false;
        if (!currentClass.isSubClass(sym.owner, types))
            return true;
        if ((sym.flags() & STATIC) != 0 ||
            tree.getTag() != JCTree.SELECT ||
            TreeInfo.name(((JCFieldAccess) tree).selected) == names._super)
            return false;
        return !((JCFieldAccess) tree).selected.type.tsym.isSubClass(currentClass, types);
    }

    /** The class in which an access method for given symbol goes.
     *  @param sym        The access symbol
     *  @param protAccess Is access to a protected symbol in another
     *                    package?
     */
    ClassSymbol accessClass(Symbol sym, boolean protAccess, JCTree tree) {
        if (protAccess) {
            Symbol qualifier = null;
            ClassSymbol c = currentClass;
            if (tree.getTag() == JCTree.SELECT && (sym.flags() & STATIC) == 0) {
                qualifier = ((JCFieldAccess) tree).selected.type.tsym;
                while (!qualifier.isSubClass(c, types)) {
                    c = c.owner.enclClass();
                }
                return c;
            } else {
                while (!c.isSubClass(sym.owner, types)) {
                    c = c.owner.enclClass();
                }
            }
            return c;
        } else {
            // the symbol is private
            return sym.owner.enclClass();
        }
    }

    /** Ensure that identifier is accessible, return tree accessing the identifier.
     *  @param sym      The accessed symbol.
     *  @param tree     The tree referring to the symbol.
     *  @param enclOp   The closest enclosing operation node of tree,
     *                  null if tree is not a subtree of an operation.
     *  @param refSuper Is access via a (qualified) C.super?
     */
    JCExpression access(Symbol sym, JCExpression tree, JCExpression enclOp, boolean refSuper) {
        // Access a free variable via its proxy, or its proxy's proxy
        while (sym.kind == VAR && sym.owner.kind == MTH &&
            sym.owner.enclClass() != currentClass) {
            // A constant is replaced by its constant value.
            Object cv = ((VarSymbol)sym).getConstValue();
            if (cv != null) {
                make.at(tree.pos);
                return makeLit(sym.type, cv);
            }
            // Otherwise replace the variable by its proxy.
            sym = proxies.lookup(proxyName(sym.name)).sym;
            assert sym != null && (sym.flags_field & FINAL) != 0;
            tree = make.at(tree.pos).Ident(sym);
        }
        JCExpression base = (tree.getTag() == JCTree.SELECT) ? ((JCFieldAccess) tree).selected : null;
        switch (sym.kind) {
        case TYP:
            if (sym.owner.kind != PCK) {
                // Convert type idents to
                // <flat name> or <package name> . <flat name>
                Name flatname = Convert.shortName(sym.flatName());
                while (base != null &&
                       TreeInfo.symbol(base) != null &&
                       TreeInfo.symbol(base).kind != PCK) {
                    base = (base.getTag() == JCTree.SELECT)
                        ? ((JCFieldAccess) base).selected
                        : null;
                }
                if (tree.getTag() == JCTree.IDENT) {
                    ((JCIdent) tree).name = flatname;
                } else if (base == null) {
                    tree = make.at(tree.pos).Ident(sym);
                    ((JCIdent) tree).name = flatname;
                } else {
                    ((JCFieldAccess) tree).selected = base;
                    ((JCFieldAccess) tree).name = flatname;
                }
            }
            break;
        case MTH: case VAR:
            if (sym.owner.kind == TYP) {

                // Access methods are required for
                //  - private members,
                //  - protected members in a superclass of an
                //    enclosing class contained in another package.
                //  - all non-private members accessed via a qualified super.
                boolean protAccess = refSuper && !needsPrivateAccess(sym)
                    || needsProtectedAccess(sym, tree);
                boolean accReq = protAccess || needsPrivateAccess(sym);

                // A base has to be supplied for
                //  - simple identifiers accessing variables in outer classes.
                boolean baseReq =
                    base == null &&
                    sym.owner != syms.predefClass &&
                    !sym.isMemberOf(currentClass, types);

                if (accReq || baseReq) {
                    make.at(tree.pos);

                    // Constants are replaced by their constant value.
                    if (sym.kind == VAR) {
                        Object cv = ((VarSymbol)sym).getConstValue();
                        if (cv != null) return makeLit(sym.type, cv);
                    }

                    // Private variables and methods are replaced by calls
                    // to their access methods.
                    if (accReq) {
                        List<JCExpression> args = List.nil();
                        if ((sym.flags() & STATIC) == 0) {
                            // Instance access methods get instance
                            // as first parameter.
                            if (base == null)
                                base = makeOwnerThis(tree.pos(), sym, true);
                            args = args.prepend(base);
                            base = null;   // so we don't duplicate code
                        }
                        Symbol access = accessSymbol(sym, tree,
                                                     enclOp, protAccess,
                                                     refSuper);
                        JCExpression receiver = make.Select(
                            base != null ? base : make.QualIdent(access.owner),
                            access);
                        return make.App(receiver, args);

                    // Other accesses to members of outer classes get a
                    // qualifier.
                    } else if (baseReq) {
                        return make.at(tree.pos).Select(
                            accessBase(tree.pos(), sym), sym).setType(tree.type);
                    }
                }
            }
        }
        return tree;
    }

    /** Ensure that identifier is accessible, return tree accessing the identifier.
     *  @param tree     The identifier tree.
     */
    JCExpression access(JCExpression tree) {
        Symbol sym = TreeInfo.symbol(tree);
        return sym == null ? tree : access(sym, tree, null, false);
    }

    /** Return access constructor for a private constructor,
     *  or the constructor itself, if no access constructor is needed.
     *  @param pos       The position to report diagnostics, if any.
     *  @param constr    The private constructor.
     */
    Symbol accessConstructor(DiagnosticPosition pos, Symbol constr) {
        if (needsPrivateAccess(constr)) {
            ClassSymbol accOwner = constr.owner.enclClass();
            MethodSymbol aconstr = accessConstrs.get(constr);
            if (aconstr == null) {
                List<Type> argtypes = constr.type.getParameterTypes();
                if ((accOwner.flags_field & ENUM) != 0)
                    argtypes = argtypes
                        .prepend(syms.intType)
                        .prepend(syms.stringType);
                aconstr = new MethodSymbol(
                    SYNTHETIC,
                    names.init,
                    new MethodType(
                        argtypes.append(
                            accessConstructorTag().erasure(types)),
                        constr.type.getReturnType(),
                        constr.type.getThrownTypes(),
                        syms.methodClass),
                    accOwner);
                enterSynthetic(pos, aconstr, accOwner.members());
                accessConstrs.put(constr, aconstr);
                accessed.append(constr);
            }
            return aconstr;
        } else {
            return constr;
        }
    }

    /** Return an anonymous class nested in this toplevel class.
     */
    ClassSymbol accessConstructorTag() {
        ClassSymbol topClass = currentClass.outermostClass();
        Name flatname = names.fromString("" + topClass.getQualifiedName() +
                                         target.syntheticNameChar() +
                                         "1");
        ClassSymbol ctag = chk.compiled.get(flatname);
        if (ctag == null)
            ctag = makeEmptyClass(STATIC | SYNTHETIC, topClass);
        return ctag;
    }

    /** Add all required access methods for a private symbol to enclosing class.
     *  @param sym       The symbol.
     */
    void makeAccessible(Symbol sym) {
        JCClassDecl cdef = classDef(sym.owner.enclClass());
        assert cdef != null : "class def not found: " + sym + " in " + sym.owner;
        if (sym.name == names.init) {
            cdef.defs = cdef.defs.prepend(
                accessConstructorDef(cdef.pos, sym, accessConstrs.get(sym)));
        } else {
            MethodSymbol[] accessors = accessSyms.get(sym);
            for (int i = 0; i < NCODES; i++) {
                if (accessors[i] != null)
                    cdef.defs = cdef.defs.prepend(
                        accessDef(cdef.pos, sym, accessors[i], i));
            }
        }
    }

    /** Construct definition of an access method.
     *  @param pos        The source code position of the definition.
     *  @param vsym       The private or protected symbol.
     *  @param accessor   The access method for the symbol.
     *  @param acode      The access code.
     */
    JCTree accessDef(int pos, Symbol vsym, MethodSymbol accessor, int acode) {
//      System.err.println("access " + vsym + " with " + accessor);//DEBUG
        currentClass = vsym.owner.enclClass();
        make.at(pos);
        JCMethodDecl md = make.MethodDef(accessor, null);

        // Find actual symbol
        Symbol sym = actualSymbols.get(vsym);
        if (sym == null) sym = vsym;

        JCExpression ref;           // The tree referencing the private symbol.
        List<JCExpression> args;    // Any additional arguments to be passed along.
        if ((sym.flags() & STATIC) != 0) {
            ref = make.Ident(sym);
            args = make.Idents(md.params);
        } else {
            ref = make.Select(make.Ident(md.params.head), sym);
            args = make.Idents(md.params.tail);
        }
        JCStatement stat;          // The statement accessing the private symbol.
        if (sym.kind == VAR) {
            // Normalize out all odd access codes by taking floor modulo 2:
            int acode1 = acode - (acode & 1);

            JCExpression expr;      // The access method's return value.
            switch (acode1) {
            case DEREFcode:
                expr = ref;
                break;
            case ASSIGNcode:
                expr = make.Assign(ref, args.head);
                break;
            case PREINCcode: case POSTINCcode: case PREDECcode: case POSTDECcode:
                expr = makeUnary(
                    ((acode1 - PREINCcode) >> 1) + JCTree.PREINC, ref);
                break;
            default:
                expr = make.Assignop(
                    treeTag(binaryAccessOperator(acode1)), ref, args.head);
                ((JCAssignOp) expr).operator = binaryAccessOperator(acode1);
            }
            stat = make.Return(expr.setType(sym.type));
        } else {
            stat = make.Call(make.App(ref, args));
        }
        md.body = make.Block(0, List.of(stat));

        // Make sure all parameters, result types and thrown exceptions
        // are accessible.
        for (List<JCVariableDecl> l = md.params; l.nonEmpty(); l = l.tail)
            l.head.vartype = access(l.head.vartype);
        md.restype = access(md.restype);
        for (List<JCExpression> l = md.thrown; l.nonEmpty(); l = l.tail)
            l.head = access(l.head);

        return md;
    }

    /** Construct definition of an access constructor.
     *  @param pos        The source code position of the definition.
     *  @param constr     The private constructor.
     *  @param accessor   The access method for the constructor.
     */
    JCTree accessConstructorDef(int pos, Symbol constr, MethodSymbol accessor) {
        make.at(pos);
        JCMethodDecl md = make.MethodDef(accessor,
                                      accessor.externalType(types),
                                      null);
        JCIdent callee = make.Ident(names._this);
        callee.sym = constr;
        callee.type = constr.type;
        md.body =
            make.Block(0, List.<JCStatement>of(
                make.Call(
                    make.App(
                        callee,
                        make.Idents(md.params.reverse().tail.reverse())))));
        return md;
    }

/**************************************************************************
 * Free variables proxies and this$n
 *************************************************************************/

    /** A scope containing all free variable proxies for currently translated
     *  class, as well as its this$n symbol (if needed).
     *  Proxy scopes are nested in the same way classes are.
     *  Inside a constructor, proxies and any this$n symbol are duplicated
     *  in an additional innermost scope, where they represent the constructor
     *  parameters.
     */
    Scope proxies;

    /** A stack containing the this$n field of the currently translated
     *  classes (if needed) in innermost first order.
     *  Inside a constructor, proxies and any this$n symbol are duplicated
     *  in an additional innermost scope, where they represent the constructor
     *  parameters.
     */
    List<VarSymbol> outerThisStack;

    /** The name of a free variable proxy.
     */
    Name proxyName(Name name) {
        return names.fromString("val" + target.syntheticNameChar() + name);
    }

    /** Proxy definitions for all free variables in given list, in reverse order.
     *  @param pos        The source code position of the definition.
     *  @param freevars   The free variables.
     *  @param owner      The class in which the definitions go.
     */
    List<JCVariableDecl> freevarDefs(int pos, List<VarSymbol> freevars, Symbol owner) {
        long flags = FINAL | SYNTHETIC;
        if (owner.kind == TYP &&
            target.usePrivateSyntheticFields())
            flags |= PRIVATE;
        List<JCVariableDecl> defs = List.nil();
        for (List<VarSymbol> l = freevars; l.nonEmpty(); l = l.tail) {
            VarSymbol v = l.head;
            VarSymbol proxy = new VarSymbol(
                flags, proxyName(v.name), v.erasure(types), owner);
            proxies.enter(proxy);
            JCVariableDecl vd = make.at(pos).VarDef(proxy, null);
            vd.vartype = access(vd.vartype);
            defs = defs.prepend(vd);
        }
        return defs;
    }

    /** The name of a this$n field
     *  @param type   The class referenced by the this$n field
     */
    Name outerThisName(Type type, Symbol owner) {
        Type t = type.getEnclosingType();
        int nestingLevel = 0;
        while (t.tag == CLASS) {
            t = t.getEnclosingType();
            nestingLevel++;
        }
        Name result = names.fromString("this" + target.syntheticNameChar() + nestingLevel);
        while (owner.kind == TYP && ((ClassSymbol)owner).members().lookup(result).scope != null)
            result = names.fromString(result.toString() + target.syntheticNameChar());
        return result;
    }

    /** Definition for this$n field.
     *  @param pos        The source code position of the definition.
     *  @param owner      The class in which the definition goes.
     */
    JCVariableDecl outerThisDef(int pos, Symbol owner) {
        long flags = FINAL | SYNTHETIC;
        if (owner.kind == TYP &&
            target.usePrivateSyntheticFields())
            flags |= PRIVATE;
        Type target = types.erasure(owner.enclClass().type.getEnclosingType());
        VarSymbol outerThis = new VarSymbol(
            flags, outerThisName(target, owner), target, owner);
        outerThisStack = outerThisStack.prepend(outerThis);
        JCVariableDecl vd = make.at(pos).VarDef(outerThis, null);
        vd.vartype = access(vd.vartype);
        return vd;
    }

    /** Return a list of trees that load the free variables in given list,
     *  in reverse order.
     *  @param pos          The source code position to be used for the trees.
     *  @param freevars     The list of free variables.
     */
    List<JCExpression> loadFreevars(DiagnosticPosition pos, List<VarSymbol> freevars) {
        List<JCExpression> args = List.nil();
        for (List<VarSymbol> l = freevars; l.nonEmpty(); l = l.tail)
            args = args.prepend(loadFreevar(pos, l.head));
        return args;
    }
//where
        JCExpression loadFreevar(DiagnosticPosition pos, VarSymbol v) {
            return access(v, make.at(pos).Ident(v), null, false);
        }

    /** Construct a tree simulating the expression <C.this>.
     *  @param pos           The source code position to be used for the tree.
     *  @param c             The qualifier class.
     */
    JCExpression makeThis(DiagnosticPosition pos, TypeSymbol c) {
        if (currentClass == c) {
            // in this case, `this' works fine
            return make.at(pos).This(c.erasure(types));
        } else {
            // need to go via this$n
            return makeOuterThis(pos, c);
        }
    }

    /** Construct a tree that represents the outer instance
     *  <C.this>. Never pick the current `this'.
     *  @param pos           The source code position to be used for the tree.
     *  @param c             The qualifier class.
     */
    JCExpression makeOuterThis(DiagnosticPosition pos, TypeSymbol c) {
        List<VarSymbol> ots = outerThisStack;
        if (ots.isEmpty()) {
            log.error(pos, "no.encl.instance.of.type.in.scope", c);
            assert false;
            return makeNull();
        }
        VarSymbol ot = ots.head;
        JCExpression tree = access(make.at(pos).Ident(ot));
        TypeSymbol otc = ot.type.tsym;
        while (otc != c) {
            do {
                ots = ots.tail;
                if (ots.isEmpty()) {
                    log.error(pos,
                              "no.encl.instance.of.type.in.scope",
                              c);
                    assert false; // should have been caught in Attr
                    return tree;
                }
                ot = ots.head;
            } while (ot.owner != otc);
            if (otc.owner.kind != PCK && !otc.hasOuterInstance()) {
                chk.earlyRefError(pos, c);
                assert false; // should have been caught in Attr
                return makeNull();
            }
            tree = access(make.at(pos).Select(tree, ot));
            otc = ot.type.tsym;
        }
        return tree;
    }

    /** Construct a tree that represents the closest outer instance
     *  <C.this> such that the given symbol is a member of C.
     *  @param pos           The source code position to be used for the tree.
     *  @param sym           The accessed symbol.
     *  @param preciseMatch  should we accept a type that is a subtype of
     *                       sym's owner, even if it doesn't contain sym
     *                       due to hiding, overriding, or non-inheritance
     *                       due to protection?
     */
    JCExpression makeOwnerThis(DiagnosticPosition pos, Symbol sym, boolean preciseMatch) {
        Symbol c = sym.owner;
        if (preciseMatch ? sym.isMemberOf(currentClass, types)
                         : currentClass.isSubClass(sym.owner, types)) {
            // in this case, `this' works fine
            return make.at(pos).This(c.erasure(types));
        } else {
            // need to go via this$n
            return makeOwnerThisN(pos, sym, preciseMatch);
        }
    }

    /**
     * Similar to makeOwnerThis but will never pick "this".
     */
    JCExpression makeOwnerThisN(DiagnosticPosition pos, Symbol sym, boolean preciseMatch) {
        Symbol c = sym.owner;
        List<VarSymbol> ots = outerThisStack;
        if (ots.isEmpty()) {
            log.error(pos, "no.encl.instance.of.type.in.scope", c);
            assert false;
            return makeNull();
        }
        VarSymbol ot = ots.head;
        JCExpression tree = access(make.at(pos).Ident(ot));
        TypeSymbol otc = ot.type.tsym;
        while (!(preciseMatch ? sym.isMemberOf(otc, types) : otc.isSubClass(sym.owner, types))) {
            do {
                ots = ots.tail;
                if (ots.isEmpty()) {
                    log.error(pos,
                        "no.encl.instance.of.type.in.scope",
                        c);
                    assert false;
                    return tree;
                }
                ot = ots.head;
            } while (ot.owner != otc);
            tree = access(make.at(pos).Select(tree, ot));
            otc = ot.type.tsym;
        }
        return tree;
    }

    /** Return tree simulating the assignment <this.name = name>, where
     *  name is the name of a free variable.
     */
    JCStatement initField(int pos, Name name) {
        Scope.Entry e = proxies.lookup(name);
        Symbol rhs = e.sym;
        assert rhs.owner.kind == MTH;
        Symbol lhs = e.next().sym;
        assert rhs.owner.owner == lhs.owner;
        make.at(pos);
        return
            make.Exec(
                make.Assign(
                    make.Select(make.This(lhs.owner.erasure(types)), lhs),
                    make.Ident(rhs)).setType(lhs.erasure(types)));
    }

    /** Return tree simulating the assignment <this.this$n = this$n>.
     */
    JCStatement initOuterThis(int pos) {
        VarSymbol rhs = outerThisStack.head;
        assert rhs.owner.kind == MTH;
        VarSymbol lhs = outerThisStack.tail.head;
        assert rhs.owner.owner == lhs.owner;
        make.at(pos);
        return
            make.Exec(
                make.Assign(
                    make.Select(make.This(lhs.owner.erasure(types)), lhs),
                    make.Ident(rhs)).setType(lhs.erasure(types)));
    }

/**************************************************************************
 * Code for .class
 *************************************************************************/

    /** Return the symbol of a class to contain a cache of
     *  compiler-generated statics such as class$ and the
     *  $assertionsDisabled flag.  We create an anonymous nested class
     *  (unless one already exists) and return its symbol.  However,
     *  for backward compatibility in 1.4 and earlier we use the
     *  top-level class itself.
     */
    private ClassSymbol outerCacheClass() {
        ClassSymbol clazz = outermostClassDef.sym;
        if ((clazz.flags() & INTERFACE) == 0 &&
            !target.useInnerCacheClass()) return clazz;
        Scope s = clazz.members();
        for (Scope.Entry e = s.elems; e != null; e = e.sibling)
            if (e.sym.kind == TYP &&
                e.sym.name == names.empty &&
                (e.sym.flags() & INTERFACE) == 0) return (ClassSymbol) e.sym;
        return makeEmptyClass(STATIC | SYNTHETIC, clazz);
    }

    /** Return symbol for "class$" method. If there is no method definition
     *  for class$, construct one as follows:
     *
     *    class class$(String x0) {
     *      try {
     *        return Class.forName(x0);
     *      } catch (ClassNotFoundException x1) {
     *        throw new NoClassDefFoundError(x1.getMessage());
     *      }
     *    }
     */
    private MethodSymbol classDollarSym(DiagnosticPosition pos) {
        ClassSymbol outerCacheClass = outerCacheClass();
        MethodSymbol classDollarSym =
            (MethodSymbol)lookupSynthetic(classDollar,
                                          outerCacheClass.members());
        if (classDollarSym == null) {
            classDollarSym = new MethodSymbol(
                STATIC | SYNTHETIC,
                classDollar,
                new MethodType(
                    List.of(syms.stringType),
                    types.erasure(syms.classType),
                    List.<Type>nil(),
                    syms.methodClass),
                outerCacheClass);
            enterSynthetic(pos, classDollarSym, outerCacheClass.members());

            JCMethodDecl md = make.MethodDef(classDollarSym, null);
            try {
                md.body = classDollarSymBody(pos, md);
            } catch (CompletionFailure ex) {
                md.body = make.Block(0, List.<JCStatement>nil());
                chk.completionError(pos, ex);
            }
            JCClassDecl outerCacheClassDef = classDef(outerCacheClass);
            outerCacheClassDef.defs = outerCacheClassDef.defs.prepend(md);
        }
        return classDollarSym;
    }

    /** Generate code for class$(String name). */
    JCBlock classDollarSymBody(DiagnosticPosition pos, JCMethodDecl md) {
        MethodSymbol classDollarSym = md.sym;
        ClassSymbol outerCacheClass = (ClassSymbol)classDollarSym.owner;

        JCBlock returnResult;

        // in 1.4.2 and above, we use
        // Class.forName(String name, boolean init, ClassLoader loader);
        // which requires we cache the current loader in cl$
        if (target.classLiteralsNoInit()) {
            // clsym = "private static ClassLoader cl$"
            VarSymbol clsym = new VarSymbol(STATIC|SYNTHETIC,
                                            names.fromString("cl" + target.syntheticNameChar()),
                                            syms.classLoaderType,
                                            outerCacheClass);
            enterSynthetic(pos, clsym, outerCacheClass.members());

            // emit "private static ClassLoader cl$;"
            JCVariableDecl cldef = make.VarDef(clsym, null);
            JCClassDecl outerCacheClassDef = classDef(outerCacheClass);
            outerCacheClassDef.defs = outerCacheClassDef.defs.prepend(cldef);

            // newcache := "new cache$1[0]"
            JCNewArray newcache = make.
                NewArray(make.Type(outerCacheClass.type),
                         List.<JCExpression>of(make.Literal(INT, 0).setType(syms.intType)),
                         null);
            newcache.type = new ArrayType(types.erasure(outerCacheClass.type),
                                          syms.arrayClass);

            // forNameSym := java.lang.Class.forName(
            //     String s,boolean init,ClassLoader loader)
            Symbol forNameSym = lookupMethod(make_pos, names.forName,
                                             types.erasure(syms.classType),
                                             List.of(syms.stringType,
                                                     syms.booleanType,
                                                     syms.classLoaderType));
            // clvalue := "(cl$ == null) ?
            // $newcache.getClass().getComponentType().getClassLoader() : cl$"
            JCExpression clvalue =
                make.Conditional(
                    makeBinary(JCTree.EQ, make.Ident(clsym), makeNull()),
                    make.Assign(
                        make.Ident(clsym),
                        makeCall(
                            makeCall(makeCall(newcache,
                                              names.getClass,
                                              List.<JCExpression>nil()),
                                     names.getComponentType,
                                     List.<JCExpression>nil()),
                            names.getClassLoader,
                            List.<JCExpression>nil())).setType(syms.classLoaderType),
                    make.Ident(clsym)).setType(syms.classLoaderType);

            // returnResult := "{ return Class.forName(param1, false, cl$); }"
            List<JCExpression> args = List.of(make.Ident(md.params.head.sym),
                                              makeLit(syms.booleanType, 0),
                                              clvalue);
            returnResult = make.
                Block(0, List.<JCStatement>of(make.
                              Call(make. // return
                                   App(make.
                                       Ident(forNameSym), args))));
        } else {
            // forNameSym := java.lang.Class.forName(String s)
            Symbol forNameSym = lookupMethod(make_pos,
                                             names.forName,
                                             types.erasure(syms.classType),
                                             List.of(syms.stringType));
            // returnResult := "{ return Class.forName(param1); }"
            returnResult = make.
                Block(0, List.of(make.
                          Call(make. // return
                              App(make.
                                  QualIdent(forNameSym),
                                  List.<JCExpression>of(make.
                                                        Ident(md.params.
                                                              head.sym))))));
        }

        // catchParam := ClassNotFoundException e1
        VarSymbol catchParam =
            new VarSymbol(0, make.paramName(1),
                          syms.classNotFoundExceptionType,
                          classDollarSym);

        JCStatement rethrow;
        if (target.hasInitCause()) {
            // rethrow = "throw new NoClassDefFoundError().initCause(e);
            JCTree throwExpr =
                makeCall(makeNewClass(syms.noClassDefFoundErrorType,
                                      List.<JCExpression>nil()),
                         names.initCause,
                         List.<JCExpression>of(make.Ident(catchParam)));
            rethrow = make.Throw(throwExpr);
        } else {
            // getMessageSym := ClassNotFoundException.getMessage()
            Symbol getMessageSym = lookupMethod(make_pos,
                                                names.getMessage,
                                                syms.classNotFoundExceptionType,
                                                List.<Type>nil());
            // rethrow = "throw new NoClassDefFoundError(e.getMessage());"
            rethrow = make.
                Throw(makeNewClass(syms.noClassDefFoundErrorType,
                          List.<JCExpression>of(make.App(make.Select(make.Ident(catchParam),
                                                                     getMessageSym),
                                                         List.<JCExpression>nil()))));
        }

        // rethrowStmt := "( $rethrow )"
        JCBlock rethrowStmt = make.Block(0, List.of(rethrow));

        // catchBlock := "catch ($catchParam) $rethrowStmt"
        JCCatch catchBlock = make.Catch(make.VarDef(catchParam, null),
                                      rethrowStmt);

        // tryCatch := "try $returnResult $catchBlock"
        JCStatement tryCatch = make.Try(returnResult,
                                        List.of(catchBlock), null);

        return make.Block(0, List.of(tryCatch));
    }
    // where
        /** Create an attributed tree of the form left.name(). */
        private JCMethodInvocation makeCall(JCExpression left, Name name, List<JCExpression> args) {
            assert left.type != null;
            Symbol funcsym = lookupMethod(make_pos, name, left.type,
                                          TreeInfo.types(args));
            return make.App(make.Select(left, funcsym), args);
        }

    /** The Name Of The variable to cache T.class values.
     *  @param sig      The signature of type T.
     */
    private Name cacheName(String sig) {
        StringBuffer buf = new StringBuffer();
        if (sig.startsWith("[")) {
            buf = buf.append("array");
            while (sig.startsWith("[")) {
                buf = buf.append(target.syntheticNameChar());
                sig = sig.substring(1);
            }
            if (sig.startsWith("L")) {
                sig = sig.substring(0, sig.length() - 1);
            }
        } else {
            buf = buf.append("class" + target.syntheticNameChar());
        }
        buf = buf.append(sig.replace('.', target.syntheticNameChar()));
        return names.fromString(buf.toString());
    }

    /** The variable symbol that caches T.class values.
     *  If none exists yet, create a definition.
     *  @param sig      The signature of type T.
     *  @param pos      The position to report diagnostics, if any.
     */
    private VarSymbol cacheSym(DiagnosticPosition pos, String sig) {
        ClassSymbol outerCacheClass = outerCacheClass();
        Name cname = cacheName(sig);
        VarSymbol cacheSym =
            (VarSymbol)lookupSynthetic(cname, outerCacheClass.members());
        if (cacheSym == null) {
            cacheSym = new VarSymbol(
                STATIC | SYNTHETIC, cname, types.erasure(syms.classType), outerCacheClass);
            enterSynthetic(pos, cacheSym, outerCacheClass.members());

            JCVariableDecl cacheDef = make.VarDef(cacheSym, null);
            JCClassDecl outerCacheClassDef = classDef(outerCacheClass);
            outerCacheClassDef.defs = outerCacheClassDef.defs.prepend(cacheDef);
        }
        return cacheSym;
    }

    /** The tree simulating a T.class expression.
     *  @param clazz      The tree identifying type T.
     */
    private JCExpression classOf(JCTree clazz) {
        return classOfType(clazz.type, clazz.pos());
    }

    private JCExpression classOfType(Type type, DiagnosticPosition pos) {
        switch (type.tag) {
        case BYTE: case SHORT: case CHAR: case INT: case LONG: case FLOAT:
        case DOUBLE: case BOOLEAN: case VOID:
            // replace with <BoxedClass>.TYPE
            ClassSymbol c = types.boxedClass(type);
            Symbol typeSym =
                rs.access(
                    rs.findIdentInType(attrEnv, c.type, names.TYPE, VAR),
                    pos, c.type, names.TYPE, true);
            if (typeSym.kind == VAR)
                ((VarSymbol)typeSym).getConstValue(); // ensure initializer is evaluated
            return make.QualIdent(typeSym);
        case CLASS: case ARRAY:
            if (target.hasClassLiterals()) {
                VarSymbol sym = new VarSymbol(
                        STATIC | PUBLIC | FINAL, names._class,
                        syms.classType, type.tsym);
                return make_at(pos).Select(make.Type(type), sym);
            }
            // replace with <cache == null ? cache = class$(tsig) : cache>
            // where
            //  - <tsig>  is the type signature of T,
            //  - <cache> is the cache variable for tsig.
            String sig =
                writer.xClassName(type).toString().replace('/', '.');
            Symbol cs = cacheSym(pos, sig);
            return make_at(pos).Conditional(
                makeBinary(JCTree.EQ, make.Ident(cs), makeNull()),
                make.Assign(
                    make.Ident(cs),
                    make.App(
                        make.Ident(classDollarSym(pos)),
                        List.<JCExpression>of(make.Literal(CLASS, sig)
                                              .setType(syms.stringType))))
                .setType(types.erasure(syms.classType)),
                make.Ident(cs)).setType(types.erasure(syms.classType));
        default:
            throw new AssertionError();
        }
    }

/**************************************************************************
 * Code for enabling/disabling assertions.
 *************************************************************************/

    // This code is not particularly robust if the user has
    // previously declared a member named '$assertionsDisabled'.
    // The same faulty idiom also appears in the translation of
    // class literals above.  We should report an error if a
    // previous declaration is not synthetic.

    private JCExpression assertFlagTest(DiagnosticPosition pos) {
        // Outermost class may be either true class or an interface.
        ClassSymbol outermostClass = outermostClassDef.sym;

        // note that this is a class, as an interface can't contain a statement.
        ClassSymbol container = currentClass;

        VarSymbol assertDisabledSym =
            (VarSymbol)lookupSynthetic(dollarAssertionsDisabled,
                                       container.members());
        if (assertDisabledSym == null) {
            assertDisabledSym =
                new VarSymbol(STATIC | FINAL | SYNTHETIC,
                              dollarAssertionsDisabled,
                              syms.booleanType,
                              container);
            enterSynthetic(pos, assertDisabledSym, container.members());
            Symbol desiredAssertionStatusSym = lookupMethod(pos,
                                                            names.desiredAssertionStatus,
                                                            types.erasure(syms.classType),
                                                            List.<Type>nil());
            JCClassDecl containerDef = classDef(container);
            make_at(containerDef.pos());
            JCExpression notStatus = makeUnary(JCTree.NOT, make.App(make.Select(
                    classOfType(types.erasure(outermostClass.type),
                                containerDef.pos()),
                    desiredAssertionStatusSym)));
            JCVariableDecl assertDisabledDef = make.VarDef(assertDisabledSym,
                                                   notStatus);
            containerDef.defs = containerDef.defs.prepend(assertDisabledDef);
        }
        make_at(pos);
        return makeUnary(JCTree.NOT, make.Ident(assertDisabledSym));
    }


/**************************************************************************
 * Building blocks for let expressions
 *************************************************************************/

    interface TreeBuilder {
        JCTree build(JCTree arg);
    }

    /** Construct an expression using the builder, with the given rval
     *  expression as an argument to the builder.  However, the rval
     *  expression must be computed only once, even if used multiple
     *  times in the result of the builder.  We do that by
     *  constructing a "let" expression that saves the rvalue into a
     *  temporary variable and then uses the temporary variable in
     *  place of the expression built by the builder.  The complete
     *  resulting expression is of the form
     *  <pre>
     *    (let <b>TYPE</b> <b>TEMP</b> = <b>RVAL</b>;
     *     in (<b>BUILDER</b>(<b>TEMP</b>)))
     *  </pre>
     *  where <code><b>TEMP</b></code> is a newly declared variable
     *  in the let expression.
     */
    JCTree abstractRval(JCTree rval, Type type, TreeBuilder builder) {
        rval = TreeInfo.skipParens(rval);
        switch (rval.getTag()) {
        case JCTree.LITERAL:
            return builder.build(rval);
        case JCTree.IDENT:
            JCIdent id = (JCIdent) rval;
            if ((id.sym.flags() & FINAL) != 0 && id.sym.owner.kind == MTH)
                return builder.build(rval);
        }
        VarSymbol var =
            new VarSymbol(FINAL|SYNTHETIC,
                          names.fromString(
                                          target.syntheticNameChar()
                                          + "" + rval.hashCode()),
                                      type,
                                      currentMethodSym);
        rval = convert(rval,type);
        JCVariableDecl def = make.VarDef(var, (JCExpression)rval); // XXX cast
        JCTree built = builder.build(make.Ident(var));
        JCTree res = make.LetExpr(def, built);
        res.type = built.type;
        return res;
    }

    // same as above, with the type of the temporary variable computed
    JCTree abstractRval(JCTree rval, TreeBuilder builder) {
        return abstractRval(rval, rval.type, builder);
    }

    // same as above, but for an expression that may be used as either
    // an rvalue or an lvalue.  This requires special handling for
    // Select expressions, where we place the left-hand-side of the
    // select in a temporary, and for Indexed expressions, where we
    // place both the indexed expression and the index value in temps.
    JCTree abstractLval(JCTree lval, final TreeBuilder builder) {
        lval = TreeInfo.skipParens(lval);
        switch (lval.getTag()) {
        case JCTree.IDENT:
            return builder.build(lval);
        case JCTree.SELECT: {
            final JCFieldAccess s = (JCFieldAccess)lval;
            JCTree selected = TreeInfo.skipParens(s.selected);
            Symbol lid = TreeInfo.symbol(s.selected);
            if (lid != null && lid.kind == TYP) return builder.build(lval);
            return abstractRval(s.selected, new TreeBuilder() {
                    public JCTree build(final JCTree selected) {
                        return builder.build(make.Select((JCExpression)selected, s.sym));
                    }
                });
        }
        case JCTree.INDEXED: {
            final JCArrayAccess i = (JCArrayAccess)lval;
            return abstractRval(i.indexed, new TreeBuilder() {
                    public JCTree build(final JCTree indexed) {
                        return abstractRval(i.index, syms.intType, new TreeBuilder() {
                                public JCTree build(final JCTree index) {
                                    JCTree newLval = make.Indexed((JCExpression)indexed,
                                                                (JCExpression)index);
                                    newLval.setType(i.type);
                                    return builder.build(newLval);
                                }
                            });
                    }
                });
        }
        case JCTree.TYPECAST: {
            return abstractLval(((JCTypeCast)lval).expr, builder);
        }
        }
        throw new AssertionError(lval);
    }

    // evaluate and discard the first expression, then evaluate the second.
    JCTree makeComma(final JCTree expr1, final JCTree expr2) {
        return abstractRval(expr1, new TreeBuilder() {
                public JCTree build(final JCTree discarded) {
                    return expr2;
                }
            });
    }

/**************************************************************************
 * Translation methods
 *************************************************************************/

    /** Visitor argument: enclosing operator node.
     */
    private JCExpression enclOp;

    /** Visitor method: Translate a single node.
     *  Attach the source position from the old tree to its replacement tree.
     */
    public <T extends JCTree> T translate(T tree) {
        if (tree == null) {
            return null;
        } else {
            make_at(tree.pos());
            T result = super.translate(tree);
            if (endPositions != null && result != tree) {
                Integer endPos = endPositions.remove(tree);
                if (endPos != null) endPositions.put(result, endPos);
            }
            return result;
        }
    }

    /** Visitor method: Translate a single node, boxing or unboxing if needed.
     */
    public <T extends JCTree> T translate(T tree, Type type) {
        return (tree == null) ? null : boxIfNeeded(translate(tree), type);
    }

    /** Visitor method: Translate tree.
     */
    public <T extends JCTree> T translate(T tree, JCExpression enclOp) {
        JCExpression prevEnclOp = this.enclOp;
        this.enclOp = enclOp;
        T res = translate(tree);
        this.enclOp = prevEnclOp;
        return res;
    }

    /** Visitor method: Translate list of trees.
     */
    public <T extends JCTree> List<T> translate(List<T> trees, JCExpression enclOp) {
        JCExpression prevEnclOp = this.enclOp;
        this.enclOp = enclOp;
        List<T> res = translate(trees);
        this.enclOp = prevEnclOp;
        return res;
    }

    /** Visitor method: Translate list of trees.
     */
    public <T extends JCTree> List<T> translate(List<T> trees, Type type) {
        if (trees == null) return null;
        for (List<T> l = trees; l.nonEmpty(); l = l.tail)
            l.head = translate(l.head, type);
        return trees;
    }

    public void visitTopLevel(JCCompilationUnit tree) {
        if (TreeInfo.isPackageInfo(tree)) {
            JCPackageDecl pd = TreeInfo.getPackage(tree);
            long flags = Flags.ABSTRACT | Flags.INTERFACE;
            if (target.isPackageInfoSynthetic())
<<<<<<< HEAD
                flags |= SYNTHETIC;
            ClassSymbol c = reader.enterClass(names.package_info, tree.packge);
            c.sourcefile = attrEnv.toplevel.sourcefile;
            c.completer = null;
            c.members_field = new Scope(c);
            c.flags_field = flags;
            c.attributes_field = pd.sym.attributes_field;
            c.modle = attrEnv.toplevel.modle;
            pd.sym.attributes_field = List.nil();
=======
                // package-info is marked SYNTHETIC in JDK 1.6 and later releases
                flags = flags | Flags.SYNTHETIC;
            JCClassDecl packageAnnotationsClass
                = make.ClassDef(make.Modifiers(flags,
                                               tree.packageAnnotations),
                                name, List.<JCTypeParameter>nil(),
                                null, List.<JCExpression>nil(), List.<JCTree>nil());
            ClassSymbol c = tree.packge.package_info;
            c.flags_field |= flags;
            c.attributes_field = tree.packge.attributes_field;
>>>>>>> 23785f40
            ClassType ctype = (ClassType) c.type;
            ctype.supertype_field = syms.objectType;
            ctype.interfaces_field = List.nil();
            createInfoClass(pd.annots, c);
        }
    }

<<<<<<< HEAD
    public void visitModuleDef(JCModuleDecl tree) {
        createInfoClass(tree.annots, tree.sym.module_info);
    }

    private void createInfoClass(List<JCAnnotation> annots, ClassSymbol c) {
        long flags = Flags.ABSTRACT | Flags.INTERFACE;
        JCClassDecl infoClass =
                make.ClassDef(make.Modifiers(flags, annots),
                    c.name, List.<JCTypeParameter>nil(),
                    null, List.<JCExpression>nil(), List.<JCTree>nil());
        infoClass.sym = c;
        translated.append(infoClass);
=======
            translated.append(packageAnnotationsClass);
        }
>>>>>>> 23785f40
    }

    public void visitClassDef(JCClassDecl tree) {
        ClassSymbol currentClassPrev = currentClass;
        MethodSymbol currentMethodSymPrev = currentMethodSym;
        currentClass = tree.sym;
        currentMethodSym = null;
        classdefs.put(currentClass, tree);

        proxies = proxies.dup(currentClass);
        List<VarSymbol> prevOuterThisStack = outerThisStack;

        // If this is an enum definition
        if ((tree.mods.flags & ENUM) != 0 &&
            (types.supertype(currentClass.type).tsym.flags() & ENUM) == 0)
            visitEnumDef(tree);

        // If this is a nested class, define a this$n field for
        // it and add to proxies.
        JCVariableDecl otdef = null;
        if (currentClass.hasOuterInstance())
            otdef = outerThisDef(tree.pos, currentClass);

        // If this is a local class, define proxies for all its free variables.
        List<JCVariableDecl> fvdefs = freevarDefs(
            tree.pos, freevars(currentClass), currentClass);

        // Recursively translate superclass, interfaces.
        tree.extending = translate(tree.extending);
        tree.implementing = translate(tree.implementing);

        // Recursively translate members, taking into account that new members
        // might be created during the translation and prepended to the member
        // list `tree.defs'.
        List<JCTree> seen = List.nil();
        while (tree.defs != seen) {
            List<JCTree> unseen = tree.defs;
            for (List<JCTree> l = unseen; l.nonEmpty() && l != seen; l = l.tail) {
                JCTree outermostMemberDefPrev = outermostMemberDef;
                if (outermostMemberDefPrev == null) outermostMemberDef = l.head;
                l.head = translate(l.head);
                outermostMemberDef = outermostMemberDefPrev;
            }
            seen = unseen;
        }

        // Convert a protected modifier to public, mask static modifier.
        if ((tree.mods.flags & PROTECTED) != 0) tree.mods.flags |= PUBLIC;
        tree.mods.flags &= ClassFlags;

        // Convert name to flat representation, replacing '.' by '$'.
        tree.name = Convert.shortName(currentClass.flatName());

        // Add this$n and free variables proxy definitions to class.
        for (List<JCVariableDecl> l = fvdefs; l.nonEmpty(); l = l.tail) {
            tree.defs = tree.defs.prepend(l.head);
            enterSynthetic(tree.pos(), l.head.sym, currentClass.members());
        }
        if (currentClass.hasOuterInstance()) {
            tree.defs = tree.defs.prepend(otdef);
            enterSynthetic(tree.pos(), otdef.sym, currentClass.members());
        }

        proxies = proxies.leave();
        outerThisStack = prevOuterThisStack;

        // Append translated tree to `translated' queue.
        translated.append(tree);

        currentClass = currentClassPrev;
        currentMethodSym = currentMethodSymPrev;

        // Return empty block {} as a placeholder for an inner class.
        result = make_at(tree.pos()).Block(0, List.<JCStatement>nil());
    }

    /** Translate an enum class. */
    private void visitEnumDef(JCClassDecl tree) {
        make_at(tree.pos());

        // add the supertype, if needed
        if (tree.extending == null)
            tree.extending = make.Type(types.supertype(tree.type));

        // classOfType adds a cache field to tree.defs unless
        // target.hasClassLiterals().
        JCExpression e_class = classOfType(tree.sym.type, tree.pos()).
            setType(types.erasure(syms.classType));

        // process each enumeration constant, adding implicit constructor parameters
        int nextOrdinal = 0;
        ListBuffer<JCExpression> values = new ListBuffer<JCExpression>();
        ListBuffer<JCTree> enumDefs = new ListBuffer<JCTree>();
        ListBuffer<JCTree> otherDefs = new ListBuffer<JCTree>();
        for (List<JCTree> defs = tree.defs;
             defs.nonEmpty();
             defs=defs.tail) {
            if (defs.head.getTag() == JCTree.VARDEF && (((JCVariableDecl) defs.head).mods.flags & ENUM) != 0) {
                JCVariableDecl var = (JCVariableDecl)defs.head;
                visitEnumConstantDef(var, nextOrdinal++);
                values.append(make.QualIdent(var.sym));
                enumDefs.append(var);
            } else {
                otherDefs.append(defs.head);
            }
        }

        // private static final T[] #VALUES = { a, b, c };
        Name valuesName = names.fromString(target.syntheticNameChar() + "VALUES");
        while (tree.sym.members().lookup(valuesName).scope != null) // avoid name clash
            valuesName = names.fromString(valuesName + "" + target.syntheticNameChar());
        Type arrayType = new ArrayType(types.erasure(tree.type), syms.arrayClass);
        VarSymbol valuesVar = new VarSymbol(PRIVATE|FINAL|STATIC|SYNTHETIC,
                                            valuesName,
                                            arrayType,
                                            tree.type.tsym);
        JCNewArray newArray = make.NewArray(make.Type(types.erasure(tree.type)),
                                          List.<JCExpression>nil(),
                                          values.toList());
        newArray.type = arrayType;
        enumDefs.append(make.VarDef(valuesVar, newArray));
        tree.sym.members().enter(valuesVar);

        Symbol valuesSym = lookupMethod(tree.pos(), names.values,
                                        tree.type, List.<Type>nil());
        List<JCStatement> valuesBody;
        if (useClone()) {
            // return (T[]) $VALUES.clone();
            JCTypeCast valuesResult =
                make.TypeCast(valuesSym.type.getReturnType(),
                              make.App(make.Select(make.Ident(valuesVar),
                                                   syms.arrayCloneMethod)));
            valuesBody = List.<JCStatement>of(make.Return(valuesResult));
        } else {
            // template: T[] $result = new T[$values.length];
            Name resultName = names.fromString(target.syntheticNameChar() + "result");
            while (tree.sym.members().lookup(resultName).scope != null) // avoid name clash
                resultName = names.fromString(resultName + "" + target.syntheticNameChar());
            VarSymbol resultVar = new VarSymbol(FINAL|SYNTHETIC,
                                                resultName,
                                                arrayType,
                                                valuesSym);
            JCNewArray resultArray = make.NewArray(make.Type(types.erasure(tree.type)),
                                  List.of(make.Select(make.Ident(valuesVar), syms.lengthVar)),
                                  null);
            resultArray.type = arrayType;
            JCVariableDecl decl = make.VarDef(resultVar, resultArray);

            // template: System.arraycopy($VALUES, 0, $result, 0, $VALUES.length);
            if (systemArraycopyMethod == null) {
                systemArraycopyMethod =
                    new MethodSymbol(PUBLIC | STATIC,
                                     names.fromString("arraycopy"),
                                     new MethodType(List.<Type>of(syms.objectType,
                                                            syms.intType,
                                                            syms.objectType,
                                                            syms.intType,
                                                            syms.intType),
                                                    syms.voidType,
                                                    List.<Type>nil(),
                                                    syms.methodClass),
                                     syms.systemType.tsym);
            }
            JCStatement copy =
                make.Exec(make.App(make.Select(make.Ident(syms.systemType.tsym),
                                               systemArraycopyMethod),
                          List.of(make.Ident(valuesVar), make.Literal(0),
                                  make.Ident(resultVar), make.Literal(0),
                                  make.Select(make.Ident(valuesVar), syms.lengthVar))));

            // template: return $result;
            JCStatement ret = make.Return(make.Ident(resultVar));
            valuesBody = List.<JCStatement>of(decl, copy, ret);
        }

        JCMethodDecl valuesDef =
             make.MethodDef((MethodSymbol)valuesSym, make.Block(0, valuesBody));

        enumDefs.append(valuesDef);

        if (debugLower)
            System.err.println(tree.sym + ".valuesDef = " + valuesDef);

        /** The template for the following code is:
         *
         *     public static E valueOf(String name) {
         *         return (E)Enum.valueOf(E.class, name);
         *     }
         *
         *  where E is tree.sym
         */
        MethodSymbol valueOfSym = lookupMethod(tree.pos(),
                         names.valueOf,
                         tree.sym.type,
                         List.of(syms.stringType));
        assert (valueOfSym.flags() & STATIC) != 0;
        VarSymbol nameArgSym = valueOfSym.params.head;
        JCIdent nameVal = make.Ident(nameArgSym);
        JCStatement enum_ValueOf =
            make.Return(make.TypeCast(tree.sym.type,
                                      makeCall(make.Ident(syms.enumSym),
                                               names.valueOf,
                                               List.of(e_class, nameVal))));
        JCMethodDecl valueOf = make.MethodDef(valueOfSym,
                                           make.Block(0, List.of(enum_ValueOf)));
        nameVal.sym = valueOf.params.head.sym;
        if (debugLower)
            System.err.println(tree.sym + ".valueOf = " + valueOf);
        enumDefs.append(valueOf);

        enumDefs.appendList(otherDefs.toList());
        tree.defs = enumDefs.toList();

        // Add the necessary members for the EnumCompatibleMode
        if (target.compilerBootstrap(tree.sym)) {
            addEnumCompatibleMembers(tree);
        }
    }
        // where
        private MethodSymbol systemArraycopyMethod;
        private boolean useClone() {
            try {
                Scope.Entry e = syms.objectType.tsym.members().lookup(names.clone);
                return (e.sym != null);
            }
            catch (CompletionFailure e) {
                return false;
            }
        }

    /** Translate an enumeration constant and its initializer. */
    private void visitEnumConstantDef(JCVariableDecl var, int ordinal) {
        JCNewClass varDef = (JCNewClass)var.init;
        varDef.args = varDef.args.
            prepend(makeLit(syms.intType, ordinal)).
            prepend(makeLit(syms.stringType, var.name.toString()));
    }

    public void visitMethodDef(JCMethodDecl tree) {
        if (tree.name == names.init && (currentClass.flags_field&ENUM) != 0) {
            // Add "String $enum$name, int $enum$ordinal" to the beginning of the
            // argument list for each constructor of an enum.
            JCVariableDecl nameParam = make_at(tree.pos()).
                Param(names.fromString(target.syntheticNameChar() +
                                       "enum" + target.syntheticNameChar() + "name"),
                      syms.stringType, tree.sym);
            nameParam.mods.flags |= SYNTHETIC; nameParam.sym.flags_field |= SYNTHETIC;

            JCVariableDecl ordParam = make.
                Param(names.fromString(target.syntheticNameChar() +
                                       "enum" + target.syntheticNameChar() +
                                       "ordinal"),
                      syms.intType, tree.sym);
            ordParam.mods.flags |= SYNTHETIC; ordParam.sym.flags_field |= SYNTHETIC;

            tree.params = tree.params.prepend(ordParam).prepend(nameParam);

            MethodSymbol m = tree.sym;
            Type olderasure = m.erasure(types);
            m.erasure_field = new MethodType(
                olderasure.getParameterTypes().prepend(syms.intType).prepend(syms.stringType),
                olderasure.getReturnType(),
                olderasure.getThrownTypes(),
                syms.methodClass);

            if (target.compilerBootstrap(m.owner)) {
                // Initialize synthetic name field
                Symbol nameVarSym = lookupSynthetic(names.fromString("$name"),
                                                    tree.sym.owner.members());
                JCIdent nameIdent = make.Ident(nameParam.sym);
                JCIdent id1 = make.Ident(nameVarSym);
                JCAssign newAssign = make.Assign(id1, nameIdent);
                newAssign.type = id1.type;
                JCExpressionStatement nameAssign = make.Exec(newAssign);
                nameAssign.type = id1.type;
                tree.body.stats = tree.body.stats.prepend(nameAssign);

                // Initialize synthetic ordinal field
                Symbol ordinalVarSym = lookupSynthetic(names.fromString("$ordinal"),
                                                       tree.sym.owner.members());
                JCIdent ordIdent = make.Ident(ordParam.sym);
                id1 = make.Ident(ordinalVarSym);
                newAssign = make.Assign(id1, ordIdent);
                newAssign.type = id1.type;
                JCExpressionStatement ordinalAssign = make.Exec(newAssign);
                ordinalAssign.type = id1.type;
                tree.body.stats = tree.body.stats.prepend(ordinalAssign);
            }
        }

        JCMethodDecl prevMethodDef = currentMethodDef;
        MethodSymbol prevMethodSym = currentMethodSym;
        try {
            currentMethodDef = tree;
            currentMethodSym = tree.sym;
            visitMethodDefInternal(tree);
        } finally {
            currentMethodDef = prevMethodDef;
            currentMethodSym = prevMethodSym;
        }
    }
    //where
    private void visitMethodDefInternal(JCMethodDecl tree) {
        if (tree.name == names.init &&
            (currentClass.isInner() ||
             (currentClass.owner.kind & (VAR | MTH)) != 0)) {
            // We are seeing a constructor of an inner class.
            MethodSymbol m = tree.sym;

            // Push a new proxy scope for constructor parameters.
            // and create definitions for any this$n and proxy parameters.
            proxies = proxies.dup(m);
            List<VarSymbol> prevOuterThisStack = outerThisStack;
            List<VarSymbol> fvs = freevars(currentClass);
            JCVariableDecl otdef = null;
            if (currentClass.hasOuterInstance())
                otdef = outerThisDef(tree.pos, m);
            List<JCVariableDecl> fvdefs = freevarDefs(tree.pos, fvs, m);

            // Recursively translate result type, parameters and thrown list.
            tree.restype = translate(tree.restype);
            tree.params = translateVarDefs(tree.params);
            tree.thrown = translate(tree.thrown);

            // when compiling stubs, don't process body
            if (tree.body == null) {
                result = tree;
                return;
            }

            // Add this$n (if needed) in front of and free variables behind
            // constructor parameter list.
            tree.params = tree.params.appendList(fvdefs);
            if (currentClass.hasOuterInstance())
                tree.params = tree.params.prepend(otdef);

            // If this is an initial constructor, i.e., it does not start with
            // this(...), insert initializers for this$n and proxies
            // before (pre-1.4, after) the call to superclass constructor.
            JCStatement selfCall = translate(tree.body.stats.head);

            List<JCStatement> added = List.nil();
            if (fvs.nonEmpty()) {
                List<Type> addedargtypes = List.nil();
                for (List<VarSymbol> l = fvs; l.nonEmpty(); l = l.tail) {
                    if (TreeInfo.isInitialConstructor(tree))
                        added = added.prepend(
                            initField(tree.body.pos, proxyName(l.head.name)));
                    addedargtypes = addedargtypes.prepend(l.head.erasure(types));
                }
                Type olderasure = m.erasure(types);
                m.erasure_field = new MethodType(
                    olderasure.getParameterTypes().appendList(addedargtypes),
                    olderasure.getReturnType(),
                    olderasure.getThrownTypes(),
                    syms.methodClass);
            }
            if (currentClass.hasOuterInstance() &&
                TreeInfo.isInitialConstructor(tree))
            {
                added = added.prepend(initOuterThis(tree.body.pos));
            }

            // pop local variables from proxy stack
            proxies = proxies.leave();

            // recursively translate following local statements and
            // combine with this- or super-call
            List<JCStatement> stats = translate(tree.body.stats.tail);
            if (target.initializeFieldsBeforeSuper())
                tree.body.stats = stats.prepend(selfCall).prependList(added);
            else
                tree.body.stats = stats.prependList(added).prepend(selfCall);

            outerThisStack = prevOuterThisStack;
        } else {
            super.visitMethodDef(tree);
        }
        result = tree;
    }

    public void visitAnnotatedType(JCAnnotatedType tree) {
        tree.underlyingType = translate(tree.underlyingType);
        result = tree.underlyingType;
    }

    public void visitTypeCast(JCTypeCast tree) {
        tree.clazz = translate(tree.clazz);
        if (tree.type.isPrimitive() != tree.expr.type.isPrimitive())
            tree.expr = translate(tree.expr, tree.type);
        else
            tree.expr = translate(tree.expr);
        result = tree;
    }

    public void visitNewClass(JCNewClass tree) {
        ClassSymbol c = (ClassSymbol)tree.constructor.owner;

        // Box arguments, if necessary
        boolean isEnum = (tree.constructor.owner.flags() & ENUM) != 0;
        List<Type> argTypes = tree.constructor.type.getParameterTypes();
        if (isEnum) argTypes = argTypes.prepend(syms.intType).prepend(syms.stringType);
        tree.args = boxArgs(argTypes, tree.args, tree.varargsElement);
        tree.varargsElement = null;

        // If created class is local, add free variables after
        // explicit constructor arguments.
        if ((c.owner.kind & (VAR | MTH)) != 0) {
            tree.args = tree.args.appendList(loadFreevars(tree.pos(), freevars(c)));
        }

        // If an access constructor is used, append null as a last argument.
        Symbol constructor = accessConstructor(tree.pos(), tree.constructor);
        if (constructor != tree.constructor) {
            tree.args = tree.args.append(makeNull());
            tree.constructor = constructor;
        }

        // If created class has an outer instance, and new is qualified, pass
        // qualifier as first argument. If new is not qualified, pass the
        // correct outer instance as first argument.
        if (c.hasOuterInstance()) {
            JCExpression thisArg;
            if (tree.encl != null) {
                thisArg = attr.makeNullCheck(translate(tree.encl));
                thisArg.type = tree.encl.type;
            } else if ((c.owner.kind & (MTH | VAR)) != 0) {
                // local class
                thisArg = makeThis(tree.pos(), c.type.getEnclosingType().tsym);
            } else {
                // nested class
                thisArg = makeOwnerThis(tree.pos(), c, false);
            }
            tree.args = tree.args.prepend(thisArg);
        }
        tree.encl = null;

        // If we have an anonymous class, create its flat version, rather
        // than the class or interface following new.
        if (tree.def != null) {
            translate(tree.def);
            tree.clazz = access(make_at(tree.clazz.pos()).Ident(tree.def.sym));
            tree.def = null;
        } else {
            tree.clazz = access(c, tree.clazz, enclOp, false);
        }
        result = tree;
    }

    // Simplify conditionals with known constant controlling expressions.
    // This allows us to avoid generating supporting declarations for
    // the dead code, which will not be eliminated during code generation.
    // Note that Flow.isFalse and Flow.isTrue only return true
    // for constant expressions in the sense of JLS 15.27, which
    // are guaranteed to have no side-effects.  More aggressive
    // constant propagation would require that we take care to
    // preserve possible side-effects in the condition expression.

    /** Visitor method for conditional expressions.
     */
    public void visitConditional(JCConditional tree) {
        JCTree cond = tree.cond = translate(tree.cond, syms.booleanType);
        if (cond.type.isTrue()) {
            result = convert(translate(tree.truepart, tree.type), tree.type);
        } else if (cond.type.isFalse()) {
            result = convert(translate(tree.falsepart, tree.type), tree.type);
        } else {
            // Condition is not a compile-time constant.
            tree.truepart = translate(tree.truepart, tree.type);
            tree.falsepart = translate(tree.falsepart, tree.type);
            result = tree;
        }
    }
//where
        private JCTree convert(JCTree tree, Type pt) {
            if (tree.type == pt) return tree;
            JCTree result = make_at(tree.pos()).TypeCast(make.Type(pt), (JCExpression)tree);
            result.type = (tree.type.constValue() != null) ? cfolder.coerce(tree.type, pt)
                                                           : pt;
            return result;
        }

    /** Visitor method for if statements.
     */
    public void visitIf(JCIf tree) {
        JCTree cond = tree.cond = translate(tree.cond, syms.booleanType);
        if (cond.type.isTrue()) {
            result = translate(tree.thenpart);
        } else if (cond.type.isFalse()) {
            if (tree.elsepart != null) {
                result = translate(tree.elsepart);
            } else {
                result = make.Skip();
            }
        } else {
            // Condition is not a compile-time constant.
            tree.thenpart = translate(tree.thenpart);
            tree.elsepart = translate(tree.elsepart);
            result = tree;
        }
    }

    /** Visitor method for assert statements. Translate them away.
     */
    public void visitAssert(JCAssert tree) {
        DiagnosticPosition detailPos = (tree.detail == null) ? tree.pos() : tree.detail.pos();
        tree.cond = translate(tree.cond, syms.booleanType);
        if (!tree.cond.type.isTrue()) {
            JCExpression cond = assertFlagTest(tree.pos());
            List<JCExpression> exnArgs = (tree.detail == null) ?
                List.<JCExpression>nil() : List.of(translate(tree.detail));
            if (!tree.cond.type.isFalse()) {
                cond = makeBinary
                    (JCTree.AND,
                     cond,
                     makeUnary(JCTree.NOT, tree.cond));
            }
            result =
                make.If(cond,
                        make_at(detailPos).
                           Throw(makeNewClass(syms.assertionErrorType, exnArgs)),
                        null);
        } else {
            result = make.Skip();
        }
    }

    public void visitApply(JCMethodInvocation tree) {
        Symbol meth = TreeInfo.symbol(tree.meth);
        List<Type> argtypes = meth.type.getParameterTypes();
        if (allowEnums &&
            meth.name==names.init &&
            meth.owner == syms.enumSym)
            argtypes = argtypes.tail.tail;
        tree.args = boxArgs(argtypes, tree.args, tree.varargsElement);
        tree.varargsElement = null;
        Name methName = TreeInfo.name(tree.meth);
        if (meth.name==names.init) {
            // We are seeing a this(...) or super(...) constructor call.
            // If an access constructor is used, append null as a last argument.
            Symbol constructor = accessConstructor(tree.pos(), meth);
            if (constructor != meth) {
                tree.args = tree.args.append(makeNull());
                TreeInfo.setSymbol(tree.meth, constructor);
            }

            // If we are calling a constructor of a local class, add
            // free variables after explicit constructor arguments.
            ClassSymbol c = (ClassSymbol)constructor.owner;
            if ((c.owner.kind & (VAR | MTH)) != 0) {
                tree.args = tree.args.appendList(loadFreevars(tree.pos(), freevars(c)));
            }

            // If we are calling a constructor of an enum class, pass
            // along the name and ordinal arguments
            if ((c.flags_field&ENUM) != 0 || c.getQualifiedName() == names.java_lang_Enum) {
                List<JCVariableDecl> params = currentMethodDef.params;
                if (currentMethodSym.owner.hasOuterInstance())
                    params = params.tail; // drop this$n
                tree.args = tree.args
                    .prepend(make_at(tree.pos()).Ident(params.tail.head.sym)) // ordinal
                    .prepend(make.Ident(params.head.sym)); // name
            }

            // If we are calling a constructor of a class with an outer
            // instance, and the call
            // is qualified, pass qualifier as first argument in front of
            // the explicit constructor arguments. If the call
            // is not qualified, pass the correct outer instance as
            // first argument.
            if (c.hasOuterInstance()) {
                JCExpression thisArg;
                if (tree.meth.getTag() == JCTree.SELECT) {
                    thisArg = attr.
                        makeNullCheck(translate(((JCFieldAccess) tree.meth).selected));
                    tree.meth = make.Ident(constructor);
                    ((JCIdent) tree.meth).name = methName;
                } else if ((c.owner.kind & (MTH | VAR)) != 0 || methName == names._this){
                    // local class or this() call
                    thisArg = makeThis(tree.meth.pos(), c.type.getEnclosingType().tsym);
                } else {
                    // super() call of nested class
                    thisArg = makeOwnerThis(tree.meth.pos(), c, false);
                }
                tree.args = tree.args.prepend(thisArg);
            }
        } else {
            // We are seeing a normal method invocation; translate this as usual.
            tree.meth = translate(tree.meth);

            // If the translated method itself is an Apply tree, we are
            // seeing an access method invocation. In this case, append
            // the method arguments to the arguments of the access method.
            if (tree.meth.getTag() == JCTree.APPLY) {
                JCMethodInvocation app = (JCMethodInvocation)tree.meth;
                app.args = tree.args.prependList(app.args);
                result = app;
                return;
            }
        }
        result = tree;
    }

    List<JCExpression> boxArgs(List<Type> parameters, List<JCExpression> _args, Type varargsElement) {
        List<JCExpression> args = _args;
        if (parameters.isEmpty()) return args;
        boolean anyChanges = false;
        ListBuffer<JCExpression> result = new ListBuffer<JCExpression>();
        while (parameters.tail.nonEmpty()) {
            JCExpression arg = translate(args.head, parameters.head);
            anyChanges |= (arg != args.head);
            result.append(arg);
            args = args.tail;
            parameters = parameters.tail;
        }
        Type parameter = parameters.head;
        if (varargsElement != null) {
            anyChanges = true;
            ListBuffer<JCExpression> elems = new ListBuffer<JCExpression>();
            while (args.nonEmpty()) {
                JCExpression arg = translate(args.head, varargsElement);
                elems.append(arg);
                args = args.tail;
            }
            JCNewArray boxedArgs = make.NewArray(make.Type(varargsElement),
                                               List.<JCExpression>nil(),
                                               elems.toList());
            boxedArgs.type = new ArrayType(varargsElement, syms.arrayClass);
            result.append(boxedArgs);
        } else {
            if (args.length() != 1) throw new AssertionError(args);
            JCExpression arg = translate(args.head, parameter);
            anyChanges |= (arg != args.head);
            result.append(arg);
            if (!anyChanges) return _args;
        }
        return result.toList();
    }

    /** Expand a boxing or unboxing conversion if needed. */
    @SuppressWarnings("unchecked") // XXX unchecked
    <T extends JCTree> T boxIfNeeded(T tree, Type type) {
        boolean havePrimitive = tree.type.isPrimitive();
        if (havePrimitive == type.isPrimitive())
            return tree;
        if (havePrimitive) {
            Type unboxedTarget = types.unboxedType(type);
            if (unboxedTarget.tag != NONE) {
                if (!types.isSubtype(tree.type, unboxedTarget)) //e.g. Character c = 89;
                    tree.type = unboxedTarget.constType(tree.type.constValue());
                return (T)boxPrimitive((JCExpression)tree, type);
            } else {
                tree = (T)boxPrimitive((JCExpression)tree);
            }
        } else {
            tree = (T)unbox((JCExpression)tree, type);
        }
        return tree;
    }

    /** Box up a single primitive expression. */
    JCExpression boxPrimitive(JCExpression tree) {
        return boxPrimitive(tree, types.boxedClass(tree.type).type);
    }

    /** Box up a single primitive expression. */
    JCExpression boxPrimitive(JCExpression tree, Type box) {
        make_at(tree.pos());
        if (target.boxWithConstructors()) {
            Symbol ctor = lookupConstructor(tree.pos(),
                                            box,
                                            List.<Type>nil()
                                            .prepend(tree.type));
            return make.Create(ctor, List.of(tree));
        } else {
            Symbol valueOfSym = lookupMethod(tree.pos(),
                                             names.valueOf,
                                             box,
                                             List.<Type>nil()
                                             .prepend(tree.type));
            return make.App(make.QualIdent(valueOfSym), List.of(tree));
        }
    }

    /** Unbox an object to a primitive value. */
    JCExpression unbox(JCExpression tree, Type primitive) {
        Type unboxedType = types.unboxedType(tree.type);
        // note: the "primitive" parameter is not used.  There muse be
        // a conversion from unboxedType to primitive.
        make_at(tree.pos());
        Symbol valueSym = lookupMethod(tree.pos(),
                                       unboxedType.tsym.name.append(names.Value), // x.intValue()
                                       tree.type,
                                       List.<Type>nil());
        return make.App(make.Select(tree, valueSym));
    }

    /** Visitor method for parenthesized expressions.
     *  If the subexpression has changed, omit the parens.
     */
    public void visitParens(JCParens tree) {
        JCTree expr = translate(tree.expr);
        result = ((expr == tree.expr) ? tree : expr);
    }

    public void visitIndexed(JCArrayAccess tree) {
        tree.indexed = translate(tree.indexed);
        tree.index = translate(tree.index, syms.intType);
        result = tree;
    }

    public void visitAssign(JCAssign tree) {
        tree.lhs = translate(tree.lhs, tree);
        tree.rhs = translate(tree.rhs, tree.lhs.type);

        // If translated left hand side is an Apply, we are
        // seeing an access method invocation. In this case, append
        // right hand side as last argument of the access method.
        if (tree.lhs.getTag() == JCTree.APPLY) {
            JCMethodInvocation app = (JCMethodInvocation)tree.lhs;
            app.args = List.of(tree.rhs).prependList(app.args);
            result = app;
        } else {
            result = tree;
        }
    }

    public void visitAssignop(final JCAssignOp tree) {
        if (!tree.lhs.type.isPrimitive() &&
            tree.operator.type.getReturnType().isPrimitive()) {
            // boxing required; need to rewrite as x = (unbox typeof x)(x op y);
            // or if x == (typeof x)z then z = (unbox typeof x)((typeof x)z op y)
            // (but without recomputing x)
            JCTree newTree = abstractLval(tree.lhs, new TreeBuilder() {
                    public JCTree build(final JCTree lhs) {
                        int newTag = tree.getTag() - JCTree.ASGOffset;
                        // Erasure (TransTypes) can change the type of
                        // tree.lhs.  However, we can still get the
                        // unerased type of tree.lhs as it is stored
                        // in tree.type in Attr.
                        Symbol newOperator = rs.resolveBinaryOperator(tree.pos(),
                                                                      newTag,
                                                                      attrEnv,
                                                                      tree.type,
                                                                      tree.rhs.type);
                        JCExpression expr = (JCExpression)lhs;
                        if (expr.type != tree.type)
                            expr = make.TypeCast(tree.type, expr);
                        JCBinary opResult = make.Binary(newTag, expr, tree.rhs);
                        opResult.operator = newOperator;
                        opResult.type = newOperator.type.getReturnType();
                        JCTypeCast newRhs = make.TypeCast(types.unboxedType(tree.type),
                                                          opResult);
                        return make.Assign((JCExpression)lhs, newRhs).setType(tree.type);
                    }
                });
            result = translate(newTree);
            return;
        }
        tree.lhs = translate(tree.lhs, tree);
        tree.rhs = translate(tree.rhs, tree.operator.type.getParameterTypes().tail.head);

        // If translated left hand side is an Apply, we are
        // seeing an access method invocation. In this case, append
        // right hand side as last argument of the access method.
        if (tree.lhs.getTag() == JCTree.APPLY) {
            JCMethodInvocation app = (JCMethodInvocation)tree.lhs;
            // if operation is a += on strings,
            // make sure to convert argument to string
            JCExpression rhs = (((OperatorSymbol)tree.operator).opcode == string_add)
              ? makeString(tree.rhs)
              : tree.rhs;
            app.args = List.of(rhs).prependList(app.args);
            result = app;
        } else {
            result = tree;
        }
    }

    /** Lower a tree of the form e++ or e-- where e is an object type */
    JCTree lowerBoxedPostop(final JCUnary tree) {
        // translate to tmp1=lval(e); tmp2=tmp1; tmp1 OP 1; tmp2
        // or
        // translate to tmp1=lval(e); tmp2=tmp1; (typeof tree)tmp1 OP 1; tmp2
        // where OP is += or -=
        final boolean cast = TreeInfo.skipParens(tree.arg).getTag() == JCTree.TYPECAST;
        return abstractLval(tree.arg, new TreeBuilder() {
                public JCTree build(final JCTree tmp1) {
                    return abstractRval(tmp1, tree.arg.type, new TreeBuilder() {
                            public JCTree build(final JCTree tmp2) {
                                int opcode = (tree.getTag() == JCTree.POSTINC)
                                    ? JCTree.PLUS_ASG : JCTree.MINUS_ASG;
                                JCTree lhs = cast
                                    ? make.TypeCast(tree.arg.type, (JCExpression)tmp1)
                                    : tmp1;
                                JCTree update = makeAssignop(opcode,
                                                             lhs,
                                                             make.Literal(1));
                                return makeComma(update, tmp2);
                            }
                        });
                }
            });
    }

    public void visitUnary(JCUnary tree) {
        boolean isUpdateOperator =
            JCTree.PREINC <= tree.getTag() && tree.getTag() <= JCTree.POSTDEC;
        if (isUpdateOperator && !tree.arg.type.isPrimitive()) {
            switch(tree.getTag()) {
            case JCTree.PREINC:            // ++ e
                    // translate to e += 1
            case JCTree.PREDEC:            // -- e
                    // translate to e -= 1
                {
                    int opcode = (tree.getTag() == JCTree.PREINC)
                        ? JCTree.PLUS_ASG : JCTree.MINUS_ASG;
                    JCAssignOp newTree = makeAssignop(opcode,
                                                    tree.arg,
                                                    make.Literal(1));
                    result = translate(newTree, tree.type);
                    return;
                }
            case JCTree.POSTINC:           // e ++
            case JCTree.POSTDEC:           // e --
                {
                    result = translate(lowerBoxedPostop(tree), tree.type);
                    return;
                }
            }
            throw new AssertionError(tree);
        }

        tree.arg = boxIfNeeded(translate(tree.arg, tree), tree.type);

        if (tree.getTag() == JCTree.NOT && tree.arg.type.constValue() != null) {
            tree.type = cfolder.fold1(bool_not, tree.arg.type);
        }

        // If translated left hand side is an Apply, we are
        // seeing an access method invocation. In this case, return
        // that access method invocation as result.
        if (isUpdateOperator && tree.arg.getTag() == JCTree.APPLY) {
            result = tree.arg;
        } else {
            result = tree;
        }
    }

    public void visitBinary(JCBinary tree) {
        List<Type> formals = tree.operator.type.getParameterTypes();
        JCTree lhs = tree.lhs = translate(tree.lhs, formals.head);
        switch (tree.getTag()) {
        case JCTree.OR:
            if (lhs.type.isTrue()) {
                result = lhs;
                return;
            }
            if (lhs.type.isFalse()) {
                result = translate(tree.rhs, formals.tail.head);
                return;
            }
            break;
        case JCTree.AND:
            if (lhs.type.isFalse()) {
                result = lhs;
                return;
            }
            if (lhs.type.isTrue()) {
                result = translate(tree.rhs, formals.tail.head);
                return;
            }
            break;
        }
        tree.rhs = translate(tree.rhs, formals.tail.head);
        result = tree;
    }

    public void visitIdent(JCIdent tree) {
        result = access(tree.sym, tree, enclOp, false);
    }

    /** Translate away the foreach loop.  */
    public void visitForeachLoop(JCEnhancedForLoop tree) {
        if (types.elemtype(tree.expr.type) == null)
            visitIterableForeachLoop(tree);
        else
            visitArrayForeachLoop(tree);
    }
        // where
        /**
         * A statement of the form
         *
         * <pre>
         *     for ( T v : arrayexpr ) stmt;
         * </pre>
         *
         * (where arrayexpr is of an array type) gets translated to
         *
         * <pre>
         *     for ( { arraytype #arr = arrayexpr;
         *             int #len = array.length;
         *             int #i = 0; };
         *           #i < #len; i$++ ) {
         *         T v = arr$[#i];
         *         stmt;
         *     }
         * </pre>
         *
         * where #arr, #len, and #i are freshly named synthetic local variables.
         */
        private void visitArrayForeachLoop(JCEnhancedForLoop tree) {
            make_at(tree.expr.pos());
            VarSymbol arraycache = new VarSymbol(0,
                                                 names.fromString("arr" + target.syntheticNameChar()),
                                                 tree.expr.type,
                                                 currentMethodSym);
            JCStatement arraycachedef = make.VarDef(arraycache, tree.expr);
            VarSymbol lencache = new VarSymbol(0,
                                               names.fromString("len" + target.syntheticNameChar()),
                                               syms.intType,
                                               currentMethodSym);
            JCStatement lencachedef = make.
                VarDef(lencache, make.Select(make.Ident(arraycache), syms.lengthVar));
            VarSymbol index = new VarSymbol(0,
                                            names.fromString("i" + target.syntheticNameChar()),
                                            syms.intType,
                                            currentMethodSym);

            JCVariableDecl indexdef = make.VarDef(index, make.Literal(INT, 0));
            indexdef.init.type = indexdef.type = syms.intType.constType(0);

            List<JCStatement> loopinit = List.of(arraycachedef, lencachedef, indexdef);
            JCBinary cond = makeBinary(JCTree.LT, make.Ident(index), make.Ident(lencache));

            JCExpressionStatement step = make.Exec(makeUnary(JCTree.PREINC, make.Ident(index)));

            Type elemtype = types.elemtype(tree.expr.type);
            JCExpression loopvarinit = make.Indexed(make.Ident(arraycache),
                                                    make.Ident(index)).setType(elemtype);
            JCVariableDecl loopvardef = (JCVariableDecl)make.VarDef(tree.var.mods,
                                                  tree.var.name,
                                                  tree.var.vartype,
                                                  loopvarinit).setType(tree.var.type);
            loopvardef.sym = tree.var.sym;
            JCBlock body = make.
                Block(0, List.of(loopvardef, tree.body));

            result = translate(make.
                               ForLoop(loopinit,
                                       cond,
                                       List.of(step),
                                       body));
            patchTargets(body, tree, result);
        }
        /** Patch up break and continue targets. */
        private void patchTargets(JCTree body, final JCTree src, final JCTree dest) {
            class Patcher extends TreeScanner {
                public void visitBreak(JCBreak tree) {
                    if (tree.target == src)
                        tree.target = dest;
                }
                public void visitContinue(JCContinue tree) {
                    if (tree.target == src)
                        tree.target = dest;
                }
                public void visitClassDef(JCClassDecl tree) {}
            }
            new Patcher().scan(body);
        }
        /**
         * A statement of the form
         *
         * <pre>
         *     for ( T v : coll ) stmt ;
         * </pre>
         *
         * (where coll implements Iterable<? extends T>) gets translated to
         *
         * <pre>
         *     for ( Iterator<? extends T> #i = coll.iterator(); #i.hasNext(); ) {
         *         T v = (T) #i.next();
         *         stmt;
         *     }
         * </pre>
         *
         * where #i is a freshly named synthetic local variable.
         */
        private void visitIterableForeachLoop(JCEnhancedForLoop tree) {
            make_at(tree.expr.pos());
            Type iteratorTarget = syms.objectType;
            Type iterableType = types.asSuper(types.upperBound(tree.expr.type),
                                              syms.iterableType.tsym);
            if (iterableType.getTypeArguments().nonEmpty())
                iteratorTarget = types.erasure(iterableType.getTypeArguments().head);
            Type eType = tree.expr.type;
            tree.expr.type = types.erasure(eType);
            if (eType.tag == TYPEVAR && eType.getUpperBound().isCompound())
                tree.expr = make.TypeCast(types.erasure(iterableType), tree.expr);
            Symbol iterator = lookupMethod(tree.expr.pos(),
                                           names.iterator,
                                           types.erasure(syms.iterableType),
                                           List.<Type>nil());
            VarSymbol itvar = new VarSymbol(0, names.fromString("i" + target.syntheticNameChar()),
                                            types.erasure(iterator.type.getReturnType()),
                                            currentMethodSym);
            JCStatement init = make.
                VarDef(itvar,
                       make.App(make.Select(tree.expr, iterator)));
            Symbol hasNext = lookupMethod(tree.expr.pos(),
                                          names.hasNext,
                                          itvar.type,
                                          List.<Type>nil());
            JCMethodInvocation cond = make.App(make.Select(make.Ident(itvar), hasNext));
            Symbol next = lookupMethod(tree.expr.pos(),
                                       names.next,
                                       itvar.type,
                                       List.<Type>nil());
            JCExpression vardefinit = make.App(make.Select(make.Ident(itvar), next));
            if (tree.var.type.isPrimitive())
                vardefinit = make.TypeCast(types.upperBound(iteratorTarget), vardefinit);
            else
                vardefinit = make.TypeCast(tree.var.type, vardefinit);
            JCVariableDecl indexDef = (JCVariableDecl)make.VarDef(tree.var.mods,
                                                  tree.var.name,
                                                  tree.var.vartype,
                                                  vardefinit).setType(tree.var.type);
            indexDef.sym = tree.var.sym;
            JCBlock body = make.Block(0, List.of(indexDef, tree.body));
            body.endpos = TreeInfo.endPos(tree.body);
            result = translate(make.
                ForLoop(List.of(init),
                        cond,
                        List.<JCExpressionStatement>nil(),
                        body));
            patchTargets(body, tree, result);
        }

    public void visitVarDef(JCVariableDecl tree) {
        MethodSymbol oldMethodSym = currentMethodSym;
        tree.mods = translate(tree.mods);
        tree.vartype = translate(tree.vartype);
        if (currentMethodSym == null) {
            // A class or instance field initializer.
            currentMethodSym =
                new MethodSymbol((tree.mods.flags&STATIC) | BLOCK,
                                 names.empty, null,
                                 currentClass);
        }
        if (tree.init != null) tree.init = translate(tree.init, tree.type);
        result = tree;
        currentMethodSym = oldMethodSym;
    }

    public void visitBlock(JCBlock tree) {
        MethodSymbol oldMethodSym = currentMethodSym;
        if (currentMethodSym == null) {
            // Block is a static or instance initializer.
            currentMethodSym =
                new MethodSymbol(tree.flags | BLOCK,
                                 names.empty, null,
                                 currentClass);
        }
        super.visitBlock(tree);
        currentMethodSym = oldMethodSym;
    }

    public void visitDoLoop(JCDoWhileLoop tree) {
        tree.body = translate(tree.body);
        tree.cond = translate(tree.cond, syms.booleanType);
        result = tree;
    }

    public void visitWhileLoop(JCWhileLoop tree) {
        tree.cond = translate(tree.cond, syms.booleanType);
        tree.body = translate(tree.body);
        result = tree;
    }

    public void visitForLoop(JCForLoop tree) {
        tree.init = translate(tree.init);
        if (tree.cond != null)
            tree.cond = translate(tree.cond, syms.booleanType);
        tree.step = translate(tree.step);
        tree.body = translate(tree.body);
        result = tree;
    }

    public void visitReturn(JCReturn tree) {
        if (tree.expr != null)
            tree.expr = translate(tree.expr,
                                  types.erasure(currentMethodDef
                                                .restype.type));
        result = tree;
    }

    public void visitSwitch(JCSwitch tree) {
        Type selsuper = types.supertype(tree.selector.type);
        boolean enumSwitch = selsuper != null &&
            (tree.selector.type.tsym.flags() & ENUM) != 0;
        boolean stringSwitch = selsuper != null &&
            types.isSameType(tree.selector.type, syms.stringType);
        Type target = enumSwitch ? tree.selector.type :
            (stringSwitch? syms.stringType : syms.intType);
        tree.selector = translate(tree.selector, target);
        tree.cases = translateCases(tree.cases);
        if (enumSwitch) {
            result = visitEnumSwitch(tree);
        } else if (stringSwitch) {
            result = visitStringSwitch(tree);
        } else {
            result = tree;
        }
    }

    public JCTree visitEnumSwitch(JCSwitch tree) {
        TypeSymbol enumSym = tree.selector.type.tsym;
        EnumMapping map = mapForEnum(tree.pos(), enumSym);
        make_at(tree.pos());
        Symbol ordinalMethod = lookupMethod(tree.pos(),
                                            names.ordinal,
                                            tree.selector.type,
                                            List.<Type>nil());
        JCArrayAccess selector = make.Indexed(map.mapVar,
                                        make.App(make.Select(tree.selector,
                                                             ordinalMethod)));
        ListBuffer<JCCase> cases = new ListBuffer<JCCase>();
        for (JCCase c : tree.cases) {
            if (c.pat != null) {
                VarSymbol label = (VarSymbol)TreeInfo.symbol(c.pat);
                JCLiteral pat = map.forConstant(label);
                cases.append(make.Case(pat, c.stats));
            } else {
                cases.append(c);
            }
        }
        JCSwitch enumSwitch = make.Switch(selector, cases.toList());
        patchTargets(enumSwitch, tree, enumSwitch);
        return enumSwitch;
    }

    public JCTree visitStringSwitch(JCSwitch tree) {
        List<JCCase> caseList = tree.getCases();
        int alternatives = caseList.size();

        if (alternatives == 0) { // Strange but legal possibility
            return make.at(tree.pos()).Exec(attr.makeNullCheck(tree.getExpression()));
        } else {
            /*
             * The general approach used is to translate a single
             * string switch statement into a series of two chained
             * switch statements: the first a synthesized statement
             * switching on the argument string's hash value and
             * computing a string's position in the list of original
             * case labels, if any, followed by a second switch on the
             * computed integer value.  The second switch has the same
             * code structure as the original string switch statement
             * except that the string case labels are replaced with
             * positional integer constants starting at 0.
             *
             * The first switch statement can be thought of as an
             * inlined map from strings to their position in the case
             * label list.  An alternate implementation would use an
             * actual Map for this purpose, as done for enum switches.
             *
             * With some additional effort, it would be possible to
             * use a single switch statement on the hash code of the
             * argument, but care would need to be taken to preserve
             * the proper control flow in the presence of hash
             * collisions and other complications, such as
             * fallthroughs.  Switch statements with one or two
             * alternatives could also be specially translated into
             * if-then statements to omit the computation of the hash
             * code.
             *
             * The generated code assumes that the hashing algorithm
             * of String is the same in the compilation environment as
             * in the environment the code will run in.  The string
             * hashing algorithm in the SE JDK has been unchanged
             * since at least JDK 1.2.  Since the algorithm has been
             * specified since that release as well, it is very
             * unlikely to be changed in the future.
             *
             * Different hashing algorithms, such as the length of the
             * strings or a perfect hashing algorithm over the
             * particular set of case labels, could potentially be
             * used instead of String.hashCode.
             */

            ListBuffer<JCStatement> stmtList = new ListBuffer<JCStatement>();

            // Map from String case labels to their original position in
            // the list of case labels.
            Map<String, Integer> caseLabelToPosition =
                new LinkedHashMap<String, Integer>(alternatives + 1, 1.0f);

            // Map of hash codes to the string case labels having that hashCode.
            Map<Integer, Set<String>> hashToString =
                new LinkedHashMap<Integer, Set<String>>(alternatives + 1, 1.0f);

            int casePosition = 0;
            for(JCCase oneCase : caseList) {
                JCExpression expression = oneCase.getExpression();

                if (expression != null) { // expression for a "default" case is null
                    String labelExpr = (String) expression.type.constValue();
                    Integer mapping = caseLabelToPosition.put(labelExpr, casePosition);
                    assert mapping == null;
                    int hashCode = labelExpr.hashCode();

                    Set<String> stringSet = hashToString.get(hashCode);
                    if (stringSet == null) {
                        stringSet = new LinkedHashSet<String>(1, 1.0f);
                        stringSet.add(labelExpr);
                        hashToString.put(hashCode, stringSet);
                    } else {
                        boolean added = stringSet.add(labelExpr);
                        assert added;
                    }
                }
                casePosition++;
            }

            // Synthesize a switch statement that has the effect of
            // mapping from a string to the integer position of that
            // string in the list of case labels.  This is done by
            // switching on the hashCode of the string followed by an
            // if-then-else chain comparing the input for equality
            // with all the case labels having that hash value.

            /*
             * s$ = top of stack;
             * tmp$ = -1;
             * switch($s.hashCode()) {
             *     case caseLabel.hashCode:
             *         if (s$.equals("caseLabel_1")
             *           tmp$ = caseLabelToPosition("caseLabel_1");
             *         else if (s$.equals("caseLabel_2"))
             *           tmp$ = caseLabelToPosition("caseLabel_2");
             *         ...
             *         break;
             * ...
             * }
             */

            VarSymbol dollar_s = new VarSymbol(FINAL|SYNTHETIC,
                                               names.fromString("s" + tree.pos + target.syntheticNameChar()),
                                               syms.stringType,
                                               currentMethodSym);
            stmtList.append(make.at(tree.pos()).VarDef(dollar_s, tree.getExpression()).setType(dollar_s.type));

            VarSymbol dollar_tmp = new VarSymbol(SYNTHETIC,
                                                 names.fromString("tmp" + tree.pos + target.syntheticNameChar()),
                                                 syms.intType,
                                                 currentMethodSym);
            JCVariableDecl dollar_tmp_def =
                (JCVariableDecl)make.VarDef(dollar_tmp, make.Literal(INT, -1)).setType(dollar_tmp.type);
            dollar_tmp_def.init.type = dollar_tmp.type = syms.intType;
            stmtList.append(dollar_tmp_def);
            ListBuffer<JCCase> caseBuffer = ListBuffer.lb();
            // hashCode will trigger nullcheck on original switch expression
            JCMethodInvocation hashCodeCall = makeCall(make.Ident(dollar_s),
                                                       names.hashCode,
                                                       List.<JCExpression>nil()).setType(syms.intType);
            JCSwitch switch1 = make.Switch(hashCodeCall,
                                        caseBuffer.toList());
            for(Map.Entry<Integer, Set<String>> entry : hashToString.entrySet()) {
                int hashCode = entry.getKey();
                Set<String> stringsWithHashCode = entry.getValue();
                assert stringsWithHashCode.size() >= 1;

                JCStatement elsepart = null;
                for(String caseLabel : stringsWithHashCode ) {
                    JCMethodInvocation stringEqualsCall = makeCall(make.Ident(dollar_s),
                                                                   names.equals,
                                                                   List.<JCExpression>of(make.Literal(caseLabel)));
                    elsepart = make.If(stringEqualsCall,
                                       make.Exec(make.Assign(make.Ident(dollar_tmp),
                                                             make.Literal(caseLabelToPosition.get(caseLabel))).
                                                 setType(dollar_tmp.type)),
                                       elsepart);
                }

                ListBuffer<JCStatement> lb = ListBuffer.lb();
                JCBreak breakStmt = make.Break(null);
                breakStmt.target = switch1;
                lb.append(elsepart).append(breakStmt);

                caseBuffer.append(make.Case(make.Literal(hashCode), lb.toList()));
            }

            switch1.cases = caseBuffer.toList();
            stmtList.append(switch1);

            // Make isomorphic switch tree replacing string labels
            // with corresponding integer ones from the label to
            // position map.

            ListBuffer<JCCase> lb = ListBuffer.lb();
            JCSwitch switch2 = make.Switch(make.Ident(dollar_tmp), lb.toList());
            for(JCCase oneCase : caseList ) {
                // Rewire up old unlabeled break statements to the
                // replacement switch being created.
                patchTargets(oneCase, tree, switch2);

                boolean isDefault = (oneCase.getExpression() == null);
                JCExpression caseExpr;
                if (isDefault)
                    caseExpr = null;
                else {
                    caseExpr = make.Literal(caseLabelToPosition.get((String)oneCase.
                                                                    getExpression().
                                                                    type.constValue()));
                }

                lb.append(make.Case(caseExpr,
                                    oneCase.getStatements()));
            }

            switch2.cases = lb.toList();
            stmtList.append(switch2);

            return make.Block(0L, stmtList.toList());
        }
    }

    public void visitNewArray(JCNewArray tree) {
        tree.elemtype = translate(tree.elemtype);
        for (List<JCExpression> t = tree.dims; t.tail != null; t = t.tail)
            if (t.head != null) t.head = translate(t.head, syms.intType);
        tree.elems = translate(tree.elems, types.elemtype(tree.type));
        result = tree;
    }

    public void visitSelect(JCFieldAccess tree) {
        // need to special case-access of the form C.super.x
        // these will always need an access method.
        boolean qualifiedSuperAccess =
            tree.selected.getTag() == JCTree.SELECT &&
            TreeInfo.name(tree.selected) == names._super;
        tree.selected = translate(tree.selected);
        if (tree.name == names._class)
            result = classOf(tree.selected);
        else if (tree.name == names._this || tree.name == names._super)
            result = makeThis(tree.pos(), tree.selected.type.tsym);
        else
            result = access(tree.sym, tree, enclOp, qualifiedSuperAccess);
    }

    public void visitLetExpr(LetExpr tree) {
        tree.defs = translateVarDefs(tree.defs);
        tree.expr = translate(tree.expr, tree.type);
        result = tree;
    }

    // There ought to be nothing to rewrite here;
    // we don't generate code.
    public void visitAnnotation(JCAnnotation tree) {
        result = tree;
    }

/**************************************************************************
 * main method
 *************************************************************************/

    /** Translate a toplevel class and return a list consisting of
     *  the translated class and translated versions of all inner classes.
     *  @param env   The attribution environment current at the class definition.
     *               We need this for resolving some additional symbols.
     *  @param cdef  The tree representing the class definition.
     */
    public List<JCTree> translateTopLevelClass(Env<AttrContext> env, JCTree cdef, TreeMaker make) {
        ListBuffer<JCTree> translated = null;
        try {
            attrEnv = env;
            this.make = make;
            endPositions = env.toplevel.endPositions;
            currentClass = null;
            currentMethodDef = null;
            outermostClassDef = (cdef.getTag() == JCTree.CLASSDEF) ? (JCClassDecl)cdef : null;
            outermostMemberDef = null;
            this.translated = new ListBuffer<JCTree>();
            classdefs = new HashMap<ClassSymbol,JCClassDecl>();
            actualSymbols = new HashMap<Symbol,Symbol>();
            freevarCache = new HashMap<ClassSymbol,List<VarSymbol>>();
            proxies = new Scope(syms.noSymbol);
            outerThisStack = List.nil();
            accessNums = new HashMap<Symbol,Integer>();
            accessSyms = new HashMap<Symbol,MethodSymbol[]>();
            accessConstrs = new HashMap<Symbol,MethodSymbol>();
            accessed = new ListBuffer<Symbol>();
            translate(cdef, (JCExpression)null);
            for (List<Symbol> l = accessed.toList(); l.nonEmpty(); l = l.tail)
                makeAccessible(l.head);
            for (EnumMapping map : enumSwitchMap.values())
                map.translate();
            checkConflicts(this.translated.toList());
            translated = this.translated;
        } finally {
            // note that recursive invocations of this method fail hard
            attrEnv = null;
            this.make = null;
            endPositions = null;
            currentClass = null;
            currentMethodDef = null;
            outermostClassDef = null;
            outermostMemberDef = null;
            this.translated = null;
            classdefs = null;
            actualSymbols = null;
            freevarCache = null;
            proxies = null;
            outerThisStack = null;
            accessNums = null;
            accessSyms = null;
            accessConstrs = null;
            accessed = null;
            enumSwitchMap.clear();
        }
        return translated.toList();
    }

    //////////////////////////////////////////////////////////////
    // The following contributed by Borland for bootstrapping purposes
    //////////////////////////////////////////////////////////////
    private void addEnumCompatibleMembers(JCClassDecl cdef) {
        make_at(null);

        // Add the special enum fields
        VarSymbol ordinalFieldSym = addEnumOrdinalField(cdef);
        VarSymbol nameFieldSym = addEnumNameField(cdef);

        // Add the accessor methods for name and ordinal
        MethodSymbol ordinalMethodSym = addEnumFieldOrdinalMethod(cdef, ordinalFieldSym);
        MethodSymbol nameMethodSym = addEnumFieldNameMethod(cdef, nameFieldSym);

        // Add the toString method
        addEnumToString(cdef, nameFieldSym);

        // Add the compareTo method
        addEnumCompareTo(cdef, ordinalFieldSym);
    }

    private VarSymbol addEnumOrdinalField(JCClassDecl cdef) {
        VarSymbol ordinal = new VarSymbol(PRIVATE|FINAL|SYNTHETIC,
                                          names.fromString("$ordinal"),
                                          syms.intType,
                                          cdef.sym);
        cdef.sym.members().enter(ordinal);
        cdef.defs = cdef.defs.prepend(make.VarDef(ordinal, null));
        return ordinal;
    }

    private VarSymbol addEnumNameField(JCClassDecl cdef) {
        VarSymbol name = new VarSymbol(PRIVATE|FINAL|SYNTHETIC,
                                          names.fromString("$name"),
                                          syms.stringType,
                                          cdef.sym);
        cdef.sym.members().enter(name);
        cdef.defs = cdef.defs.prepend(make.VarDef(name, null));
        return name;
    }

    private MethodSymbol addEnumFieldOrdinalMethod(JCClassDecl cdef, VarSymbol ordinalSymbol) {
        // Add the accessor methods for ordinal
        Symbol ordinalSym = lookupMethod(cdef.pos(),
                                         names.ordinal,
                                         cdef.type,
                                         List.<Type>nil());

        assert(ordinalSym != null);
        assert(ordinalSym instanceof MethodSymbol);

        JCStatement ret = make.Return(make.Ident(ordinalSymbol));
        cdef.defs = cdef.defs.append(make.MethodDef((MethodSymbol)ordinalSym,
                                                    make.Block(0L, List.of(ret))));

        return (MethodSymbol)ordinalSym;
    }

    private MethodSymbol addEnumFieldNameMethod(JCClassDecl cdef, VarSymbol nameSymbol) {
        // Add the accessor methods for name
        Symbol nameSym = lookupMethod(cdef.pos(),
                                   names._name,
                                   cdef.type,
                                   List.<Type>nil());

        assert(nameSym != null);
        assert(nameSym instanceof MethodSymbol);

        JCStatement ret = make.Return(make.Ident(nameSymbol));

        cdef.defs = cdef.defs.append(make.MethodDef((MethodSymbol)nameSym,
                                                    make.Block(0L, List.of(ret))));

        return (MethodSymbol)nameSym;
    }

    private MethodSymbol addEnumToString(JCClassDecl cdef,
                                         VarSymbol nameSymbol) {
        Symbol toStringSym = lookupMethod(cdef.pos(),
                                          names.toString,
                                          cdef.type,
                                          List.<Type>nil());

        JCTree toStringDecl = null;
        if (toStringSym != null)
            toStringDecl = TreeInfo.declarationFor(toStringSym, cdef);

        if (toStringDecl != null)
            return (MethodSymbol)toStringSym;

        JCStatement ret = make.Return(make.Ident(nameSymbol));

        JCTree resTypeTree = make.Type(syms.stringType);

        MethodType toStringType = new MethodType(List.<Type>nil(),
                                                 syms.stringType,
                                                 List.<Type>nil(),
                                                 cdef.sym);
        toStringSym = new MethodSymbol(PUBLIC,
                                       names.toString,
                                       toStringType,
                                       cdef.type.tsym);
        toStringDecl = make.MethodDef((MethodSymbol)toStringSym,
                                      make.Block(0L, List.of(ret)));

        cdef.defs = cdef.defs.prepend(toStringDecl);
        cdef.sym.members().enter(toStringSym);

        return (MethodSymbol)toStringSym;
    }

    private MethodSymbol addEnumCompareTo(JCClassDecl cdef, VarSymbol ordinalSymbol) {
        Symbol compareToSym = lookupMethod(cdef.pos(),
                                   names.compareTo,
                                   cdef.type,
                                   List.of(cdef.sym.type));

        assert(compareToSym != null);
        assert(compareToSym instanceof MethodSymbol);

        JCMethodDecl compareToDecl = (JCMethodDecl) TreeInfo.declarationFor(compareToSym, cdef);

        ListBuffer<JCStatement> blockStatements = new ListBuffer<JCStatement>();

        JCModifiers mod1 = make.Modifiers(0L);
        Name oName = names.fromString("o");
        JCVariableDecl par1 = make.Param(oName, cdef.type, compareToSym);

        JCIdent paramId1 = make.Ident(names.java_lang_Object);
        paramId1.type = cdef.type;
        paramId1.sym = par1.sym;

        ((MethodSymbol)compareToSym).params = List.of(par1.sym);

        JCIdent par1UsageId = make.Ident(par1.sym);
        JCIdent castTargetIdent = make.Ident(cdef.sym);
        JCTypeCast cast = make.TypeCast(castTargetIdent, par1UsageId);
        cast.setType(castTargetIdent.type);

        Name otherName = names.fromString("other");

        VarSymbol otherVarSym = new VarSymbol(mod1.flags,
                                              otherName,
                                              cdef.type,
                                              compareToSym);
        JCVariableDecl otherVar = make.VarDef(otherVarSym, cast);
        blockStatements.append(otherVar);

        JCIdent id1 = make.Ident(ordinalSymbol);

        JCIdent fLocUsageId = make.Ident(otherVarSym);
        JCExpression sel = make.Select(fLocUsageId, ordinalSymbol);
        JCBinary bin = makeBinary(JCTree.MINUS, id1, sel);
        JCReturn ret = make.Return(bin);
        blockStatements.append(ret);
        JCMethodDecl compareToMethod = make.MethodDef((MethodSymbol)compareToSym,
                                                   make.Block(0L,
                                                              blockStatements.toList()));
        compareToMethod.params = List.of(par1);
        cdef.defs = cdef.defs.append(compareToMethod);

        return (MethodSymbol)compareToSym;
    }
    //////////////////////////////////////////////////////////////
    // The above contributed by Borland for bootstrapping purposes
    //////////////////////////////////////////////////////////////
}<|MERGE_RESOLUTION|>--- conflicted
+++ resolved
@@ -1987,28 +1987,12 @@
             JCPackageDecl pd = TreeInfo.getPackage(tree);
             long flags = Flags.ABSTRACT | Flags.INTERFACE;
             if (target.isPackageInfoSynthetic())
-<<<<<<< HEAD
                 flags |= SYNTHETIC;
-            ClassSymbol c = reader.enterClass(names.package_info, tree.packge);
-            c.sourcefile = attrEnv.toplevel.sourcefile;
-            c.completer = null;
-            c.members_field = new Scope(c);
-            c.flags_field = flags;
+            ClassSymbol c = tree.packge.package_info;
             c.attributes_field = pd.sym.attributes_field;
             c.modle = attrEnv.toplevel.modle;
+            c.flags_field |= flags;
             pd.sym.attributes_field = List.nil();
-=======
-                // package-info is marked SYNTHETIC in JDK 1.6 and later releases
-                flags = flags | Flags.SYNTHETIC;
-            JCClassDecl packageAnnotationsClass
-                = make.ClassDef(make.Modifiers(flags,
-                                               tree.packageAnnotations),
-                                name, List.<JCTypeParameter>nil(),
-                                null, List.<JCExpression>nil(), List.<JCTree>nil());
-            ClassSymbol c = tree.packge.package_info;
-            c.flags_field |= flags;
-            c.attributes_field = tree.packge.attributes_field;
->>>>>>> 23785f40
             ClassType ctype = (ClassType) c.type;
             ctype.supertype_field = syms.objectType;
             ctype.interfaces_field = List.nil();
@@ -2016,7 +2000,6 @@
         }
     }
 
-<<<<<<< HEAD
     public void visitModuleDef(JCModuleDecl tree) {
         createInfoClass(tree.annots, tree.sym.module_info);
     }
@@ -2029,10 +2012,6 @@
                     null, List.<JCExpression>nil(), List.<JCTree>nil());
         infoClass.sym = c;
         translated.append(infoClass);
-=======
-            translated.append(packageAnnotationsClass);
-        }
->>>>>>> 23785f40
     }
 
     public void visitClassDef(JCClassDecl tree) {
