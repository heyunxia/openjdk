--- conflicted
+++ resolved
@@ -2176,16 +2176,14 @@
             unrefdResources.remove(sym);
         }
 
-<<<<<<< HEAD
         public void visitAnnotatedType(JCAnnotatedType tree) {
             // annotations don't get scanned
             tree.underlyingType.accept(this);
         }
-=======
+
     public void visitModuleDef(JCModuleDecl tree) {
         // Do nothing for modules
     }
->>>>>>> e1422381
 
         public void visitTopLevel(JCCompilationUnit tree) {
             // Do nothing for TopLevel since each class is visited individually
