--- conflicted
+++ resolved
@@ -1634,11 +1634,6 @@
             throw new AssertionError();
         }
 
-<<<<<<< HEAD
-=======
-        /** Print the (debug only) name of the kind of error.
-         */
->>>>>>> a69ee8a6
         @Override
         public String toString() {
             return debugName;
@@ -1911,7 +1906,6 @@
             return false;
         }
 
-<<<<<<< HEAD
         @Override
         JCDiagnostic getDiagnostic(JCDiagnostic.DiagnosticType dkind,
                 DiagnosticPosition pos,
@@ -1942,37 +1936,6 @@
             else {
                 return diags.create(dkind, false, log.currentSource(),
                         pos, "not.def.public.cant.access", sym, sym.location());
-=======
-        /** Report error.
-         *  @param log       The error log to be used for error reporting.
-         *  @param pos       The position to be used for error reporting.
-         *  @param site      The original type from where the selection took place.
-         *  @param name      The name of the symbol to be resolved.
-         *  @param argtypes  The invocation's value arguments,
-         *                   if we looked for a method.
-         *  @param typeargtypes  The invocation's type arguments,
-         *                   if we looked for a method.
-         */
-        @Override
-        void report(Log log, DiagnosticPosition pos, Type site, Name name,
-                    List<Type> argtypes, List<Type> typeargtypes) {
-            if (sym.owner.type.tag != ERROR) {
-                if (sym.name == names.init && sym.owner != site.tsym)
-                    new ResolveError(ABSENT_MTH, sym.owner, "absent method " + sym).report(
-                        log, pos, site, name, argtypes, typeargtypes);
-                if ((sym.flags() & PUBLIC) != 0
-                    || (env != null && this.site != null
-                        && !isAccessible(env, this.site)))
-                    log.error(pos, "not.def.access.class.intf.cant.access",
-                        sym, sym.location());
-                else if ((sym.flags() & (PRIVATE | PROTECTED)) != 0)
-                    log.error(pos, "report.access", sym,
-                              asFlagSet(sym.flags() & (PRIVATE | PROTECTED)),
-                              sym.location());
-                else
-                    log.error(pos, "not.def.public.cant.access",
-                              sym, sym.location());
->>>>>>> a69ee8a6
             }
         }
     }
@@ -1987,7 +1950,6 @@
             super(STATICERR, sym, "static error");
         }
 
-<<<<<<< HEAD
         @Override
         JCDiagnostic getDiagnostic(JCDiagnostic.DiagnosticType dkind,
                 DiagnosticPosition pos,
@@ -1995,25 +1957,6 @@
                 Name name,
                 List<Type> argtypes,
                 List<Type> typeargtypes) {
-=======
-        /** Report error.
-         *  @param log       The error log to be used for error reporting.
-         *  @param pos       The position to be used for error reporting.
-         *  @param site      The original type from where the selection took place.
-         *  @param name      The name of the symbol to be resolved.
-         *  @param argtypes  The invocation's value arguments,
-         *                   if we looked for a method.
-         *  @param typeargtypes  The invocation's type arguments,
-         *                   if we looked for a method.
-         */
-        @Override
-        void report(Log log,
-                    DiagnosticPosition pos,
-                    Type site,
-                    Name name,
-                    List<Type> argtypes,
-                    List<Type> typeargtypes) {
->>>>>>> a69ee8a6
             Symbol errSym = ((sym.kind == TYP && sym.type.tag == CLASS)
                 ? types.erasure(sym.type).tsym
                 : sym);
@@ -2037,7 +1980,6 @@
             this.sym2 = sym2;
         }
 
-<<<<<<< HEAD
         @Override
         JCDiagnostic getDiagnostic(JCDiagnostic.DiagnosticType dkind,
                 DiagnosticPosition pos,
@@ -2045,21 +1987,6 @@
                 Name name,
                 List<Type> argtypes,
                 List<Type> typeargtypes) {
-=======
-        /** Report error.
-         *  @param log       The error log to be used for error reporting.
-         *  @param pos       The position to be used for error reporting.
-         *  @param site      The original type from where the selection took place.
-         *  @param name      The name of the symbol to be resolved.
-         *  @param argtypes  The invocation's value arguments,
-         *                   if we looked for a method.
-         *  @param typeargtypes  The invocation's type arguments,
-         *                   if we looked for a method.
-         */
-        @Override
-        void report(Log log, DiagnosticPosition pos, Type site, Name name,
-                    List<Type> argtypes, List<Type> typeargtypes) {
->>>>>>> a69ee8a6
             AmbiguityError pair = this;
             while (true) {
                 if (pair.sym.kind == AMBIGUOUS)
