--- conflicted
+++ resolved
@@ -125,11 +125,8 @@
         types = Types.instance(context);
         annotate = Annotate.instance(context);
         lint = Lint.instance(context);
-<<<<<<< HEAD
+        names = Names.instance(context);
         modules = Modules.instance(context);
-=======
-        names = Names.instance(context);
->>>>>>> 23785f40
 
         predefClassDef = make.ClassDef(
             make.Modifiers(PUBLIC),
@@ -332,13 +329,6 @@
                     }
                 }
             }
-<<<<<<< HEAD
-        } else if (isModuleInfo) {
-            JCModuleDecl md = TreeInfo.getModule(tree);
-            if (md != null) {
-                typeEnvs.put(md.sym, treeEnv);
-            }
-=======
 
             for (Symbol q = tree.packge; q != null && q.kind == PCK; q = q.owner)
                 q.flags_field |= EXISTS;
@@ -350,7 +340,11 @@
             c.completer = null;
             c.members_field = new Scope(c);
             tree.packge.package_info = c;
->>>>>>> 23785f40
+        } else if (isModuleInfo) {
+            JCModuleDecl md = TreeInfo.getModule(tree);
+            if (md != null) {
+                typeEnvs.put(md.sym, treeEnv);
+            }
         }
 
         classEnter(tree.defs, treeEnv);
