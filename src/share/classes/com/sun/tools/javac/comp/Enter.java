/*
 * Copyright 1999-2008 Sun Microsystems, Inc.  All Rights Reserved.
 * DO NOT ALTER OR REMOVE COPYRIGHT NOTICES OR THIS FILE HEADER.
 *
 * This code is free software; you can redistribute it and/or modify it
 * under the terms of the GNU General Public License version 2 only, as
 * published by the Free Software Foundation.  Sun designates this
 * particular file as subject to the "Classpath" exception as provided
 * by Sun in the LICENSE file that accompanied this code.
 *
 * This code is distributed in the hope that it will be useful, but WITHOUT
 * ANY WARRANTY; without even the implied warranty of MERCHANTABILITY or
 * FITNESS FOR A PARTICULAR PURPOSE.  See the GNU General Public License
 * version 2 for more details (a copy is included in the LICENSE file that
 * accompanied this code).
 *
 * You should have received a copy of the GNU General Public License version
 * 2 along with this work; if not, write to the Free Software Foundation,
 * Inc., 51 Franklin St, Fifth Floor, Boston, MA 02110-1301 USA.
 *
 * Please contact Sun Microsystems, Inc., 4150 Network Circle, Santa Clara,
 * CA 95054 USA or visit www.sun.com if you need additional information or
 * have any questions.
 */

package com.sun.tools.javac.comp;

import java.util.*;
import javax.tools.JavaFileObject;
import javax.tools.JavaFileManager;

import com.sun.tools.javac.code.*;
import com.sun.tools.javac.jvm.*;
import com.sun.tools.javac.tree.*;
import com.sun.tools.javac.util.*;
import com.sun.tools.javac.util.JCDiagnostic.DiagnosticPosition;
import com.sun.tools.javac.util.List;

import com.sun.tools.javac.code.Type.*;
import com.sun.tools.javac.code.Symbol.*;
import com.sun.tools.javac.tree.JCTree.*;

import static com.sun.tools.javac.code.Flags.*;
import static com.sun.tools.javac.code.Kinds.*;

/** This class enters symbols for all encountered definitions into
 *  the symbol table. The pass consists of two phases, organized as
 *  follows:
 *
 *  <p>In the first phase, all class symbols are intered into their
 *  enclosing scope, descending recursively down the tree for classes
 *  which are members of other classes. The class symbols are given a
 *  MemberEnter object as completer.
 *
 *  <p>In the second phase classes are completed using
 *  MemberEnter.complete().  Completion might occur on demand, but
 *  any classes that are not completed that way will be eventually
 *  completed by processing the `uncompleted' queue.  Completion
 *  entails (1) determination of a class's parameters, supertype and
 *  interfaces, as well as (2) entering all symbols defined in the
 *  class into its scope, with the exception of class symbols which
 *  have been entered in phase 1.  (2) depends on (1) having been
 *  completed for a class and all its superclasses and enclosing
 *  classes. That's why, after doing (1), we put classes in a
 *  `halfcompleted' queue. Only when we have performed (1) for a class
 *  and all it's superclasses and enclosing classes, we proceed to
 *  (2).
 *
 *  <p>Whereas the first phase is organized as a sweep through all
 *  compiled syntax trees, the second phase is demand. Members of a
 *  class are entered when the contents of a class are first
 *  accessed. This is accomplished by installing completer objects in
 *  class symbols for compiled classes which invoke the member-enter
 *  phase for the corresponding class tree.
 *
 *  <p>Classes migrate from one phase to the next via queues:
 *
 *  <pre>
 *  class enter -> (Enter.uncompleted)         --> member enter (1)
 *              -> (MemberEnter.halfcompleted) --> member enter (2)
 *              -> (Todo)                      --> attribute
 *                                              (only for toplevel classes)
 *  </pre>
 *
 *  <p><b>This is NOT part of any API supported by Sun Microsystems.  If
 *  you write code that depends on this, you do so at your own risk.
 *  This code and its internal interfaces are subject to change or
 *  deletion without notice.</b>
 */
public class Enter extends JCTree.Visitor {
    protected static final Context.Key<Enter> enterKey =
        new Context.Key<Enter>();

    Log log;
    Symtab syms;
    Check chk;
    TreeMaker make;
    ClassReader reader;
    Annotate annotate;
    MemberEnter memberEnter;
    Types types;
    Lint lint;
    Names names;
    JavaFileManager fileManager;
    Modules modules;

    private final Todo todo;

    public static Enter instance(Context context) {
        Enter instance = context.get(enterKey);
        if (instance == null)
            instance = new Enter(context);
        return instance;
    }

    protected Enter(Context context) {
        context.put(enterKey, this);

        log = Log.instance(context);
        reader = ClassReader.instance(context);
        make = TreeMaker.instance(context);
        syms = Symtab.instance(context);
        chk = Check.instance(context);
        memberEnter = MemberEnter.instance(context);
        types = Types.instance(context);
        annotate = Annotate.instance(context);
        lint = Lint.instance(context);
        names = Names.instance(context);
        modules = Modules.instance(context);

        predefClassDef = make.ClassDef(
            make.Modifiers(PUBLIC),
            syms.predefClass.name, null, null, null, null);
        predefClassDef.sym = syms.predefClass;
        todo = Todo.instance(context);
        fileManager = context.get(JavaFileManager.class);
    }

    /** A hashtable mapping classes and packages to the environments current
     *  at the points of their definitions.
     */
    Map<TypeSymbol,Env<AttrContext>> typeEnvs =
            new HashMap<TypeSymbol,Env<AttrContext>>();

    /** Accessor for typeEnvs
     */
    public Env<AttrContext> getEnv(TypeSymbol sym) {
        return typeEnvs.get(sym);
    }

    public Env<AttrContext> getClassEnv(TypeSymbol sym) {
        Env<AttrContext> localEnv = getEnv(sym);
        Env<AttrContext> lintEnv = localEnv;
        while (lintEnv.info.lint == null)
            lintEnv = lintEnv.next;
        localEnv.info.lint = lintEnv.info.lint.augment(sym.attributes_field, sym.flags());
        return localEnv;
    }

    /** The queue of all classes that might still need to be completed;
     *  saved and initialized by main().
     */
    ListBuffer<ClassSymbol> uncompleted;

    /** A dummy class to serve as enclClass for toplevel environments.
     */
    private JCClassDecl predefClassDef;

/* ************************************************************************
 * environment construction
 *************************************************************************/


    /** Create a fresh environment for class bodies.
     *  This will create a fresh scope for local symbols of a class, referred
     *  to by the environments info.scope field.
     *  This scope will contain
     *    - symbols for this and super
     *    - symbols for any type parameters
     *  In addition, it serves as an anchor for scopes of methods and initializers
     *  which are nested in this scope via Scope.dup().
     *  This scope should not be confused with the members scope of a class.
     *
     *  @param tree     The class definition.
     *  @param env      The environment current outside of the class definition.
     */
    public Env<AttrContext> classEnv(JCClassDecl tree, Env<AttrContext> env) {
        Env<AttrContext> localEnv =
            env.dup(tree, env.info.dup(new Scope(tree.sym)));
        localEnv.enclClass = tree;
        localEnv.outer = env;
        localEnv.info.isSelfCall = false;
        localEnv.info.lint = null; // leave this to be filled in by Attr,
                                   // when annotations have been processed
        return localEnv;
    }

    /** Create a fresh environment for toplevels.
     *  @param tree     The toplevel tree.
     */
    Env<AttrContext> topLevelEnv(JCCompilationUnit tree) {
        Env<AttrContext> localEnv = new Env<AttrContext>(tree, new AttrContext());
        localEnv.toplevel = tree;
        localEnv.enclClass = predefClassDef;
        tree.namedImportScope = new Scope.ImportScope(tree.packge);
        tree.starImportScope = new Scope.ImportScope(tree.packge);
        localEnv.info.scope = tree.namedImportScope;
        localEnv.info.lint = lint;
        return localEnv;
    }

    public Env<AttrContext> getTopLevelEnv(JCCompilationUnit tree) {
        Env<AttrContext> localEnv = new Env<AttrContext>(tree, new AttrContext());
        localEnv.toplevel = tree;
        localEnv.enclClass = predefClassDef;
        localEnv.info.scope = tree.namedImportScope;
        localEnv.info.lint = lint;
        return localEnv;
    }

    /** The scope in which a member definition in environment env is to be entered
     *  This is usually the environment's scope, except for class environments,
     *  where the local scope is for type variables, and the this and super symbol
     *  only, and members go into the class member scope.
     */
    Scope enterScope(Env<AttrContext> env) {
        return (env.tree.getTag() == JCTree.CLASSDEF)
            ? ((JCClassDecl) env.tree).sym.members_field
            : env.info.scope;
    }
    /** Create a fresh environment for modules.
     *
     *  @param tree     The module definition.
     *  @param env      The environment current outside of the module definition.
     */
    public Env<AttrContext> moduleEnv(JCModuleDecl tree, Env<AttrContext> env) {
        Env<AttrContext> localEnv =
            env.dup(tree, env.info.dup(new Scope(tree.sym)));
        localEnv.enclClass = predefClassDef;
        localEnv.outer = env;
        localEnv.info.isSelfCall = false;
        localEnv.info.lint = null; // leave this to be filled in by Attr,
                                   // when annotations have been processed
        return localEnv;
    }

/* ************************************************************************
 * Visitor methods for phase 1: class enter
 *************************************************************************/

    /** Visitor argument: the current environment.
     */
    protected Env<AttrContext> env;

    /** Visitor result: the computed type.
     */
    Type result;

    /** Visitor method: enter all classes in given tree, catching any
     *  completion failure exceptions. Return the tree's type.
     *
     *  @param tree    The tree to be visited.
     *  @param env     The environment visitor argument.
     */
    Type classEnter(JCTree tree, Env<AttrContext> env) {
        Env<AttrContext> prevEnv = this.env;
        try {
            this.env = env;
            tree.accept(this);
            return result;
        }  catch (CompletionFailure ex) {
            return chk.completionError(tree.pos(), ex);
        } finally {
            this.env = prevEnv;
        }
    }

    /** Visitor method: enter classes of a list of trees, returning a list of types.
     */
    <T extends JCTree> List<Type> classEnter(List<T> trees, Env<AttrContext> env) {
        ListBuffer<Type> ts = new ListBuffer<Type>();
        for (List<T> l = trees; l.nonEmpty(); l = l.tail) {
            Type t = classEnter(l.head, env);
            if (t != null)
                ts.append(t);
        }
        return ts.toList();
    }

    @Override
    public void visitTopLevel(JCCompilationUnit tree) {
        JavaFileObject prev = log.useSource(tree.sourcefile);
        boolean addEnv = false;

        boolean isPackageInfo = TreeInfo.isPackageInfo(tree);
        boolean isModuleInfo = TreeInfo.isModuleInfo(tree);
        JCPackageDecl pd = TreeInfo.getPackage(tree);

        if (pd != null) {
            tree.packge = pd.sym = reader.enterPackage(TreeInfo.fullName(pd.packageId));
            if (pd.annots.nonEmpty() && !isPackageInfo) {
                log.error(pd.annots.head.pos(),
                          "pkg.annotations.sb.in.package-info.java");
            }
        } else {
            tree.packge = syms.unnamedPackage;
        }
        tree.packge.complete(); // Find all classes in package.
<<<<<<< HEAD
        Env<AttrContext> topEnv = topLevelEnv(tree);
=======

        Env<AttrContext> treeEnv = topLevelEnv(tree);
>>>>>>> d8ad4a74

        // Save environment of package-info.java file.
        if (isPackageInfo) {
            addEnv = (pd != null) && pd.annots.nonEmpty();

            Env<AttrContext> env0 = typeEnvs.get(tree.packge);
            if (env0 == null) {
<<<<<<< HEAD
                typeEnvs.put(tree.packge, topEnv);
=======
                typeEnvs.put(tree.packge, treeEnv);
>>>>>>> d8ad4a74
            } else {
                JCCompilationUnit tree0 = env0.toplevel;
                if (!fileManager.isSameFile(tree.sourcefile, tree0.sourcefile)) {
                    log.warning(pd != null ? pd.pos() : null,
                                "pkg-info.already.seen",
                                tree.packge);
                    if (addEnv || (tree0.getPackageAnnotations().isEmpty() &&
                                   tree.docComments != null &&
                                   tree.docComments.get(tree) != null)) {
<<<<<<< HEAD
                        typeEnvs.put(tree.packge, topEnv);
=======
                        typeEnvs.put(tree.packge, treeEnv);
>>>>>>> d8ad4a74
                    }
                }
            }

            for (Symbol q = tree.packge; q != null && q.kind == PCK; q = q.owner)
                q.flags_field |= EXISTS;

            Name name = names.package_info;
            ClassSymbol c = reader.enterClass(name, tree.packge);
            c.flatname = names.fromString(tree.packge + "." + name);
            c.sourcefile = tree.sourcefile;
            c.completer = null;
            c.members_field = new Scope(c);
            tree.packge.package_info = c;
        } else if (isModuleInfo) {
            JCModuleDecl md = TreeInfo.getModule(tree);
            if (md != null) {
                typeEnvs.put(md.sym, treeEnv);
            }
        }
<<<<<<< HEAD
        classEnter(tree.defs, topEnv);
        if (addEnv) {
            todo.append(topEnv);
        }
=======

        classEnter(tree.defs, treeEnv);

        if (addEnv)
            todo.append(treeEnv);

>>>>>>> d8ad4a74
        log.useSource(prev);
        result = null;
    }

    @Override
    public void visitClassDef(JCClassDecl tree) {
        Symbol owner = env.info.scope.owner;
        Scope enclScope = enterScope(env);
        ClassSymbol c;
        if (owner.kind == PCK) {
            // We are seeing a toplevel class.
            PackageSymbol packge = (PackageSymbol)owner;
            for (Symbol q = packge; q != null && q.kind == PCK; q = q.owner)
                q.flags_field |= EXISTS;
            c = reader.enterClass(tree.name, packge);
            packge.members().enterIfAbsent(c);
            if ((tree.mods.flags & PUBLIC) != 0 && !classNameMatchesFileName(c, env)) {
                log.error(tree.pos(),
                          "class.public.should.be.in.file", tree.name);
            }
        } else {
            if (!tree.name.isEmpty() &&
                !chk.checkUniqueClassName(tree.pos(), tree.name, enclScope)) {
                result = null;
                return;
            }
            if (owner.kind == TYP) {
                // We are seeing a member class.
                c = reader.enterClass(tree.name, (TypeSymbol)owner);
                if ((owner.flags_field & INTERFACE) != 0) {
                    if ((tree.mods.flags & MODULE) == 0)
                        tree.mods.flags |= PUBLIC;
                    tree.mods.flags |= STATIC;
                }
            } else {
                // We are seeing a local class.
                c = reader.defineClass(tree.name, owner);
                c.flatname = chk.localClassName(c);
                if (!c.name.isEmpty())
                    chk.checkTransparentClass(tree.pos(), c, env.info.scope);
            }
        }
        tree.sym = c;

        // Enter class into `compiled' table and enclosing scope.
        if (chk.compiled.get(c.flatname) != null) {
            duplicateClass(tree.pos(), c);
            result = types.createErrorType(tree.name, (TypeSymbol)owner, Type.noType);
            tree.sym = (ClassSymbol)result.tsym;
            return;
        }
        chk.compiled.put(c.flatname, c);
        enclScope.enter(c);

        // Set up an environment for class block and store in `typeEnvs'
        // table, to be retrieved later in memberEnter and attribution.
        Env<AttrContext> localEnv = classEnv(tree, env);
        typeEnvs.put(c, localEnv);

        // Fill out class fields.
        c.completer = memberEnter;
        c.flags_field = chk.checkFlags(tree.pos(), tree.mods.flags, c, tree);
        c.sourcefile = env.toplevel.sourcefile;
        c.members_field = new Scope(c);
        c.modle = env.toplevel.modle;

        ClassType ct = (ClassType)c.type;
        if (owner.kind != PCK && (c.flags_field & STATIC) == 0) {
            // We are seeing a local or inner class.
            // Set outer_field of this class to closest enclosing class
            // which contains this class in a non-static context
            // (its "enclosing instance class"), provided such a class exists.
            Symbol owner1 = owner;
            while ((owner1.kind & (VAR | MTH)) != 0 &&
                   (owner1.flags_field & STATIC) == 0) {
                owner1 = owner1.owner;
            }
            if (owner1.kind == TYP) {
                ct.setEnclosingType(owner1.type);
            }
        }

        // Enter type parameters.
        ct.typarams_field = classEnter(tree.typarams, localEnv);

        // Add non-local class to uncompleted, to make sure it will be
        // completed later.
        if (!c.isLocal() && uncompleted != null) uncompleted.append(c);
//      System.err.println("entering " + c.fullname + " in " + c.owner);//DEBUG

        // Recursively enter all member classes.
        classEnter(tree.defs, localEnv);

        result = c.type;
    }
    //where
        /** Does class have the same name as the file it appears in?
         */
        private static boolean classNameMatchesFileName(ClassSymbol c,
                                                        Env<AttrContext> env) {
            return env.toplevel.sourcefile.isNameCompatible(c.name.toString(),
                                                            JavaFileObject.Kind.SOURCE);
        }

    /** Complain about a duplicate class. */
    protected void duplicateClass(DiagnosticPosition pos, ClassSymbol c) {
        log.error(pos, "duplicate.class", c.fullname);
    }

    /** Class enter visitor method for type parameters.
     *  Enter a symbol for type parameter in local scope, after checking that it
     *  is unique.
     */
    @Override
    public void visitTypeParameter(JCTypeParameter tree) {
        TypeVar a = (tree.type != null)
            ? (TypeVar)tree.type
            : new TypeVar(tree.name, env.info.scope.owner, syms.botType);
        tree.type = a;
        if (chk.checkUnique(tree.pos(), a.tsym, env.info.scope)) {
            env.info.scope.enter(a.tsym);
        }
        result = a;
    }

    @Override
    public void visitModuleDef(JCModuleDecl tree) {
        Env<AttrContext> moduleEnv = moduleEnv(tree, env);
        typeEnvs.put(tree.sym, moduleEnv);
        todo.append(moduleEnv);
    }

    /** Default class enter visitor method: do nothing.
     */
    @Override
    public void visitTree(JCTree tree) {
        result = null;
    }

    /** Main method: enter all classes in a list of toplevel trees.
     *  @param trees      The list of trees to be processed.
     */
    public void main(List<JCCompilationUnit> trees) {
        complete(trees, null);
    }

    /** Main method: enter one class from a list of toplevel trees and
     *  place the rest on uncompleted for later processing.
     *  @param trees      The list of trees to be processed.
     *  @param c          The class symbol to be processed.
     */
    public void complete(List<JCCompilationUnit> trees, ClassSymbol c) {
        annotate.enterStart();
        ListBuffer<ClassSymbol> prevUncompleted = uncompleted;
        if (memberEnter.completionEnabled)
            uncompleted = new ListBuffer<ClassSymbol>();

        try {
            // process module declarations
            modules.enter(trees);

            // enter all classes, and construct uncompleted list
            classEnter(trees, null);

            // complete all uncompleted classes in memberEnter
            if  (memberEnter.completionEnabled) {
                while (uncompleted.nonEmpty()) {
                    ClassSymbol clazz = uncompleted.next();
                    if (c == null || c == clazz || prevUncompleted == null)
                        clazz.complete();
                    else
                        // defer
                        prevUncompleted.append(clazz);
                }

                // if there remain any unimported toplevels (these must have
                // no classes at all), process their import statements as well.
                for (JCCompilationUnit tree : trees) {
                    if (tree.starImportScope.elems == null) {
                        JavaFileObject prev = log.useSource(tree.sourcefile);
<<<<<<< HEAD
                        Env<AttrContext> topEnv = topLevelEnv(tree);
                        memberEnter.memberEnter(tree, topEnv);
                        log.useSource(prev);
=======
                        try {
                            Env<AttrContext> tenv = typeEnvs.get(tree);
                            if (tenv == null)
                                tenv = topLevelEnv(tree);
                            memberEnter.memberEnter(tree, tenv);
                        } finally {
                            log.useSource(prev);
                        }
>>>>>>> d8ad4a74
                    }
                }
            }
        } finally {
            uncompleted = prevUncompleted;
            annotate.enterDone();
        }
    }
}<|MERGE_RESOLUTION|>--- conflicted
+++ resolved
@@ -306,12 +306,8 @@
             tree.packge = syms.unnamedPackage;
         }
         tree.packge.complete(); // Find all classes in package.
-<<<<<<< HEAD
-        Env<AttrContext> topEnv = topLevelEnv(tree);
-=======
 
         Env<AttrContext> treeEnv = topLevelEnv(tree);
->>>>>>> d8ad4a74
 
         // Save environment of package-info.java file.
         if (isPackageInfo) {
@@ -319,11 +315,7 @@
 
             Env<AttrContext> env0 = typeEnvs.get(tree.packge);
             if (env0 == null) {
-<<<<<<< HEAD
-                typeEnvs.put(tree.packge, topEnv);
-=======
                 typeEnvs.put(tree.packge, treeEnv);
->>>>>>> d8ad4a74
             } else {
                 JCCompilationUnit tree0 = env0.toplevel;
                 if (!fileManager.isSameFile(tree.sourcefile, tree0.sourcefile)) {
@@ -333,11 +325,7 @@
                     if (addEnv || (tree0.getPackageAnnotations().isEmpty() &&
                                    tree.docComments != null &&
                                    tree.docComments.get(tree) != null)) {
-<<<<<<< HEAD
-                        typeEnvs.put(tree.packge, topEnv);
-=======
                         typeEnvs.put(tree.packge, treeEnv);
->>>>>>> d8ad4a74
                     }
                 }
             }
@@ -358,19 +346,12 @@
                 typeEnvs.put(md.sym, treeEnv);
             }
         }
-<<<<<<< HEAD
-        classEnter(tree.defs, topEnv);
-        if (addEnv) {
-            todo.append(topEnv);
-        }
-=======
 
         classEnter(tree.defs, treeEnv);
 
         if (addEnv)
             todo.append(treeEnv);
 
->>>>>>> d8ad4a74
         log.useSource(prev);
         result = null;
     }
@@ -551,20 +532,9 @@
                 for (JCCompilationUnit tree : trees) {
                     if (tree.starImportScope.elems == null) {
                         JavaFileObject prev = log.useSource(tree.sourcefile);
-<<<<<<< HEAD
-                        Env<AttrContext> topEnv = topLevelEnv(tree);
-                        memberEnter.memberEnter(tree, topEnv);
+                        Env<AttrContext> treeEnv = topLevelEnv(tree);
+                        memberEnter.memberEnter(tree, treeEnv);
                         log.useSource(prev);
-=======
-                        try {
-                            Env<AttrContext> tenv = typeEnvs.get(tree);
-                            if (tenv == null)
-                                tenv = topLevelEnv(tree);
-                            memberEnter.memberEnter(tree, tenv);
-                        } finally {
-                            log.useSource(prev);
-                        }
->>>>>>> d8ad4a74
                     }
                 }
             }
