--- conflicted
+++ resolved
@@ -3831,7 +3831,6 @@
         result = tree.type = syms.errType;
     }
 
-<<<<<<< HEAD
     public void visitAnnotatedType(JCAnnotatedType tree) {
         Type underlyingType = attribType(tree.getUnderlyingType(), env);
         this.attribAnnotationTypes(tree.annotations, env);
@@ -3868,7 +3867,8 @@
             buf.append((Attribute.TypeCompound) anno.attribute);
         }
         return buf.toList();
-=======
+    }
+
     @Override
     public void visitModuleDef(JCModuleDecl tree) {
         env.info.modcon = modules.getModuleContext(tree);
@@ -4036,7 +4036,6 @@
                 env.info.modcon.directives.add(d);
             }
         }
->>>>>>> e1422381
     }
 
     public void visitErroneous(JCErroneous tree) {
