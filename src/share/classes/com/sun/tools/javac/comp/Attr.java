--- conflicted
+++ resolved
@@ -2731,11 +2731,7 @@
         ModuleSymbol msym = env.toplevel.modle;
         Type t = attribType(tree.qualId, env);
         if (t.tag == CLASS) {
-<<<<<<< HEAD
-            // check duplicates
-=======
             // FIXME: should check for duplicates
->>>>>>> e260d5e0
             msym.className = (ClassSymbol) tree.qualId.type.tsym;
             msym.classFlags = tree.flags;
         }
