--- conflicted
+++ resolved
@@ -2990,12 +2990,6 @@
         result = tree.type = syms.errType;
     }
 
-<<<<<<< HEAD
-=======
-    public void visitAnnotatedType(JCAnnotatedType tree) {
-        result = tree.type = attribType(tree.getUnderlyingType(), env);
-    }
-
     public void visitModuleDef(JCModuleDecl tree) {
         attribStats(tree.getMetadataList(), env);
     }
@@ -3016,7 +3010,6 @@
         }
     }
 
->>>>>>> 26e8fe88
     public void visitErroneous(JCErroneous tree) {
         if (tree.errs != null)
             for (JCTree err : tree.errs)
