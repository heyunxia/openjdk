/*
 * Copyright 1999-2009 Sun Microsystems, Inc.  All Rights Reserved.
 * DO NOT ALTER OR REMOVE COPYRIGHT NOTICES OR THIS FILE HEADER.
 *
 * This code is free software; you can redistribute it and/or modify it
 * under the terms of the GNU General Public License version 2 only, as
 * published by the Free Software Foundation.  Sun designates this
 * particular file as subject to the "Classpath" exception as provided
 * by Sun in the LICENSE file that accompanied this code.
 *
 * This code is distributed in the hope that it will be useful, but WITHOUT
 * ANY WARRANTY; without even the implied warranty of MERCHANTABILITY or
 * FITNESS FOR A PARTICULAR PURPOSE.  See the GNU General Public License
 * version 2 for more details (a copy is included in the LICENSE file that
 * accompanied this code).
 *
 * You should have received a copy of the GNU General Public License version
 * 2 along with this work; if not, write to the Free Software Foundation,
 * Inc., 51 Franklin St, Fifth Floor, Boston, MA 02110-1301 USA.
 *
 * Please contact Sun Microsystems, Inc., 4150 Network Circle, Santa Clara,
 * CA 95054 USA or visit www.sun.com if you need additional information or
 * have any questions.
 */

package com.sun.tools.javac.comp;

import java.util.*;
import java.util.Set;
import javax.lang.model.element.ElementKind;
import javax.tools.JavaFileObject;

import com.sun.tools.javac.code.*;
import com.sun.tools.javac.jvm.*;
import com.sun.tools.javac.tree.*;
import com.sun.tools.javac.util.*;
import com.sun.tools.javac.util.JCDiagnostic.DiagnosticPosition;
import com.sun.tools.javac.util.List;

import com.sun.tools.javac.jvm.Target;
import com.sun.tools.javac.code.Symbol.*;
import com.sun.tools.javac.tree.JCTree.*;
import com.sun.tools.javac.code.Type.*;

import com.sun.source.tree.IdentifierTree;
import com.sun.source.tree.MemberSelectTree;
import com.sun.source.tree.TreeVisitor;
import com.sun.source.util.SimpleTreeVisitor;

import static com.sun.tools.javac.code.Flags.*;
import static com.sun.tools.javac.code.Kinds.*;
import static com.sun.tools.javac.code.TypeTags.*;

/** This is the main context-dependent analysis phase in GJC. It
 *  encompasses name resolution, type checking and constant folding as
 *  subtasks. Some subtasks involve auxiliary classes.
 *  @see Check
 *  @see Resolve
 *  @see ConstFold
 *  @see Infer
 *
 *  <p><b>This is NOT part of any API supported by Sun Microsystems.  If
 *  you write code that depends on this, you do so at your own risk.
 *  This code and its internal interfaces are subject to change or
 *  deletion without notice.</b>
 */
public class Attr extends JCTree.Visitor {
    protected static final Context.Key<Attr> attrKey =
        new Context.Key<Attr>();

    final Names names;
    final Log log;
    final Symtab syms;
    final Resolve rs;
    final Check chk;
    final MemberEnter memberEnter;
    final TreeMaker make;
    final ConstFold cfolder;
    final Enter enter;
    final Target target;
    final Types types;
    final JCDiagnostic.Factory diags;
    final Annotate annotate;

    public static Attr instance(Context context) {
        Attr instance = context.get(attrKey);
        if (instance == null)
            instance = new Attr(context);
        return instance;
    }

    protected Attr(Context context) {
        context.put(attrKey, this);

        names = Names.instance(context);
        log = Log.instance(context);
        syms = Symtab.instance(context);
        rs = Resolve.instance(context);
        chk = Check.instance(context);
        memberEnter = MemberEnter.instance(context);
        make = TreeMaker.instance(context);
        enter = Enter.instance(context);
        cfolder = ConstFold.instance(context);
        target = Target.instance(context);
        types = Types.instance(context);
        diags = JCDiagnostic.Factory.instance(context);
        annotate = Annotate.instance(context);

        Options options = Options.instance(context);

        Source source = Source.instance(context);
        allowGenerics = source.allowGenerics();
        allowVarargs = source.allowVarargs();
        allowEnums = source.allowEnums();
        allowBoxing = source.allowBoxing();
        allowCovariantReturns = source.allowCovariantReturns();
        allowAnonOuterThis = source.allowAnonOuterThis();
        relax = (options.get("-retrofit") != null ||
                 options.get("-relax") != null);
        useBeforeDeclarationWarning = options.get("useBeforeDeclarationWarning") != null;
        allowInvokedynamic = options.get("invokedynamic") != null;
        enableSunApiLintControl = options.get("enableSunApiLintControl") != null;
    }

    /** Switch: relax some constraints for retrofit mode.
     */
    boolean relax;

    /** Switch: support generics?
     */
    boolean allowGenerics;

    /** Switch: allow variable-arity methods.
     */
    boolean allowVarargs;

    /** Switch: support enums?
     */
    boolean allowEnums;

    /** Switch: support boxing and unboxing?
     */
    boolean allowBoxing;

    /** Switch: support covariant result types?
     */
    boolean allowCovariantReturns;

    /** Switch: allow references to surrounding object from anonymous
     * objects during constructor call?
     */
    boolean allowAnonOuterThis;

    /** Switch: allow invokedynamic syntax
     */
    boolean allowInvokedynamic;

    /**
     * Switch: warn about use of variable before declaration?
     * RFE: 6425594
     */
    boolean useBeforeDeclarationWarning;

    /**
     * Switch: allow lint infrastructure to control Sun proprietary
     * API warnings.
     */
    boolean enableSunApiLintControl;

    /** Check kind and type of given tree against protokind and prototype.
     *  If check succeeds, store type in tree and return it.
     *  If check fails, store errType in tree and return it.
     *  No checks are performed if the prototype is a method type.
     *  It is not necessary in this case since we know that kind and type
     *  are correct.
     *
     *  @param tree     The tree whose kind and type is checked
     *  @param owntype  The computed type of the tree
     *  @param ownkind  The computed kind of the tree
     *  @param pkind    The expected kind (or: protokind) of the tree
     *  @param pt       The expected type (or: prototype) of the tree
     */
    Type check(JCTree tree, Type owntype, int ownkind, int pkind, Type pt) {
        if (owntype.tag != ERROR && pt.tag != METHOD && pt.tag != FORALL) {
            if ((ownkind & ~pkind) == 0) {
                owntype = chk.checkType(tree.pos(), owntype, pt);
            } else {
                log.error(tree.pos(), "unexpected.type",
                          kindNames(pkind),
                          kindName(ownkind));
                owntype = types.createErrorType(owntype);
            }
        }
        tree.type = owntype;
        return owntype;
    }

    Type checkReturn(JCTree tree, Type owntype, int ownkind, int pkind, Type pt) {
        if (owntype.tag != ERROR && pt.tag != METHOD && pt.tag != FORALL) {
            if ((ownkind & ~pkind) == 0) {
                owntype = chk.checkReturnType(tree.pos(), owntype, pt);
            } else {
                log.error(tree.pos(), "unexpected.type",
                          kindNames(pkind),
                          kindName(ownkind));
                owntype = types.createErrorType(owntype);
            }
        }
        tree.type = owntype;
        return owntype;
    }

    /** Is given blank final variable assignable, i.e. in a scope where it
     *  may be assigned to even though it is final?
     *  @param v      The blank final variable.
     *  @param env    The current environment.
     */
    boolean isAssignableAsBlankFinal(VarSymbol v, Env<AttrContext> env) {
        Symbol owner = env.info.scope.owner;
           // owner refers to the innermost variable, method or
           // initializer block declaration at this point.
        return
            v.owner == owner
            ||
            ((owner.name == names.init ||    // i.e. we are in a constructor
              owner.kind == VAR ||           // i.e. we are in a variable initializer
              (owner.flags() & BLOCK) != 0)  // i.e. we are in an initializer block
             &&
             v.owner == owner.owner
             &&
             ((v.flags() & STATIC) != 0) == Resolve.isStatic(env));
    }

    /** Check that variable can be assigned to.
     *  @param pos    The current source code position.
     *  @param v      The assigned varaible
     *  @param base   If the variable is referred to in a Select, the part
     *                to the left of the `.', null otherwise.
     *  @param env    The current environment.
     */
    void checkAssignable(DiagnosticPosition pos, VarSymbol v, JCTree base, Env<AttrContext> env) {
        if ((v.flags() & FINAL) != 0 &&
            ((v.flags() & HASINIT) != 0
             ||
             !((base == null ||
               (base.getTag() == JCTree.IDENT && TreeInfo.name(base) == names._this)) &&
               isAssignableAsBlankFinal(v, env)))) {
            log.error(pos, "cant.assign.val.to.final.var", v);
        }
    }

    /** Does tree represent a static reference to an identifier?
     *  It is assumed that tree is either a SELECT or an IDENT.
     *  We have to weed out selects from non-type names here.
     *  @param tree    The candidate tree.
     */
    boolean isStaticReference(JCTree tree) {
        if (tree.getTag() == JCTree.SELECT) {
            Symbol lsym = TreeInfo.symbol(((JCFieldAccess) tree).selected);
            if (lsym == null || lsym.kind != TYP) {
                return false;
            }
        }
        return true;
    }

    /** Is this symbol a type?
     */
    static boolean isType(Symbol sym) {
        return sym != null && sym.kind == TYP;
    }

    /** The current `this' symbol.
     *  @param env    The current environment.
     */
    Symbol thisSym(DiagnosticPosition pos, Env<AttrContext> env) {
        return rs.resolveSelf(pos, env, env.enclClass.sym, names._this);
    }

    /** Attribute a parsed identifier.
     * @param tree Parsed identifier name
     * @param topLevel The toplevel to use
     */
    public Symbol attribIdent(JCTree tree, JCCompilationUnit topLevel) {
        Env<AttrContext> localEnv = enter.topLevelEnv(topLevel);
        localEnv.enclClass = make.ClassDef(make.Modifiers(0),
                                           syms.errSymbol.name,
                                           null, null, null, null);
        localEnv.enclClass.sym = syms.errSymbol;
        return tree.accept(identAttributer, localEnv);
    }
    // where
        private TreeVisitor<Symbol,Env<AttrContext>> identAttributer = new IdentAttributer();
        private class IdentAttributer extends SimpleTreeVisitor<Symbol,Env<AttrContext>> {
            @Override
            public Symbol visitMemberSelect(MemberSelectTree node, Env<AttrContext> env) {
                Symbol site = visit(node.getExpression(), env);
                if (site.kind == ERR)
                    return site;
                Name name = (Name)node.getIdentifier();
                if (site.kind == PCK) {
                    env.toplevel.packge = (PackageSymbol)site;
                    return rs.findIdentInPackage(env, (TypeSymbol)site, name, TYP | PCK);
                } else {
                    env.enclClass.sym = (ClassSymbol)site;
                    return rs.findMemberType(env, site.asType(), name, (TypeSymbol)site);
                }
            }

            @Override
            public Symbol visitIdentifier(IdentifierTree node, Env<AttrContext> env) {
                return rs.findIdent(env, (Name)node.getName(), TYP | PCK);
            }
        }

    public Type coerce(Type etype, Type ttype) {
        return cfolder.coerce(etype, ttype);
    }

    public Type attribType(JCTree node, TypeSymbol sym) {
        Env<AttrContext> env = enter.typeEnvs.get(sym);
        Env<AttrContext> localEnv = env.dup(node, env.info.dup());
        return attribTree(node, localEnv, Kinds.TYP, Type.noType);
    }

    public Env<AttrContext> attribExprToTree(JCTree expr, Env<AttrContext> env, JCTree tree) {
        breakTree = tree;
        JavaFileObject prev = log.useSource(env.toplevel.sourcefile);
        try {
            attribExpr(expr, env);
        } catch (BreakAttr b) {
            return b.env;
        } finally {
            breakTree = null;
            log.useSource(prev);
        }
        return env;
    }

    public Env<AttrContext> attribStatToTree(JCTree stmt, Env<AttrContext> env, JCTree tree) {
        breakTree = tree;
        JavaFileObject prev = log.useSource(env.toplevel.sourcefile);
        try {
            attribStat(stmt, env);
        } catch (BreakAttr b) {
            return b.env;
        } finally {
            breakTree = null;
            log.useSource(prev);
        }
        return env;
    }

    private JCTree breakTree = null;

    private static class BreakAttr extends RuntimeException {
        static final long serialVersionUID = -6924771130405446405L;
        private Env<AttrContext> env;
        private BreakAttr(Env<AttrContext> env) {
            this.env = env;
        }
    }


/* ************************************************************************
 * Visitor methods
 *************************************************************************/

    /** Visitor argument: the current environment.
     */
    Env<AttrContext> env;

    /** Visitor argument: the currently expected proto-kind.
     */
    int pkind;

    /** Visitor argument: the currently expected proto-type.
     */
    Type pt;

    /** Visitor result: the computed type.
     */
    Type result;

    /** Visitor method: attribute a tree, catching any completion failure
     *  exceptions. Return the tree's type.
     *
     *  @param tree    The tree to be visited.
     *  @param env     The environment visitor argument.
     *  @param pkind   The protokind visitor argument.
     *  @param pt      The prototype visitor argument.
     */
    Type attribTree(JCTree tree, Env<AttrContext> env, int pkind, Type pt) {
        Env<AttrContext> prevEnv = this.env;
        int prevPkind = this.pkind;
        Type prevPt = this.pt;
        try {
            this.env = env;
            this.pkind = pkind;
            this.pt = pt;
            tree.accept(this);
            if (tree == breakTree)
                throw new BreakAttr(env);
            return result;
        } catch (CompletionFailure ex) {
            tree.type = syms.errType;
            return chk.completionError(tree.pos(), ex);
        } finally {
            this.env = prevEnv;
            this.pkind = prevPkind;
            this.pt = prevPt;
        }
    }

    /** Derived visitor method: attribute an expression tree.
     */
    public Type attribExpr(JCTree tree, Env<AttrContext> env, Type pt) {
        return attribTree(tree, env, VAL, pt.tag != ERROR ? pt : Type.noType);
    }

    /** Derived visitor method: attribute an expression tree with
     *  no constraints on the computed type.
     */
    Type attribExpr(JCTree tree, Env<AttrContext> env) {
        return attribTree(tree, env, VAL, Type.noType);
    }

    /** Derived visitor method: attribute a type tree.
     */
    Type attribType(JCTree tree, Env<AttrContext> env) {
        Type result = attribType(tree, env, Type.noType);
        return result;
    }

    /** Derived visitor method: attribute a type tree.
     */
    Type attribType(JCTree tree, Env<AttrContext> env, Type pt) {
        Type result = attribTree(tree, env, TYP, pt);
        return result;
    }

    /** Derived visitor method: attribute a statement or definition tree.
     */
    public Type attribStat(JCTree tree, Env<AttrContext> env) {
        return attribTree(tree, env, NIL, Type.noType);
    }

    /** Attribute a list of expressions, returning a list of types.
     */
    List<Type> attribExprs(List<JCExpression> trees, Env<AttrContext> env, Type pt) {
        ListBuffer<Type> ts = new ListBuffer<Type>();
        for (List<JCExpression> l = trees; l.nonEmpty(); l = l.tail)
            ts.append(attribExpr(l.head, env, pt));
        return ts.toList();
    }

    /** Attribute a list of statements, returning nothing.
     */
    <T extends JCTree> void attribStats(List<T> trees, Env<AttrContext> env) {
        for (List<T> l = trees; l.nonEmpty(); l = l.tail)
            attribStat(l.head, env);
    }

    /** Attribute the arguments in a method call, returning a list of types.
     */
    List<Type> attribArgs(List<JCExpression> trees, Env<AttrContext> env) {
        ListBuffer<Type> argtypes = new ListBuffer<Type>();
        for (List<JCExpression> l = trees; l.nonEmpty(); l = l.tail)
            argtypes.append(chk.checkNonVoid(
                l.head.pos(), types.upperBound(attribTree(l.head, env, VAL, Infer.anyPoly))));
        return argtypes.toList();
    }

    /** Attribute a type argument list, returning a list of types.
     *  Caller is responsible for calling checkRefTypes.
     */
    List<Type> attribAnyTypes(List<JCExpression> trees, Env<AttrContext> env) {
        ListBuffer<Type> argtypes = new ListBuffer<Type>();
        for (List<JCExpression> l = trees; l.nonEmpty(); l = l.tail)
            argtypes.append(attribType(l.head, env));
        return argtypes.toList();
    }

    /** Attribute a type argument list, returning a list of types.
     *  Check that all the types are references.
     */
    List<Type> attribTypes(List<JCExpression> trees, Env<AttrContext> env) {
        List<Type> types = attribAnyTypes(trees, env);
        return chk.checkRefTypes(trees, types);
    }

    /**
     * Attribute type variables (of generic classes or methods).
     * Compound types are attributed later in attribBounds.
     * @param typarams the type variables to enter
     * @param env      the current environment
     */
    void attribTypeVariables(List<JCTypeParameter> typarams, Env<AttrContext> env) {
        for (JCTypeParameter tvar : typarams) {
            TypeVar a = (TypeVar)tvar.type;
            a.tsym.flags_field |= UNATTRIBUTED;
            a.bound = Type.noType;
            if (!tvar.bounds.isEmpty()) {
                List<Type> bounds = List.of(attribType(tvar.bounds.head, env));
                for (JCExpression bound : tvar.bounds.tail)
                    bounds = bounds.prepend(attribType(bound, env));
                types.setBounds(a, bounds.reverse());
            } else {
                // if no bounds are given, assume a single bound of
                // java.lang.Object.
                types.setBounds(a, List.of(syms.objectType));
            }
            a.tsym.flags_field &= ~UNATTRIBUTED;
        }
        for (JCTypeParameter tvar : typarams)
            chk.checkNonCyclic(tvar.pos(), (TypeVar)tvar.type);
        attribStats(typarams, env);
    }

    void attribBounds(List<JCTypeParameter> typarams) {
        for (JCTypeParameter typaram : typarams) {
            Type bound = typaram.type.getUpperBound();
            if (bound != null && bound.tsym instanceof ClassSymbol) {
                ClassSymbol c = (ClassSymbol)bound.tsym;
                if ((c.flags_field & COMPOUND) != 0) {
                    assert (c.flags_field & UNATTRIBUTED) != 0 : c;
                    attribClass(typaram.pos(), c);
                }
            }
        }
    }

    /**
     * Attribute the type references in a list of annotations.
     */
    void attribAnnotationTypes(List<JCAnnotation> annotations,
                               Env<AttrContext> env) {
        for (List<JCAnnotation> al = annotations; al.nonEmpty(); al = al.tail) {
            JCAnnotation a = al.head;
            attribType(a.annotationType, env);
        }
    }

    /** Attribute type reference in an `extends' or `implements' clause.
     *
     *  @param tree              The tree making up the type reference.
     *  @param env               The environment current at the reference.
     *  @param classExpected     true if only a class is expected here.
     *  @param interfaceExpected true if only an interface is expected here.
     */
    Type attribBase(JCTree tree,
                    Env<AttrContext> env,
                    boolean classExpected,
                    boolean interfaceExpected,
                    boolean checkExtensible) {
        Type t = attribType(tree, env);
        return checkBase(t, tree, env, classExpected, interfaceExpected, checkExtensible);
    }
    Type checkBase(Type t,
                   JCTree tree,
                   Env<AttrContext> env,
                   boolean classExpected,
                   boolean interfaceExpected,
                   boolean checkExtensible) {
        if (t.tag == TYPEVAR && !classExpected && !interfaceExpected) {
            // check that type variable is already visible
            if (t.getUpperBound() == null) {
                log.error(tree.pos(), "illegal.forward.ref");
                return types.createErrorType(t);
            }
        } else {
            t = chk.checkClassType(tree.pos(), t, checkExtensible|!allowGenerics);
        }
        if (interfaceExpected && (t.tsym.flags() & INTERFACE) == 0) {
            log.error(tree.pos(), "intf.expected.here");
            // return errType is necessary since otherwise there might
            // be undetected cycles which cause attribution to loop
            return types.createErrorType(t);
        } else if (checkExtensible &&
                   classExpected &&
                   (t.tsym.flags() & INTERFACE) != 0) {
            log.error(tree.pos(), "no.intf.expected.here");
            return types.createErrorType(t);
        }
        if (checkExtensible &&
            ((t.tsym.flags() & FINAL) != 0)) {
            log.error(tree.pos(),
                      "cant.inherit.from.final", t.tsym);
        }
        chk.checkNonCyclic(tree.pos(), t);
        return t;
    }

    public void visitClassDef(JCClassDecl tree) {
        // Local classes have not been entered yet, so we need to do it now:
        if ((env.info.scope.owner.kind & (VAR | MTH)) != 0)
            enter.classEnter(tree, env);

        ClassSymbol c = tree.sym;
        if (c == null) {
            // exit in case something drastic went wrong during enter.
            result = null;
        } else {
            // make sure class has been completed:
            c.complete();

            // If this class appears as an anonymous class
            // in a superclass constructor call where
            // no explicit outer instance is given,
            // disable implicit outer instance from being passed.
            // (This would be an illegal access to "this before super").
            if (env.info.isSelfCall &&
                env.tree.getTag() == JCTree.NEWCLASS &&
                ((JCNewClass) env.tree).encl == null)
            {
                c.flags_field |= NOOUTERTHIS;
            }
            attribClass(tree.pos(), c);
            result = tree.type = c.type;
        }
    }

    public void visitMethodDef(JCMethodDecl tree) {
        MethodSymbol m = tree.sym;

        Lint lint = env.info.lint.augment(m.attributes_field, m.flags());
        Lint prevLint = chk.setLint(lint);
        try {
            chk.checkDeprecatedAnnotation(tree.pos(), m);

            attribBounds(tree.typarams);

            // If we override any other methods, check that we do so properly.
            // JLS ???
            chk.checkOverride(tree, m);

            // Module modifier may not be used in unnamed module
            chk.checkModuleModifier(tree.pos(), m);

            // Create a new environment with local scope
            // for attributing the method.
            Env<AttrContext> localEnv = memberEnter.methodEnv(tree, env);

            localEnv.info.lint = lint;

            // Enter all type parameters into the local method scope.
            for (List<JCTypeParameter> l = tree.typarams; l.nonEmpty(); l = l.tail)
                localEnv.info.scope.enterIfAbsent(l.head.type.tsym);

            ClassSymbol owner = env.enclClass.sym;
            if ((owner.flags() & ANNOTATION) != 0 &&
                tree.params.nonEmpty())
                log.error(tree.params.head.pos(),
                          "intf.annotation.members.cant.have.params");

            // Attribute all value parameters.
            for (List<JCVariableDecl> l = tree.params; l.nonEmpty(); l = l.tail) {
                attribStat(l.head, localEnv);
            }

            // Check that type parameters are well-formed.
            chk.validate(tree.typarams, localEnv);
            if ((owner.flags() & ANNOTATION) != 0 &&
                tree.typarams.nonEmpty())
                log.error(tree.typarams.head.pos(),
                          "intf.annotation.members.cant.have.type.params");

            // Check that result type is well-formed.
            chk.validate(tree.restype, localEnv);
            if ((owner.flags() & ANNOTATION) != 0)
                chk.validateAnnotationType(tree.restype);

            if ((owner.flags() & ANNOTATION) != 0)
                chk.validateAnnotationMethod(tree.pos(), m);

            // Check that all exceptions mentioned in the throws clause extend
            // java.lang.Throwable.
            if ((owner.flags() & ANNOTATION) != 0 && tree.thrown.nonEmpty())
                log.error(tree.thrown.head.pos(),
                          "throws.not.allowed.in.intf.annotation");
            for (List<JCExpression> l = tree.thrown; l.nonEmpty(); l = l.tail)
                chk.checkType(l.head.pos(), l.head.type, syms.throwableType);

            if (tree.body == null) {
                // Empty bodies are only allowed for
                // abstract, native, or interface methods, or for methods
                // in a retrofit signature class.
                if ((owner.flags() & INTERFACE) == 0 &&
                    (tree.mods.flags & (ABSTRACT | NATIVE)) == 0 &&
                    !relax)
                    log.error(tree.pos(), "missing.meth.body.or.decl.abstract");
                if (tree.defaultValue != null) {
                    if ((owner.flags() & ANNOTATION) == 0)
                        log.error(tree.pos(),
                                  "default.allowed.in.intf.annotation.member");
                }
            } else if ((owner.flags() & INTERFACE) != 0) {
                log.error(tree.body.pos(), "intf.meth.cant.have.body");
            } else if ((tree.mods.flags & ABSTRACT) != 0) {
                log.error(tree.pos(), "abstract.meth.cant.have.body");
            } else if ((tree.mods.flags & NATIVE) != 0) {
                log.error(tree.pos(), "native.meth.cant.have.body");
            } else {
                // Add an implicit super() call unless an explicit call to
                // super(...) or this(...) is given
                // or we are compiling class java.lang.Object.
                if (tree.name == names.init && owner.type != syms.objectType) {
                    JCBlock body = tree.body;
                    if (body.stats.isEmpty() ||
                        !TreeInfo.isSelfCall(body.stats.head)) {
                        body.stats = body.stats.
                            prepend(memberEnter.SuperCall(make.at(body.pos),
                                                          List.<Type>nil(),
                                                          List.<JCVariableDecl>nil(),
                                                          false));
                    } else if ((env.enclClass.sym.flags() & ENUM) != 0 &&
                               (tree.mods.flags & GENERATEDCONSTR) == 0 &&
                               TreeInfo.isSuperCall(body.stats.head)) {
                        // enum constructors are not allowed to call super
                        // directly, so make sure there aren't any super calls
                        // in enum constructors, except in the compiler
                        // generated one.
                        log.error(tree.body.stats.head.pos(),
                                  "call.to.super.not.allowed.in.enum.ctor",
                                  env.enclClass.sym);
                    }
                }

                // Attribute method body.
                attribStat(tree.body, localEnv);
            }
            localEnv.info.scope.leave();
            result = tree.type = m.type;
            chk.validateAnnotations(tree.mods.annotations, m);
        }
        finally {
            chk.setLint(prevLint);
        }
    }

    public void visitVarDef(JCVariableDecl tree) {
        // Local variables have not been entered yet, so we need to do it now:
        if (env.info.scope.owner.kind == MTH) {
            if (tree.sym != null) {
                // parameters have already been entered
                env.info.scope.enter(tree.sym);
            } else {
                memberEnter.memberEnter(tree, env);
                annotate.flush();
            }
        }

        VarSymbol v = tree.sym;
        Lint lint = env.info.lint.augment(v.attributes_field, v.flags());
        Lint prevLint = chk.setLint(lint);

        // Check that the variable's declared type is well-formed.
        chk.validate(tree.vartype, env);

        try {
            chk.checkDeprecatedAnnotation(tree.pos(), v);
            // Module modifier may not be used in unnamed module
            chk.checkModuleModifier(tree.pos(), v);

            if (tree.init != null) {
                if ((v.flags_field & FINAL) != 0 && tree.init.getTag() != JCTree.NEWCLASS) {
                    // In this case, `v' is final.  Ensure that it's initializer is
                    // evaluated.
                    v.getConstValue(); // ensure initializer is evaluated
                } else {
                    // Attribute initializer in a new environment
                    // with the declared variable as owner.
                    // Check that initializer conforms to variable's declared type.
                    Env<AttrContext> initEnv = memberEnter.initEnv(tree, env);
                    initEnv.info.lint = lint;
                    // In order to catch self-references, we set the variable's
                    // declaration position to maximal possible value, effectively
                    // marking the variable as undefined.
                    initEnv.info.enclVar = v;
                    attribExpr(tree.init, initEnv, v.type);
                }
            }
            result = tree.type = v.type;
            chk.validateAnnotations(tree.mods.annotations, v);
        }
        finally {
            chk.setLint(prevLint);
        }
    }

    public void visitSkip(JCSkip tree) {
        result = null;
    }

    public void visitBlock(JCBlock tree) {
        if (env.info.scope.owner.kind == TYP) {
            // Block is a static or instance initializer;
            // let the owner of the environment be a freshly
            // created BLOCK-method.
            Env<AttrContext> localEnv =
                env.dup(tree, env.info.dup(env.info.scope.dupUnshared()));
            localEnv.info.scope.owner =
                new MethodSymbol(tree.flags | BLOCK, names.empty, null,
                                 env.info.scope.owner);
            if ((tree.flags & STATIC) != 0) localEnv.info.staticLevel++;
            attribStats(tree.stats, localEnv);
        } else {
            // Create a new local environment with a local scope.
            Env<AttrContext> localEnv =
                env.dup(tree, env.info.dup(env.info.scope.dup()));
            attribStats(tree.stats, localEnv);
            localEnv.info.scope.leave();
        }
        result = null;
    }

    public void visitDoLoop(JCDoWhileLoop tree) {
        attribStat(tree.body, env.dup(tree));
        attribExpr(tree.cond, env, syms.booleanType);
        result = null;
    }

    public void visitWhileLoop(JCWhileLoop tree) {
        attribExpr(tree.cond, env, syms.booleanType);
        attribStat(tree.body, env.dup(tree));
        result = null;
    }

    public void visitForLoop(JCForLoop tree) {
        Env<AttrContext> loopEnv =
            env.dup(env.tree, env.info.dup(env.info.scope.dup()));
        attribStats(tree.init, loopEnv);
        if (tree.cond != null) attribExpr(tree.cond, loopEnv, syms.booleanType);
        loopEnv.tree = tree; // before, we were not in loop!
        attribStats(tree.step, loopEnv);
        attribStat(tree.body, loopEnv);
        loopEnv.info.scope.leave();
        result = null;
    }

    public void visitForeachLoop(JCEnhancedForLoop tree) {
        Env<AttrContext> loopEnv =
            env.dup(env.tree, env.info.dup(env.info.scope.dup()));
        attribStat(tree.var, loopEnv);
        Type exprType = types.upperBound(attribExpr(tree.expr, loopEnv));
        chk.checkNonVoid(tree.pos(), exprType);
        Type elemtype = types.elemtype(exprType); // perhaps expr is an array?
        if (elemtype == null) {
            // or perhaps expr implements Iterable<T>?
            Type base = types.asSuper(exprType, syms.iterableType.tsym);
            if (base == null) {
                log.error(tree.expr.pos(), "foreach.not.applicable.to.type");
                elemtype = types.createErrorType(exprType);
            } else {
                List<Type> iterableParams = base.allparams();
                elemtype = iterableParams.isEmpty()
                    ? syms.objectType
                    : types.upperBound(iterableParams.head);
            }
        }
        chk.checkType(tree.expr.pos(), elemtype, tree.var.sym.type);
        loopEnv.tree = tree; // before, we were not in loop!
        attribStat(tree.body, loopEnv);
        loopEnv.info.scope.leave();
        result = null;
    }

    public void visitLabelled(JCLabeledStatement tree) {
        // Check that label is not used in an enclosing statement
        Env<AttrContext> env1 = env;
        while (env1 != null && env1.tree.getTag() != JCTree.CLASSDEF) {
            if (env1.tree.getTag() == JCTree.LABELLED &&
                ((JCLabeledStatement) env1.tree).label == tree.label) {
                log.error(tree.pos(), "label.already.in.use",
                          tree.label);
                break;
            }
            env1 = env1.next;
        }

        attribStat(tree.body, env.dup(tree));
        result = null;
    }

    public void visitSwitch(JCSwitch tree) {
        Type seltype = attribExpr(tree.selector, env);

        Env<AttrContext> switchEnv =
            env.dup(tree, env.info.dup(env.info.scope.dup()));

        boolean enumSwitch =
            allowEnums &&
            (seltype.tsym.flags() & Flags.ENUM) != 0;
        if (!enumSwitch)
            seltype = chk.checkType(tree.selector.pos(), seltype, syms.intType);

        // Attribute all cases and
        // check that there are no duplicate case labels or default clauses.
        Set<Object> labels = new HashSet<Object>(); // The set of case labels.
        boolean hasDefault = false;      // Is there a default label?
        for (List<JCCase> l = tree.cases; l.nonEmpty(); l = l.tail) {
            JCCase c = l.head;
            Env<AttrContext> caseEnv =
                switchEnv.dup(c, env.info.dup(switchEnv.info.scope.dup()));
            if (c.pat != null) {
                if (enumSwitch) {
                    Symbol sym = enumConstant(c.pat, seltype);
                    if (sym == null) {
                        log.error(c.pat.pos(), "enum.const.req");
                    } else if (!labels.add(sym)) {
                        log.error(c.pos(), "duplicate.case.label");
                    }
                } else {
                    Type pattype = attribExpr(c.pat, switchEnv, seltype);
                    if (pattype.tag != ERROR) {
                        if (pattype.constValue() == null) {
                            log.error(c.pat.pos(), "const.expr.req");
                        } else if (labels.contains(pattype.constValue())) {
                            log.error(c.pos(), "duplicate.case.label");
                        } else {
                            labels.add(pattype.constValue());
                        }
                    }
                }
            } else if (hasDefault) {
                log.error(c.pos(), "duplicate.default.label");
            } else {
                hasDefault = true;
            }
            attribStats(c.stats, caseEnv);
            caseEnv.info.scope.leave();
            addVars(c.stats, switchEnv.info.scope);
        }

        switchEnv.info.scope.leave();
        result = null;
    }
    // where
        /** Add any variables defined in stats to the switch scope. */
        private static void addVars(List<JCStatement> stats, Scope switchScope) {
            for (;stats.nonEmpty(); stats = stats.tail) {
                JCTree stat = stats.head;
                if (stat.getTag() == JCTree.VARDEF)
                    switchScope.enter(((JCVariableDecl) stat).sym);
            }
        }
    // where
    /** Return the selected enumeration constant symbol, or null. */
    private Symbol enumConstant(JCTree tree, Type enumType) {
        if (tree.getTag() != JCTree.IDENT) {
            log.error(tree.pos(), "enum.label.must.be.unqualified.enum");
            return syms.errSymbol;
        }
        JCIdent ident = (JCIdent)tree;
        Name name = ident.name;
        for (Scope.Entry e = enumType.tsym.members().lookup(name);
             e.scope != null; e = e.next()) {
            if (e.sym.kind == VAR) {
                Symbol s = ident.sym = e.sym;
                ((VarSymbol)s).getConstValue(); // ensure initializer is evaluated
                ident.type = s.type;
                return ((s.flags_field & Flags.ENUM) == 0)
                    ? null : s;
            }
        }
        return null;
    }

    public void visitSynchronized(JCSynchronized tree) {
        chk.checkRefType(tree.pos(), attribExpr(tree.lock, env));
        attribStat(tree.body, env);
        result = null;
    }

    public void visitTry(JCTry tree) {
        // Attribute body
        attribStat(tree.body, env.dup(tree, env.info.dup()));

        // Attribute catch clauses
        for (List<JCCatch> l = tree.catchers; l.nonEmpty(); l = l.tail) {
            JCCatch c = l.head;
            Env<AttrContext> catchEnv =
                env.dup(c, env.info.dup(env.info.scope.dup()));
            Type ctype = attribStat(c.param, catchEnv);
            if (c.param.type.tsym.kind == Kinds.VAR) {
                c.param.sym.setData(ElementKind.EXCEPTION_PARAMETER);
            }
            chk.checkType(c.param.vartype.pos(),
                          chk.checkClassType(c.param.vartype.pos(), ctype),
                          syms.throwableType);
            attribStat(c.body, catchEnv);
            catchEnv.info.scope.leave();
        }

        // Attribute finalizer
        if (tree.finalizer != null) attribStat(tree.finalizer, env);
        result = null;
    }

    public void visitConditional(JCConditional tree) {
        attribExpr(tree.cond, env, syms.booleanType);
        attribExpr(tree.truepart, env);
        attribExpr(tree.falsepart, env);
        result = check(tree,
                       capture(condType(tree.pos(), tree.cond.type,
                                        tree.truepart.type, tree.falsepart.type)),
                       VAL, pkind, pt);
    }
    //where
        /** Compute the type of a conditional expression, after
         *  checking that it exists. See Spec 15.25.
         *
         *  @param pos      The source position to be used for
         *                  error diagnostics.
         *  @param condtype The type of the expression's condition.
         *  @param thentype The type of the expression's then-part.
         *  @param elsetype The type of the expression's else-part.
         */
        private Type condType(DiagnosticPosition pos,
                              Type condtype,
                              Type thentype,
                              Type elsetype) {
            Type ctype = condType1(pos, condtype, thentype, elsetype);

            // If condition and both arms are numeric constants,
            // evaluate at compile-time.
            return ((condtype.constValue() != null) &&
                    (thentype.constValue() != null) &&
                    (elsetype.constValue() != null))
                ? cfolder.coerce(condtype.isTrue()?thentype:elsetype, ctype)
                : ctype;
        }
        /** Compute the type of a conditional expression, after
         *  checking that it exists.  Does not take into
         *  account the special case where condition and both arms
         *  are constants.
         *
         *  @param pos      The source position to be used for error
         *                  diagnostics.
         *  @param condtype The type of the expression's condition.
         *  @param thentype The type of the expression's then-part.
         *  @param elsetype The type of the expression's else-part.
         */
        private Type condType1(DiagnosticPosition pos, Type condtype,
                               Type thentype, Type elsetype) {
            // If same type, that is the result
            if (types.isSameType(thentype, elsetype))
                return thentype.baseType();

            Type thenUnboxed = (!allowBoxing || thentype.isPrimitive())
                ? thentype : types.unboxedType(thentype);
            Type elseUnboxed = (!allowBoxing || elsetype.isPrimitive())
                ? elsetype : types.unboxedType(elsetype);

            // Otherwise, if both arms can be converted to a numeric
            // type, return the least numeric type that fits both arms
            // (i.e. return larger of the two, or return int if one
            // arm is short, the other is char).
            if (thenUnboxed.isPrimitive() && elseUnboxed.isPrimitive()) {
                // If one arm has an integer subrange type (i.e., byte,
                // short, or char), and the other is an integer constant
                // that fits into the subrange, return the subrange type.
                if (thenUnboxed.tag < INT && elseUnboxed.tag == INT &&
                    types.isAssignable(elseUnboxed, thenUnboxed))
                    return thenUnboxed.baseType();
                if (elseUnboxed.tag < INT && thenUnboxed.tag == INT &&
                    types.isAssignable(thenUnboxed, elseUnboxed))
                    return elseUnboxed.baseType();

                for (int i = BYTE; i < VOID; i++) {
                    Type candidate = syms.typeOfTag[i];
                    if (types.isSubtype(thenUnboxed, candidate) &&
                        types.isSubtype(elseUnboxed, candidate))
                        return candidate;
                }
            }

            // Those were all the cases that could result in a primitive
            if (allowBoxing) {
                if (thentype.isPrimitive())
                    thentype = types.boxedClass(thentype).type;
                if (elsetype.isPrimitive())
                    elsetype = types.boxedClass(elsetype).type;
            }

            if (types.isSubtype(thentype, elsetype))
                return elsetype.baseType();
            if (types.isSubtype(elsetype, thentype))
                return thentype.baseType();

            if (!allowBoxing || thentype.tag == VOID || elsetype.tag == VOID) {
                log.error(pos, "neither.conditional.subtype",
                          thentype, elsetype);
                return thentype.baseType();
            }

            // both are known to be reference types.  The result is
            // lub(thentype,elsetype). This cannot fail, as it will
            // always be possible to infer "Object" if nothing better.
            return types.lub(thentype.baseType(), elsetype.baseType());
        }

    public void visitIf(JCIf tree) {
        attribExpr(tree.cond, env, syms.booleanType);
        attribStat(tree.thenpart, env);
        if (tree.elsepart != null)
            attribStat(tree.elsepart, env);
        chk.checkEmptyIf(tree);
        result = null;
    }

    public void visitExec(JCExpressionStatement tree) {
        attribExpr(tree.expr, env);
        result = null;
    }

    public void visitBreak(JCBreak tree) {
        tree.target = findJumpTarget(tree.pos(), tree.getTag(), tree.label, env);
        result = null;
    }

    public void visitContinue(JCContinue tree) {
        tree.target = findJumpTarget(tree.pos(), tree.getTag(), tree.label, env);
        result = null;
    }
    //where
        /** Return the target of a break or continue statement, if it exists,
         *  report an error if not.
         *  Note: The target of a labelled break or continue is the
         *  (non-labelled) statement tree referred to by the label,
         *  not the tree representing the labelled statement itself.
         *
         *  @param pos     The position to be used for error diagnostics
         *  @param tag     The tag of the jump statement. This is either
         *                 Tree.BREAK or Tree.CONTINUE.
         *  @param label   The label of the jump statement, or null if no
         *                 label is given.
         *  @param env     The environment current at the jump statement.
         */
        private JCTree findJumpTarget(DiagnosticPosition pos,
                                    int tag,
                                    Name label,
                                    Env<AttrContext> env) {
            // Search environments outwards from the point of jump.
            Env<AttrContext> env1 = env;
            LOOP:
            while (env1 != null) {
                switch (env1.tree.getTag()) {
                case JCTree.LABELLED:
                    JCLabeledStatement labelled = (JCLabeledStatement)env1.tree;
                    if (label == labelled.label) {
                        // If jump is a continue, check that target is a loop.
                        if (tag == JCTree.CONTINUE) {
                            if (labelled.body.getTag() != JCTree.DOLOOP &&
                                labelled.body.getTag() != JCTree.WHILELOOP &&
                                labelled.body.getTag() != JCTree.FORLOOP &&
                                labelled.body.getTag() != JCTree.FOREACHLOOP)
                                log.error(pos, "not.loop.label", label);
                            // Found labelled statement target, now go inwards
                            // to next non-labelled tree.
                            return TreeInfo.referencedStatement(labelled);
                        } else {
                            return labelled;
                        }
                    }
                    break;
                case JCTree.DOLOOP:
                case JCTree.WHILELOOP:
                case JCTree.FORLOOP:
                case JCTree.FOREACHLOOP:
                    if (label == null) return env1.tree;
                    break;
                case JCTree.SWITCH:
                    if (label == null && tag == JCTree.BREAK) return env1.tree;
                    break;
                case JCTree.METHODDEF:
                case JCTree.CLASSDEF:
                    break LOOP;
                default:
                }
                env1 = env1.next;
            }
            if (label != null)
                log.error(pos, "undef.label", label);
            else if (tag == JCTree.CONTINUE)
                log.error(pos, "cont.outside.loop");
            else
                log.error(pos, "break.outside.switch.loop");
            return null;
        }

    public void visitReturn(JCReturn tree) {
        // Check that there is an enclosing method which is
        // nested within than the enclosing class.
        if (env.enclMethod == null ||
            env.enclMethod.sym.owner != env.enclClass.sym) {
            log.error(tree.pos(), "ret.outside.meth");

        } else {
            // Attribute return expression, if it exists, and check that
            // it conforms to result type of enclosing method.
            Symbol m = env.enclMethod.sym;
            if (m.type.getReturnType().tag == VOID) {
                if (tree.expr != null)
                    log.error(tree.expr.pos(),
                              "cant.ret.val.from.meth.decl.void");
            } else if (tree.expr == null) {
                log.error(tree.pos(), "missing.ret.val");
            } else {
                attribExpr(tree.expr, env, m.type.getReturnType());
            }
        }
        result = null;
    }

    public void visitThrow(JCThrow tree) {
        attribExpr(tree.expr, env, syms.throwableType);
        result = null;
    }

    public void visitAssert(JCAssert tree) {
        attribExpr(tree.cond, env, syms.booleanType);
        if (tree.detail != null) {
            chk.checkNonVoid(tree.detail.pos(), attribExpr(tree.detail, env));
        }
        result = null;
    }

     /** Visitor method for method invocations.
     *  NOTE: The method part of an application will have in its type field
     *        the return type of the method, not the method's type itself!
     */
    public void visitApply(JCMethodInvocation tree) {
        // The local environment of a method application is
        // a new environment nested in the current one.
        Env<AttrContext> localEnv = env.dup(tree, env.info.dup());

        // The types of the actual method arguments.
        List<Type> argtypes;

        // The types of the actual method type arguments.
        List<Type> typeargtypes = null;
        boolean typeargtypesNonRefOK = false;

        Name methName = TreeInfo.name(tree.meth);

        boolean isConstructorCall =
            methName == names._this || methName == names._super;

        if (isConstructorCall) {
            // We are seeing a ...this(...) or ...super(...) call.
            // Check that this is the first statement in a constructor.
            if (checkFirstConstructorStat(tree, env)) {

                // Record the fact
                // that this is a constructor call (using isSelfCall).
                localEnv.info.isSelfCall = true;

                // Attribute arguments, yielding list of argument types.
                argtypes = attribArgs(tree.args, localEnv);
                typeargtypes = attribTypes(tree.typeargs, localEnv);

                // Variable `site' points to the class in which the called
                // constructor is defined.
                Type site = env.enclClass.sym.type;
                if (methName == names._super) {
                    if (site == syms.objectType) {
                        log.error(tree.meth.pos(), "no.superclass", site);
                        site = types.createErrorType(syms.objectType);
                    } else {
                        site = types.supertype(site);
                    }
                }

                if (site.tag == CLASS) {
                    Type encl = site.getEnclosingType();
                    while (encl != null && encl.tag == TYPEVAR)
                        encl = encl.getUpperBound();
                    if (encl.tag == CLASS) {
                        // we are calling a nested class

                        if (tree.meth.getTag() == JCTree.SELECT) {
                            JCTree qualifier = ((JCFieldAccess) tree.meth).selected;

                            // We are seeing a prefixed call, of the form
                            //     <expr>.super(...).
                            // Check that the prefix expression conforms
                            // to the outer instance type of the class.
                            chk.checkRefType(qualifier.pos(),
                                             attribExpr(qualifier, localEnv,
                                                        encl));
                        } else if (methName == names._super) {
                            // qualifier omitted; check for existence
                            // of an appropriate implicit qualifier.
                            rs.resolveImplicitThis(tree.meth.pos(),
                                                   localEnv, site);
                        }
                    } else if (tree.meth.getTag() == JCTree.SELECT) {
                        log.error(tree.meth.pos(), "illegal.qual.not.icls",
                                  site.tsym);
                    }

                    // if we're calling a java.lang.Enum constructor,
                    // prefix the implicit String and int parameters
                    if (site.tsym == syms.enumSym && allowEnums)
                        argtypes = argtypes.prepend(syms.intType).prepend(syms.stringType);

                    // Resolve the called constructor under the assumption
                    // that we are referring to a superclass instance of the
                    // current instance (JLS ???).
                    boolean selectSuperPrev = localEnv.info.selectSuper;
                    localEnv.info.selectSuper = true;
                    localEnv.info.varArgs = false;
                    Symbol sym = rs.resolveConstructor(
                        tree.meth.pos(), localEnv, site, argtypes, typeargtypes);
                    localEnv.info.selectSuper = selectSuperPrev;

                    // Set method symbol to resolved constructor...
                    TreeInfo.setSymbol(tree.meth, sym);

                    // ...and check that it is legal in the current context.
                    // (this will also set the tree's type)
                    Type mpt = newMethTemplate(argtypes, typeargtypes);
                    checkId(tree.meth, site, sym, localEnv, MTH,
                            mpt, tree.varargsElement != null);
                }
                // Otherwise, `site' is an error type and we do nothing
            }
            result = tree.type = syms.voidType;
        } else {
            // Otherwise, we are seeing a regular method call.
            // Attribute the arguments, yielding list of argument types, ...
            argtypes = attribArgs(tree.args, localEnv);
            typeargtypes = attribAnyTypes(tree.typeargs, localEnv);

            // ... and attribute the method using as a prototype a methodtype
            // whose formal argument types is exactly the list of actual
            // arguments (this will also set the method symbol).
            Type mpt = newMethTemplate(argtypes, typeargtypes);
            localEnv.info.varArgs = false;
            Type mtype = attribExpr(tree.meth, localEnv, mpt);
            if (localEnv.info.varArgs)
                assert mtype.isErroneous() || tree.varargsElement != null;

            // Compute the result type.
            Type restype = mtype.getReturnType();
            assert restype.tag != WILDCARD : mtype;

            // as a special case, array.clone() has a result that is
            // the same as static type of the array being cloned
            if (tree.meth.getTag() == JCTree.SELECT &&
                allowCovariantReturns &&
                methName == names.clone &&
                types.isArray(((JCFieldAccess) tree.meth).selected.type))
                restype = ((JCFieldAccess) tree.meth).selected.type;

            // as a special case, x.getClass() has type Class<? extends |X|>
            if (allowGenerics &&
                methName == names.getClass && tree.args.isEmpty()) {
                Type qualifier = (tree.meth.getTag() == JCTree.SELECT)
                    ? ((JCFieldAccess) tree.meth).selected.type
                    : env.enclClass.sym.type;
                restype = new
                    ClassType(restype.getEnclosingType(),
                              List.<Type>of(new WildcardType(types.erasure(qualifier),
                                                               BoundKind.EXTENDS,
                                                               syms.boundClass)),
                              restype.tsym);
            }

            // as a special case, MethodHandle.<T>invoke(abc) and InvokeDynamic.<T>foo(abc)
            // has type <T>, and T can be a primitive type.
            if (tree.meth.getTag() == JCTree.SELECT && !typeargtypes.isEmpty()) {
              Type selt = ((JCFieldAccess) tree.meth).selected.type;
              if ((selt == syms.methodHandleType && methName == names.invoke) || selt == syms.invokeDynamicType) {
                  assert types.isSameType(restype, typeargtypes.head) : mtype;
                  typeargtypesNonRefOK = true;
              }
            }

            if (!typeargtypesNonRefOK) {
                chk.checkRefTypes(tree.typeargs, typeargtypes);
            }

            // Check that value of resulting type is admissible in the
            // current context.  Also, capture the return type
            result = checkReturn(tree, capture(restype), VAL, pkind, pt);
        }
        chk.validate(tree.typeargs, localEnv);
    }
    //where
        /** Check that given application node appears as first statement
         *  in a constructor call.
         *  @param tree   The application node
         *  @param env    The environment current at the application.
         */
        boolean checkFirstConstructorStat(JCMethodInvocation tree, Env<AttrContext> env) {
            JCMethodDecl enclMethod = env.enclMethod;
            if (enclMethod != null && enclMethod.name == names.init) {
                JCBlock body = enclMethod.body;
                if (body.stats.head.getTag() == JCTree.EXEC &&
                    ((JCExpressionStatement) body.stats.head).expr == tree)
                    return true;
            }
            log.error(tree.pos(),"call.must.be.first.stmt.in.ctor",
                      TreeInfo.name(tree.meth));
            return false;
        }

        /** Obtain a method type with given argument types.
         */
        Type newMethTemplate(List<Type> argtypes, List<Type> typeargtypes) {
            MethodType mt = new MethodType(argtypes, null, null, syms.methodClass);
            return (typeargtypes == null) ? mt : (Type)new ForAll(typeargtypes, mt);
        }

    public void visitNewClass(JCNewClass tree) {
        Type owntype = types.createErrorType(tree.type);

        // The local environment of a class creation is
        // a new environment nested in the current one.
        Env<AttrContext> localEnv = env.dup(tree, env.info.dup());

        // The anonymous inner class definition of the new expression,
        // if one is defined by it.
        JCClassDecl cdef = tree.def;

        // If enclosing class is given, attribute it, and
        // complete class name to be fully qualified
        JCExpression clazz = tree.clazz; // Class field following new
        JCExpression clazzid =          // Identifier in class field
            (clazz.getTag() == JCTree.TYPEAPPLY)
            ? ((JCTypeApply) clazz).clazz
            : clazz;

        JCExpression clazzid1 = clazzid; // The same in fully qualified form

        if (tree.encl != null) {
            // We are seeing a qualified new, of the form
            //    <expr>.new C <...> (...) ...
            // In this case, we let clazz stand for the name of the
            // allocated class C prefixed with the type of the qualifier
            // expression, so that we can
            // resolve it with standard techniques later. I.e., if
            // <expr> has type T, then <expr>.new C <...> (...)
            // yields a clazz T.C.
            Type encltype = chk.checkRefType(tree.encl.pos(),
                                             attribExpr(tree.encl, env));
            clazzid1 = make.at(clazz.pos).Select(make.Type(encltype),
                                                 ((JCIdent) clazzid).name);
            if (clazz.getTag() == JCTree.TYPEAPPLY)
                clazz = make.at(tree.pos).
                    TypeApply(clazzid1,
                              ((JCTypeApply) clazz).arguments);
            else
                clazz = clazzid1;
//          System.out.println(clazz + " generated.");//DEBUG
        }

        // Attribute clazz expression and store
        // symbol + type back into the attributed tree.
        Type clazztype = attribType(clazz, env);
        chk.validate(clazz, localEnv);
        clazztype = chk.checkNewClassType(clazz.pos(), clazztype, true, pt);
        if (tree.encl != null) {
            // We have to work in this case to store
            // symbol + type back into the attributed tree.
            tree.clazz.type = clazztype;
            TreeInfo.setSymbol(clazzid, TreeInfo.symbol(clazzid1));
            clazzid.type = ((JCIdent) clazzid).sym.type;
            if (!clazztype.isErroneous()) {
                if (cdef != null && clazztype.tsym.isInterface()) {
                    log.error(tree.encl.pos(), "anon.class.impl.intf.no.qual.for.new");
                } else if (clazztype.tsym.isStatic()) {
                    log.error(tree.encl.pos(), "qualified.new.of.static.class", clazztype.tsym);
                }
            }
        } else if (!clazztype.tsym.isInterface() &&
                   clazztype.getEnclosingType().tag == CLASS) {
            // Check for the existence of an apropos outer instance
            rs.resolveImplicitThis(tree.pos(), env, clazztype);
        }

        // Attribute constructor arguments.
        List<Type> argtypes = attribArgs(tree.args, localEnv);
        List<Type> typeargtypes = attribTypes(tree.typeargs, localEnv);

        // If we have made no mistakes in the class type...
        if (clazztype.tag == CLASS) {
            // Enums may not be instantiated except implicitly
            if (allowEnums &&
                (clazztype.tsym.flags_field&Flags.ENUM) != 0 &&
                (env.tree.getTag() != JCTree.VARDEF ||
                 (((JCVariableDecl) env.tree).mods.flags&Flags.ENUM) == 0 ||
                 ((JCVariableDecl) env.tree).init != tree))
                log.error(tree.pos(), "enum.cant.be.instantiated");
            // Check that class is not abstract
            if (cdef == null &&
                (clazztype.tsym.flags() & (ABSTRACT | INTERFACE)) != 0) {
                log.error(tree.pos(), "abstract.cant.be.instantiated",
                          clazztype.tsym);
            } else if (cdef != null && clazztype.tsym.isInterface()) {
                // Check that no constructor arguments are given to
                // anonymous classes implementing an interface
                if (!argtypes.isEmpty())
                    log.error(tree.args.head.pos(), "anon.class.impl.intf.no.args");

                if (!typeargtypes.isEmpty())
                    log.error(tree.typeargs.head.pos(), "anon.class.impl.intf.no.typeargs");

                // Error recovery: pretend no arguments were supplied.
                argtypes = List.nil();
                typeargtypes = List.nil();
            }

            // Resolve the called constructor under the assumption
            // that we are referring to a superclass instance of the
            // current instance (JLS ???).
            else {
                localEnv.info.selectSuper = cdef != null;
                localEnv.info.varArgs = false;
                tree.constructor = rs.resolveConstructor(
                    tree.pos(), localEnv, clazztype, argtypes, typeargtypes);
                tree.constructorType = checkMethod(clazztype,
                                            tree.constructor,
                                            localEnv,
                                            tree.args,
                                            argtypes,
                                            typeargtypes,
                                            localEnv.info.varArgs);
                if (localEnv.info.varArgs)
                    assert tree.constructorType.isErroneous() || tree.varargsElement != null;
            }

            if (cdef != null) {
                // We are seeing an anonymous class instance creation.
                // In this case, the class instance creation
                // expression
                //
                //    E.new <typeargs1>C<typargs2>(args) { ... }
                //
                // is represented internally as
                //
                //    E . new <typeargs1>C<typargs2>(args) ( class <empty-name> { ... } )  .
                //
                // This expression is then *transformed* as follows:
                //
                // (1) add a STATIC flag to the class definition
                //     if the current environment is static
                // (2) add an extends or implements clause
                // (3) add a constructor.
                //
                // For instance, if C is a class, and ET is the type of E,
                // the expression
                //
                //    E.new <typeargs1>C<typargs2>(args) { ... }
                //
                // is translated to (where X is a fresh name and typarams is the
                // parameter list of the super constructor):
                //
                //   new <typeargs1>X(<*nullchk*>E, args) where
                //     X extends C<typargs2> {
                //       <typarams> X(ET e, args) {
                //         e.<typeargs1>super(args)
                //       }
                //       ...
                //     }
                if (Resolve.isStatic(env)) cdef.mods.flags |= STATIC;
                clazz = TreeInfo.isDiamond(tree) ?
                    make.Type(clazztype)
                    : clazz;
                if (clazztype.tsym.isInterface()) {
                    cdef.implementing = List.of(clazz);
                } else {
                    cdef.extending = clazz;
                }

                attribStat(cdef, localEnv);

                // If an outer instance is given,
                // prefix it to the constructor arguments
                // and delete it from the new expression
                if (tree.encl != null && !clazztype.tsym.isInterface()) {
                    tree.args = tree.args.prepend(makeNullCheck(tree.encl));
                    argtypes = argtypes.prepend(tree.encl.type);
                    tree.encl = null;
                }

                // Reassign clazztype and recompute constructor.
                clazztype = cdef.sym.type;
                Symbol sym = rs.resolveConstructor(
                    tree.pos(), localEnv, clazztype, argtypes,
                    typeargtypes, true, tree.varargsElement != null);
                assert sym.kind < AMBIGUOUS || tree.constructor.type.isErroneous();
                tree.constructor = sym;
                if (tree.constructor.kind > ERRONEOUS) {
                    tree.constructorType =  syms.errType;
                }
                else {
                    tree.constructorType = checkMethod(clazztype,
                            tree.constructor,
                            localEnv,
                            tree.args,
                            argtypes,
                            typeargtypes,
                            localEnv.info.varArgs);
                }
            }

            if (tree.constructor != null && tree.constructor.kind == MTH)
                owntype = clazztype;
        }
        result = check(tree, owntype, VAL, pkind, pt);
        chk.validate(tree.typeargs, localEnv);
    }

    /** Make an attributed null check tree.
     */
    public JCExpression makeNullCheck(JCExpression arg) {
        // optimization: X.this is never null; skip null check
        Name name = TreeInfo.name(arg);
        if (name == names._this || name == names._super) return arg;

        int optag = JCTree.NULLCHK;
        JCUnary tree = make.at(arg.pos).Unary(optag, arg);
        tree.operator = syms.nullcheck;
        tree.type = arg.type;
        return tree;
    }

    public void visitNewArray(JCNewArray tree) {
        Type owntype = types.createErrorType(tree.type);
        Type elemtype;
        if (tree.elemtype != null) {
            elemtype = attribType(tree.elemtype, env);
            chk.validate(tree.elemtype, env);
            owntype = elemtype;
            for (List<JCExpression> l = tree.dims; l.nonEmpty(); l = l.tail) {
                attribExpr(l.head, env, syms.intType);
                owntype = new ArrayType(owntype, syms.arrayClass);
            }
        } else {
            // we are seeing an untyped aggregate { ... }
            // this is allowed only if the prototype is an array
            if (pt.tag == ARRAY) {
                elemtype = types.elemtype(pt);
            } else {
                if (pt.tag != ERROR) {
                    log.error(tree.pos(), "illegal.initializer.for.type",
                              pt);
                }
                elemtype = types.createErrorType(pt);
            }
        }
        if (tree.elems != null) {
            attribExprs(tree.elems, env, elemtype);
            owntype = new ArrayType(elemtype, syms.arrayClass);
        }
        if (!types.isReifiable(elemtype))
            log.error(tree.pos(), "generic.array.creation");
        result = check(tree, owntype, VAL, pkind, pt);
    }

    public void visitParens(JCParens tree) {
        Type owntype = attribTree(tree.expr, env, pkind, pt);
        result = check(tree, owntype, pkind, pkind, pt);
        Symbol sym = TreeInfo.symbol(tree);
        if (sym != null && (sym.kind&(TYP|PCK)) != 0)
            log.error(tree.pos(), "illegal.start.of.type");
    }

    public void visitAssign(JCAssign tree) {
        Type owntype = attribTree(tree.lhs, env.dup(tree), VAR, Type.noType);
        Type capturedType = capture(owntype);
        attribExpr(tree.rhs, env, owntype);
        result = check(tree, capturedType, VAL, pkind, pt);
    }

    public void visitAssignop(JCAssignOp tree) {
        // Attribute arguments.
        Type owntype = attribTree(tree.lhs, env, VAR, Type.noType);
        Type operand = attribExpr(tree.rhs, env);
        // Find operator.
        Symbol operator = tree.operator = rs.resolveBinaryOperator(
            tree.pos(), tree.getTag() - JCTree.ASGOffset, env,
            owntype, operand);

        if (operator.kind == MTH) {
            chk.checkOperator(tree.pos(),
                              (OperatorSymbol)operator,
                              tree.getTag() - JCTree.ASGOffset,
                              owntype,
                              operand);
            chk.checkDivZero(tree.rhs.pos(), operator, operand);
            chk.checkCastable(tree.rhs.pos(),
                              operator.type.getReturnType(),
                              owntype);
        }
        result = check(tree, owntype, VAL, pkind, pt);
    }

    public void visitUnary(JCUnary tree) {
        // Attribute arguments.
        Type argtype = (JCTree.PREINC <= tree.getTag() && tree.getTag() <= JCTree.POSTDEC)
            ? attribTree(tree.arg, env, VAR, Type.noType)
            : chk.checkNonVoid(tree.arg.pos(), attribExpr(tree.arg, env));

        // Find operator.
        Symbol operator = tree.operator =
            rs.resolveUnaryOperator(tree.pos(), tree.getTag(), env, argtype);

        Type owntype = types.createErrorType(tree.type);
        if (operator.kind == MTH) {
            owntype = (JCTree.PREINC <= tree.getTag() && tree.getTag() <= JCTree.POSTDEC)
                ? tree.arg.type
                : operator.type.getReturnType();
            int opc = ((OperatorSymbol)operator).opcode;

            // If the argument is constant, fold it.
            if (argtype.constValue() != null) {
                Type ctype = cfolder.fold1(opc, argtype);
                if (ctype != null) {
                    owntype = cfolder.coerce(ctype, owntype);

                    // Remove constant types from arguments to
                    // conserve space. The parser will fold concatenations
                    // of string literals; the code here also
                    // gets rid of intermediate results when some of the
                    // operands are constant identifiers.
                    if (tree.arg.type.tsym == syms.stringType.tsym) {
                        tree.arg.type = syms.stringType;
                    }
                }
            }
        }
        result = check(tree, owntype, VAL, pkind, pt);
    }

    public void visitBinary(JCBinary tree) {
        // Attribute arguments.
        Type left = chk.checkNonVoid(tree.lhs.pos(), attribExpr(tree.lhs, env));
        Type right = chk.checkNonVoid(tree.lhs.pos(), attribExpr(tree.rhs, env));

        // Find operator.
        Symbol operator = tree.operator =
            rs.resolveBinaryOperator(tree.pos(), tree.getTag(), env, left, right);

        Type owntype = types.createErrorType(tree.type);
        if (operator.kind == MTH) {
            owntype = operator.type.getReturnType();
            int opc = chk.checkOperator(tree.lhs.pos(),
                                        (OperatorSymbol)operator,
                                        tree.getTag(),
                                        left,
                                        right);

            // If both arguments are constants, fold them.
            if (left.constValue() != null && right.constValue() != null) {
                Type ctype = cfolder.fold2(opc, left, right);
                if (ctype != null) {
                    owntype = cfolder.coerce(ctype, owntype);

                    // Remove constant types from arguments to
                    // conserve space. The parser will fold concatenations
                    // of string literals; the code here also
                    // gets rid of intermediate results when some of the
                    // operands are constant identifiers.
                    if (tree.lhs.type.tsym == syms.stringType.tsym) {
                        tree.lhs.type = syms.stringType;
                    }
                    if (tree.rhs.type.tsym == syms.stringType.tsym) {
                        tree.rhs.type = syms.stringType;
                    }
                }
            }

            // Check that argument types of a reference ==, != are
            // castable to each other, (JLS???).
            if ((opc == ByteCodes.if_acmpeq || opc == ByteCodes.if_acmpne)) {
                if (!types.isCastable(left, right, new Warner(tree.pos()))) {
                    log.error(tree.pos(), "incomparable.types", left, right);
                }
            }

            chk.checkDivZero(tree.rhs.pos(), operator, right);
        }
        result = check(tree, owntype, VAL, pkind, pt);
    }

    public void visitTypeCast(JCTypeCast tree) {
        Type clazztype = attribType(tree.clazz, env);
        chk.validate(tree.clazz, env);
        Type exprtype = attribExpr(tree.expr, env, Infer.anyPoly);
        Type owntype = chk.checkCastable(tree.expr.pos(), exprtype, clazztype);
        if (exprtype.constValue() != null)
            owntype = cfolder.coerce(exprtype, owntype);
        result = check(tree, capture(owntype), VAL, pkind, pt);
    }

    public void visitTypeTest(JCInstanceOf tree) {
        Type exprtype = chk.checkNullOrRefType(
            tree.expr.pos(), attribExpr(tree.expr, env));
        Type clazztype = chk.checkReifiableReferenceType(
            tree.clazz.pos(), attribType(tree.clazz, env));
        chk.validate(tree.clazz, env);
        chk.checkCastable(tree.expr.pos(), exprtype, clazztype);
        result = check(tree, syms.booleanType, VAL, pkind, pt);
    }

    public void visitIndexed(JCArrayAccess tree) {
        Type owntype = types.createErrorType(tree.type);
        Type atype = attribExpr(tree.indexed, env);
        attribExpr(tree.index, env, syms.intType);
        if (types.isArray(atype))
            owntype = types.elemtype(atype);
        else if (atype.tag != ERROR)
            log.error(tree.pos(), "array.req.but.found", atype);
        if ((pkind & VAR) == 0) owntype = capture(owntype);
        result = check(tree, owntype, VAR, pkind, pt);
    }

    public void visitIdent(JCIdent tree) {
        Symbol sym;
        boolean varArgs = false;

        // Find symbol
        if (pt.tag == METHOD || pt.tag == FORALL) {
            // If we are looking for a method, the prototype `pt' will be a
            // method type with the type of the call's arguments as parameters.
            env.info.varArgs = false;
            sym = rs.resolveMethod(tree.pos(), env, tree.name, pt.getParameterTypes(), pt.getTypeArguments());
            varArgs = env.info.varArgs;
        } else if (tree.sym != null && tree.sym.kind != VAR) {
            sym = tree.sym;
        } else {
            sym = rs.resolveIdent(tree.pos(), env, tree.name, pkind);
        }
        tree.sym = sym;

        // (1) Also find the environment current for the class where
        //     sym is defined (`symEnv').
        // Only for pre-tiger versions (1.4 and earlier):
        // (2) Also determine whether we access symbol out of an anonymous
        //     class in a this or super call.  This is illegal for instance
        //     members since such classes don't carry a this$n link.
        //     (`noOuterThisPath').
        Env<AttrContext> symEnv = env;
        boolean noOuterThisPath = false;
        if (env.enclClass.sym.owner.kind != PCK && // we are in an inner class
            (sym.kind & (VAR | MTH | TYP)) != 0 &&
            sym.owner.kind == TYP &&
            tree.name != names._this && tree.name != names._super) {

            // Find environment in which identifier is defined.
            while (symEnv.outer != null &&
                   !sym.isMemberOf(symEnv.enclClass.sym, types)) {
                if ((symEnv.enclClass.sym.flags() & NOOUTERTHIS) != 0)
                    noOuterThisPath = !allowAnonOuterThis;
                symEnv = symEnv.outer;
            }
        }

        // If symbol is a variable, ...
        if (sym.kind == VAR) {
            VarSymbol v = (VarSymbol)sym;

            // ..., evaluate its initializer, if it has one, and check for
            // illegal forward reference.
            checkInit(tree, env, v, false);

            // If symbol is a local variable accessed from an embedded
            // inner class check that it is final.
            if (v.owner.kind == MTH &&
                v.owner != env.info.scope.owner &&
                (v.flags_field & FINAL) == 0) {
                log.error(tree.pos(),
                          "local.var.accessed.from.icls.needs.final",
                          v);
            }

            // If we are expecting a variable (as opposed to a value), check
            // that the variable is assignable in the current environment.
            if (pkind == VAR)
                checkAssignable(tree.pos(), v, null, env);
        }

        // In a constructor body,
        // if symbol is a field or instance method, check that it is
        // not accessed before the supertype constructor is called.
        if ((symEnv.info.isSelfCall || noOuterThisPath) &&
            (sym.kind & (VAR | MTH)) != 0 &&
            sym.owner.kind == TYP &&
            (sym.flags() & STATIC) == 0) {
            chk.earlyRefError(tree.pos(), sym.kind == VAR ? sym : thisSym(tree.pos(), env));
        }
        Env<AttrContext> env1 = env;
        if (sym.kind != ERR && sym.kind != TYP && sym.owner != null && sym.owner != env1.enclClass.sym) {
            // If the found symbol is inaccessible, then it is
            // accessed through an enclosing instance.  Locate this
            // enclosing instance:
            while (env1.outer != null && !rs.isAccessible(env, env1.enclClass.sym.type, sym))
                env1 = env1.outer;
        }
        result = checkId(tree, env1.enclClass.sym.type, sym, env, pkind, pt, varArgs);
    }

    public void visitSelect(JCFieldAccess tree) {
        // Determine the expected kind of the qualifier expression.
        int skind = 0;
        if (tree.name == names._this || tree.name == names._super ||
            tree.name == names._class)
        {
            skind = TYP;
        } else {
            if ((pkind & PCK) != 0) skind = skind | PCK;
            if ((pkind & TYP) != 0) skind = skind | TYP | PCK;
            if ((pkind & (VAL | MTH)) != 0) skind = skind | VAL | TYP;
        }

        // Attribute the qualifier expression, and determine its symbol (if any).
        Type site = attribTree(tree.selected, env, skind, Infer.anyPoly);
        if ((pkind & (PCK | TYP)) == 0)
            site = capture(site); // Capture field access

        // don't allow T.class T[].class, etc
        if (skind == TYP) {
            Type elt = site;
            while (elt.tag == ARRAY)
                elt = ((ArrayType)elt).elemtype;
            if (elt.tag == TYPEVAR) {
                log.error(tree.pos(), "type.var.cant.be.deref");
                result = types.createErrorType(tree.type);
                return;
            }
        }

        // If qualifier symbol is a type or `super', assert `selectSuper'
        // for the selection. This is relevant for determining whether
        // protected symbols are accessible.
        Symbol sitesym = TreeInfo.symbol(tree.selected);
        boolean selectSuperPrev = env.info.selectSuper;
        env.info.selectSuper =
            sitesym != null &&
            sitesym.name == names._super;

        // If selected expression is polymorphic, strip
        // type parameters and remember in env.info.tvars, so that
        // they can be added later (in Attr.checkId and Infer.instantiateMethod).
        if (tree.selected.type.tag == FORALL) {
            ForAll pstype = (ForAll)tree.selected.type;
            env.info.tvars = pstype.tvars;
            site = tree.selected.type = pstype.qtype;
        }

        // Determine the symbol represented by the selection.
        env.info.varArgs = false;
        Symbol sym = selectSym(tree, site, env, pt, pkind);
        if (sym.exists() && !isType(sym) && (pkind & (PCK | TYP)) != 0) {
            site = capture(site);
            sym = selectSym(tree, site, env, pt, pkind);
        }
        boolean varArgs = env.info.varArgs;
        tree.sym = sym;

        if (site.tag == TYPEVAR && !isType(sym) && sym.kind != ERR) {
            while (site.tag == TYPEVAR) site = site.getUpperBound();
            site = capture(site);
        }

        // If that symbol is a variable, ...
        if (sym.kind == VAR) {
            VarSymbol v = (VarSymbol)sym;

            // ..., evaluate its initializer, if it has one, and check for
            // illegal forward reference.
            checkInit(tree, env, v, true);

            // If we are expecting a variable (as opposed to a value), check
            // that the variable is assignable in the current environment.
            if (pkind == VAR)
                checkAssignable(tree.pos(), v, tree.selected, env);
        }

        // Disallow selecting a type from an expression
        if (isType(sym) && (sitesym==null || (sitesym.kind&(TYP|PCK)) == 0)) {
            tree.type = check(tree.selected, pt,
                              sitesym == null ? VAL : sitesym.kind, TYP|PCK, pt);
        }

        if (isType(sitesym)) {
            if (sym.name == names._this) {
                // If `C' is the currently compiled class, check that
                // C.this' does not appear in a call to a super(...)
                if (env.info.isSelfCall &&
                    site.tsym == env.enclClass.sym) {
                    chk.earlyRefError(tree.pos(), sym);
                }
            } else {
                // Check if type-qualified fields or methods are static (JLS)
                if ((sym.flags() & STATIC) == 0 &&
                    sym.name != names._super &&
                    (sym.kind == VAR || sym.kind == MTH)) {
                    rs.access(rs.new StaticError(sym),
                              tree.pos(), site, sym.name, true);
                }
            }
        }

        // If we are selecting an instance member via a `super', ...
        if (env.info.selectSuper && (sym.flags() & STATIC) == 0) {

            // Check that super-qualified symbols are not abstract (JLS)
            rs.checkNonAbstract(tree.pos(), sym);

            if (site.isRaw()) {
                // Determine argument types for site.
                Type site1 = types.asSuper(env.enclClass.sym.type, site.tsym);
                if (site1 != null) site = site1;
            }
        }

        env.info.selectSuper = selectSuperPrev;
        result = checkId(tree, site, sym, env, pkind, pt, varArgs);
        env.info.tvars = List.nil();
    }
    //where
        /** Determine symbol referenced by a Select expression,
         *
         *  @param tree   The select tree.
         *  @param site   The type of the selected expression,
         *  @param env    The current environment.
         *  @param pt     The current prototype.
         *  @param pkind  The expected kind(s) of the Select expression.
         */
        private Symbol selectSym(JCFieldAccess tree,
                                 Type site,
                                 Env<AttrContext> env,
                                 Type pt,
                                 int pkind) {
            DiagnosticPosition pos = tree.pos();
            Name name = tree.name;

            switch (site.tag) {
            case PACKAGE:
                return rs.access(
                    rs.findIdentInPackage(env, site.tsym, name, pkind),
                    pos, site, name, true);
            case ARRAY:
            case CLASS:
                if (pt.tag == METHOD || pt.tag == FORALL) {
                    return rs.resolveQualifiedMethod(
                        pos, env, site, name, pt.getParameterTypes(), pt.getTypeArguments());
                } else if (name == names._this || name == names._super) {
                    return rs.resolveSelf(pos, env, site.tsym, name);
                } else if (name == names._class) {
                    // In this case, we have already made sure in
                    // visitSelect that qualifier expression is a type.
                    Type t = syms.classType;
                    List<Type> typeargs = allowGenerics
                        ? List.of(types.erasure(site))
                        : List.<Type>nil();
                    t = new ClassType(t.getEnclosingType(), typeargs, t.tsym);
                    return new VarSymbol(
                        STATIC | PUBLIC | FINAL, names._class, t, site.tsym);
                } else {
                    // We are seeing a plain identifier as selector.
                    Symbol sym = rs.findIdentInType(env, site, name, pkind);
                    if ((pkind & ERRONEOUS) == 0)
                        sym = rs.access(sym, pos, site, name, true);
                    return sym;
                }
            case WILDCARD:
                throw new AssertionError(tree);
            case TYPEVAR:
                // Normally, site.getUpperBound() shouldn't be null.
                // It should only happen during memberEnter/attribBase
                // when determining the super type which *must* be
                // done before attributing the type variables.  In
                // other words, we are seeing this illegal program:
                // class B<T> extends A<T.foo> {}
                Symbol sym = (site.getUpperBound() != null)
                    ? selectSym(tree, capture(site.getUpperBound()), env, pt, pkind)
                    : null;
                if (sym == null) {
                    log.error(pos, "type.var.cant.be.deref");
                    return syms.errSymbol;
                } else {
                    Symbol sym2 = (sym.flags() & Flags.PRIVATE) != 0 ?
                        rs.new AccessError(env, site, sym) :
                                sym;
                    rs.access(sym2, pos, site, name, true);
                    return sym;
                }
            case ERROR:
                // preserve identifier names through errors
                return types.createErrorType(name, site.tsym, site).tsym;
            default:
                // The qualifier expression is of a primitive type -- only
                // .class is allowed for these.
                if (name == names._class) {
                    // In this case, we have already made sure in Select that
                    // qualifier expression is a type.
                    Type t = syms.classType;
                    Type arg = types.boxedClass(site).type;
                    t = new ClassType(t.getEnclosingType(), List.of(arg), t.tsym);
                    return new VarSymbol(
                        STATIC | PUBLIC | FINAL, names._class, t, site.tsym);
                } else {
                    log.error(pos, "cant.deref", site);
                    return syms.errSymbol;
                }
            }
        }

        /** Determine type of identifier or select expression and check that
         *  (1) the referenced symbol is not deprecated
         *  (2) the symbol's type is safe (@see checkSafe)
         *  (3) if symbol is a variable, check that its type and kind are
         *      compatible with the prototype and protokind.
         *  (4) if symbol is an instance field of a raw type,
         *      which is being assigned to, issue an unchecked warning if its
         *      type changes under erasure.
         *  (5) if symbol is an instance method of a raw type, issue an
         *      unchecked warning if its argument types change under erasure.
         *  If checks succeed:
         *    If symbol is a constant, return its constant type
         *    else if symbol is a method, return its result type
         *    otherwise return its type.
         *  Otherwise return errType.
         *
         *  @param tree       The syntax tree representing the identifier
         *  @param site       If this is a select, the type of the selected
         *                    expression, otherwise the type of the current class.
         *  @param sym        The symbol representing the identifier.
         *  @param env        The current environment.
         *  @param pkind      The set of expected kinds.
         *  @param pt         The expected type.
         */
        Type checkId(JCTree tree,
                     Type site,
                     Symbol sym,
                     Env<AttrContext> env,
                     int pkind,
                     Type pt,
                     boolean useVarargs) {
            if (pt.isErroneous()) return types.createErrorType(site);
            Type owntype; // The computed type of this identifier occurrence.
            switch (sym.kind) {
            case TYP:
                // For types, the computed type equals the symbol's type,
                // except for two situations:
                owntype = sym.type;
                if (owntype.tag == CLASS) {
                    Type ownOuter = owntype.getEnclosingType();

                    // (a) If the symbol's type is parameterized, erase it
                    // because no type parameters were given.
                    // We recover generic outer type later in visitTypeApply.
                    if (owntype.tsym.type.getTypeArguments().nonEmpty()) {
                        owntype = types.erasure(owntype);
                    }

                    // (b) If the symbol's type is an inner class, then
                    // we have to interpret its outer type as a superclass
                    // of the site type. Example:
                    //
                    // class Tree<A> { class Visitor { ... } }
                    // class PointTree extends Tree<Point> { ... }
                    // ...PointTree.Visitor...
                    //
                    // Then the type of the last expression above is
                    // Tree<Point>.Visitor.
                    else if (ownOuter.tag == CLASS && site != ownOuter) {
                        Type normOuter = site;
                        if (normOuter.tag == CLASS)
                            normOuter = types.asEnclosingSuper(site, ownOuter.tsym);
                        if (normOuter == null) // perhaps from an import
                            normOuter = types.erasure(ownOuter);
                        if (normOuter != ownOuter)
                            owntype = new ClassType(
                                normOuter, List.<Type>nil(), owntype.tsym);
                    }
                }
                break;
            case VAR:
                VarSymbol v = (VarSymbol)sym;
                // Test (4): if symbol is an instance field of a raw type,
                // which is being assigned to, issue an unchecked warning if
                // its type changes under erasure.
                if (allowGenerics &&
                    pkind == VAR &&
                    v.owner.kind == TYP &&
                    (v.flags() & STATIC) == 0 &&
                    (site.tag == CLASS || site.tag == TYPEVAR)) {
                    Type s = types.asOuterSuper(site, v.owner);
                    if (s != null &&
                        s.isRaw() &&
                        !types.isSameType(v.type, v.erasure(types))) {
                        chk.warnUnchecked(tree.pos(),
                                          "unchecked.assign.to.var",
                                          v, s);
                    }
                }
                // The computed type of a variable is the type of the
                // variable symbol, taken as a member of the site type.
                owntype = (sym.owner.kind == TYP &&
                           sym.name != names._this && sym.name != names._super)
                    ? types.memberType(site, sym)
                    : sym.type;

                if (env.info.tvars.nonEmpty()) {
                    Type owntype1 = new ForAll(env.info.tvars, owntype);
                    for (List<Type> l = env.info.tvars; l.nonEmpty(); l = l.tail)
                        if (!owntype.contains(l.head)) {
                            log.error(tree.pos(), "undetermined.type", owntype1);
                            owntype1 = types.createErrorType(owntype1);
                        }
                    owntype = owntype1;
                }

                // If the variable is a constant, record constant value in
                // computed type.
                if (v.getConstValue() != null && isStaticReference(tree))
                    owntype = owntype.constType(v.getConstValue());

                if (pkind == VAL) {
                    owntype = capture(owntype); // capture "names as expressions"
                }
                break;
            case MTH: {
                JCMethodInvocation app = (JCMethodInvocation)env.tree;
                owntype = checkMethod(site, sym, env, app.args,
                                      pt.getParameterTypes(), pt.getTypeArguments(),
                                      env.info.varArgs);
                break;
            }
            case PCK: case ERR:
                owntype = sym.type;
                break;
            default:
                throw new AssertionError("unexpected kind: " + sym.kind +
                                         " in tree " + tree);
            }

            // Test (1): emit a `deprecation' warning if symbol is deprecated.
            // (for constructors, the error was given when the constructor was
            // resolved)
            if (sym.name != names.init &&
                (sym.flags() & DEPRECATED) != 0 &&
                (env.info.scope.owner.flags() & DEPRECATED) == 0 &&
                sym.outermostClass() != env.info.scope.owner.outermostClass())
                chk.warnDeprecated(tree.pos(), sym);

            if ((sym.flags() & PROPRIETARY) != 0) {
                if (enableSunApiLintControl)
                  chk.warnSunApi(tree.pos(), "sun.proprietary", sym);
                else
                  log.strictWarning(tree.pos(), "sun.proprietary", sym);
            }

            // Test (3): if symbol is a variable, check that its type and
            // kind are compatible with the prototype and protokind.
            return check(tree, owntype, sym.kind, pkind, pt);
        }

        /** Check that variable is initialized and evaluate the variable's
         *  initializer, if not yet done. Also check that variable is not
         *  referenced before it is defined.
         *  @param tree    The tree making up the variable reference.
         *  @param env     The current environment.
         *  @param v       The variable's symbol.
         */
        private void checkInit(JCTree tree,
                               Env<AttrContext> env,
                               VarSymbol v,
                               boolean onlyWarning) {
//          System.err.println(v + " " + ((v.flags() & STATIC) != 0) + " " +
//                             tree.pos + " " + v.pos + " " +
//                             Resolve.isStatic(env));//DEBUG

            // A forward reference is diagnosed if the declaration position
            // of the variable is greater than the current tree position
            // and the tree and variable definition occur in the same class
            // definition.  Note that writes don't count as references.
            // This check applies only to class and instance
            // variables.  Local variables follow different scope rules,
            // and are subject to definite assignment checking.
            if ((env.info.enclVar == v || v.pos > tree.pos) &&
                v.owner.kind == TYP &&
                canOwnInitializer(env.info.scope.owner) &&
                v.owner == env.info.scope.owner.enclClass() &&
                ((v.flags() & STATIC) != 0) == Resolve.isStatic(env) &&
                (env.tree.getTag() != JCTree.ASSIGN ||
                 TreeInfo.skipParens(((JCAssign) env.tree).lhs) != tree)) {
                String suffix = (env.info.enclVar == v) ?
                                "self.ref" : "forward.ref";
                if (!onlyWarning || isStaticEnumField(v)) {
                    log.error(tree.pos(), "illegal." + suffix);
                } else if (useBeforeDeclarationWarning) {
                    log.warning(tree.pos(), suffix, v);
                }
            }

            v.getConstValue(); // ensure initializer is evaluated

            checkEnumInitializer(tree, env, v);
        }

        /**
         * Check for illegal references to static members of enum.  In
         * an enum type, constructors and initializers may not
         * reference its static members unless they are constant.
         *
         * @param tree    The tree making up the variable reference.
         * @param env     The current environment.
         * @param v       The variable's symbol.
         * @see JLS 3rd Ed. (8.9 Enums)
         */
        private void checkEnumInitializer(JCTree tree, Env<AttrContext> env, VarSymbol v) {
            // JLS 3rd Ed.:
            //
            // "It is a compile-time error to reference a static field
            // of an enum type that is not a compile-time constant
            // (15.28) from constructors, instance initializer blocks,
            // or instance variable initializer expressions of that
            // type. It is a compile-time error for the constructors,
            // instance initializer blocks, or instance variable
            // initializer expressions of an enum constant e to refer
            // to itself or to an enum constant of the same type that
            // is declared to the right of e."
            if (isStaticEnumField(v)) {
                ClassSymbol enclClass = env.info.scope.owner.enclClass();

                if (enclClass == null || enclClass.owner == null)
                    return;

                // See if the enclosing class is the enum (or a
                // subclass thereof) declaring v.  If not, this
                // reference is OK.
                if (v.owner != enclClass && !types.isSubtype(enclClass.type, v.owner.type))
                    return;

                // If the reference isn't from an initializer, then
                // the reference is OK.
                if (!Resolve.isInitializer(env))
                    return;

                log.error(tree.pos(), "illegal.enum.static.ref");
            }
        }

        /** Is the given symbol a static, non-constant field of an Enum?
         *  Note: enum literals should not be regarded as such
         */
        private boolean isStaticEnumField(VarSymbol v) {
            return Flags.isEnum(v.owner) &&
                   Flags.isStatic(v) &&
                   !Flags.isConstant(v) &&
                   v.name != names._class;
        }

        /** Can the given symbol be the owner of code which forms part
         *  if class initialization? This is the case if the symbol is
         *  a type or field, or if the symbol is the synthetic method.
         *  owning a block.
         */
        private boolean canOwnInitializer(Symbol sym) {
            return
                (sym.kind & (VAR | TYP)) != 0 ||
                (sym.kind == MTH && (sym.flags() & BLOCK) != 0);
        }

    Warner noteWarner = new Warner();

    /**
     * Check that method arguments conform to its instantation.
     **/
    public Type checkMethod(Type site,
                            Symbol sym,
                            Env<AttrContext> env,
                            final List<JCExpression> argtrees,
                            List<Type> argtypes,
                            List<Type> typeargtypes,
                            boolean useVarargs) {
        // Test (5): if symbol is an instance method of a raw type, issue
        // an unchecked warning if its argument types change under erasure.
        if (allowGenerics &&
            (sym.flags() & STATIC) == 0 &&
            (site.tag == CLASS || site.tag == TYPEVAR)) {
            Type s = types.asOuterSuper(site, sym.owner);
            if (s != null && s.isRaw() &&
                !types.isSameTypes(sym.type.getParameterTypes(),
                                   sym.erasure(types).getParameterTypes())) {
                chk.warnUnchecked(env.tree.pos(),
                                  "unchecked.call.mbr.of.raw.type",
                                  sym, s);
            }
        }

        // Compute the identifier's instantiated type.
        // For methods, we need to compute the instance type by
        // Resolve.instantiate from the symbol's type as well as
        // any type arguments and value arguments.
        noteWarner.warned = false;
        Type owntype = rs.instantiate(env,
                                      site,
                                      sym,
                                      argtypes,
                                      typeargtypes,
                                      true,
                                      useVarargs,
                                      noteWarner);
        boolean warned = noteWarner.warned;

        // If this fails, something went wrong; we should not have
        // found the identifier in the first place.
        if (owntype == null) {
            if (!pt.isErroneous())
                log.error(env.tree.pos(),
                          "internal.error.cant.instantiate",
                          sym, site,
                          Type.toString(pt.getParameterTypes()));
            owntype = types.createErrorType(site);
        } else {
            // System.out.println("call   : " + env.tree);
            // System.out.println("method : " + owntype);
            // System.out.println("actuals: " + argtypes);
            List<Type> formals = owntype.getParameterTypes();
            Type last = useVarargs ? formals.last() : null;
            if (sym.name==names.init &&
                sym.owner == syms.enumSym)
                formals = formals.tail.tail;
            List<JCExpression> args = argtrees;
            while (formals.head != last) {
                JCTree arg = args.head;
                Warner warn = chk.convertWarner(arg.pos(), arg.type, formals.head);
                assertConvertible(arg, arg.type, formals.head, warn);
                warned |= warn.warned;
                args = args.tail;
                formals = formals.tail;
            }
            if (useVarargs) {
                Type varArg = types.elemtype(last);
                while (args.tail != null) {
                    JCTree arg = args.head;
                    Warner warn = chk.convertWarner(arg.pos(), arg.type, varArg);
                    assertConvertible(arg, arg.type, varArg, warn);
                    warned |= warn.warned;
                    args = args.tail;
                }
            } else if ((sym.flags() & VARARGS) != 0 && allowVarargs) {
                // non-varargs call to varargs method
                Type varParam = owntype.getParameterTypes().last();
                Type lastArg = argtypes.last();
                if (types.isSubtypeUnchecked(lastArg, types.elemtype(varParam)) &&
                    !types.isSameType(types.erasure(varParam), types.erasure(lastArg)))
                    log.warning(argtrees.last().pos(), "inexact.non-varargs.call",
                                types.elemtype(varParam),
                                varParam);
            }

            if (warned && sym.type.tag == FORALL) {
                chk.warnUnchecked(env.tree.pos(),
                                  "unchecked.meth.invocation.applied",
                                  kindName(sym),
                                  sym.name,
                                  rs.methodArguments(sym.type.getParameterTypes()),
                                  rs.methodArguments(argtypes),
                                  kindName(sym.location()),
                                  sym.location());
                owntype = new MethodType(owntype.getParameterTypes(),
                                         types.erasure(owntype.getReturnType()),
                                         owntype.getThrownTypes(),
                                         syms.methodClass);
            }
            if (useVarargs) {
                JCTree tree = env.tree;
                Type argtype = owntype.getParameterTypes().last();
                if (!types.isReifiable(argtype))
                    chk.warnUnchecked(env.tree.pos(),
                                      "unchecked.generic.array.creation",
                                      argtype);
                Type elemtype = types.elemtype(argtype);
                switch (tree.getTag()) {
                case JCTree.APPLY:
                    ((JCMethodInvocation) tree).varargsElement = elemtype;
                    break;
                case JCTree.NEWCLASS:
                    ((JCNewClass) tree).varargsElement = elemtype;
                    break;
                default:
                    throw new AssertionError(""+tree);
                }
            }
        }
        return owntype;
    }

    private void assertConvertible(JCTree tree, Type actual, Type formal, Warner warn) {
        if (types.isConvertible(actual, formal, warn))
            return;

        if (formal.isCompound()
            && types.isSubtype(actual, types.supertype(formal))
            && types.isSubtypeUnchecked(actual, types.interfaces(formal), warn))
            return;

        if (false) {
            // TODO: make assertConvertible work
            chk.typeError(tree.pos(), diags.fragment("incompatible.types"), actual, formal);
            throw new AssertionError("Tree: " + tree
                                     + " actual:" + actual
                                     + " formal: " + formal);
        }
    }

    public void visitLiteral(JCLiteral tree) {
        result = check(
            tree, litType(tree.typetag).constType(tree.value), VAL, pkind, pt);
    }
    //where
    /** Return the type of a literal with given type tag.
     */
    Type litType(int tag) {
        return (tag == TypeTags.CLASS) ? syms.stringType : syms.typeOfTag[tag];
    }

    public void visitTypeIdent(JCPrimitiveTypeTree tree) {
        result = check(tree, syms.typeOfTag[tree.typetag], TYP, pkind, pt);
    }

    public void visitTypeArray(JCArrayTypeTree tree) {
        Type etype = attribType(tree.elemtype, env);
        Type type = new ArrayType(etype, syms.arrayClass);
        result = check(tree, type, TYP, pkind, pt);
    }

    /** Visitor method for parameterized types.
     *  Bound checking is left until later, since types are attributed
     *  before supertype structure is completely known
     */
    public void visitTypeApply(JCTypeApply tree) {
        Type owntype = types.createErrorType(tree.type);

        // Attribute functor part of application and make sure it's a class.
        Type clazztype = chk.checkClassType(tree.clazz.pos(), attribType(tree.clazz, env));

        // Attribute type parameters
        List<Type> actuals = attribTypes(tree.arguments, env);

        if (clazztype.tag == CLASS) {
            List<Type> formals = clazztype.tsym.type.getTypeArguments();

            if (actuals.length() == formals.length() || actuals.isEmpty()) {
                List<Type> a = actuals;
                List<Type> f = formals;
                while (a.nonEmpty()) {
                    a.head = a.head.withTypeVar(f.head);
                    a = a.tail;
                    f = f.tail;
                }
                // Compute the proper generic outer
                Type clazzOuter = clazztype.getEnclosingType();
                if (clazzOuter.tag == CLASS) {
                    Type site;
                    JCExpression clazz = TreeInfo.typeIn(tree.clazz);
                    if (clazz.getTag() == JCTree.IDENT) {
                        site = env.enclClass.sym.type;
                    } else if (clazz.getTag() == JCTree.SELECT) {
                        site = ((JCFieldAccess) clazz).selected.type;
                    } else throw new AssertionError(""+tree);
                    if (clazzOuter.tag == CLASS && site != clazzOuter) {
                        if (site.tag == CLASS)
                            site = types.asOuterSuper(site, clazzOuter.tsym);
                        if (site == null)
                            site = types.erasure(clazzOuter);
                        clazzOuter = site;
                    }
                }
                if (actuals.nonEmpty()) {
                    owntype = new ClassType(clazzOuter, actuals, clazztype.tsym);
                }
                else if (TreeInfo.isDiamond(tree)) {
                    //a type apply with no explicit type arguments - diamond operator
                    //the result type is a forall F where F's tvars are the type-variables
                    //that will be inferred when F is checked against the expected type
                    List<Type> ftvars = clazztype.tsym.type.getTypeArguments();
                    List<Type> new_tvars = types.newInstances(ftvars);
                    clazztype = new ClassType(clazzOuter, new_tvars, clazztype.tsym);
                    owntype = new ForAll(new_tvars, clazztype);
                }
            } else {
                if (formals.length() != 0) {
                    log.error(tree.pos(), "wrong.number.type.args",
                              Integer.toString(formals.length()));
                } else {
                    log.error(tree.pos(), "type.doesnt.take.params", clazztype.tsym);
                }
                owntype = types.createErrorType(tree.type);
            }
        }
        result = check(tree, owntype, TYP, pkind, pt);
    }

    public void visitTypeParameter(JCTypeParameter tree) {
        TypeVar a = (TypeVar)tree.type;
        Set<Type> boundSet = new HashSet<Type>();
        if (a.bound.isErroneous())
            return;
        List<Type> bs = types.getBounds(a);
        if (tree.bounds.nonEmpty()) {
            // accept class or interface or typevar as first bound.
            Type b = checkBase(bs.head, tree.bounds.head, env, false, false, false);
            boundSet.add(types.erasure(b));
            if (b.isErroneous()) {
                a.bound = b;
            }
            else if (b.tag == TYPEVAR) {
                // if first bound was a typevar, do not accept further bounds.
                if (tree.bounds.tail.nonEmpty()) {
                    log.error(tree.bounds.tail.head.pos(),
                              "type.var.may.not.be.followed.by.other.bounds");
                    tree.bounds = List.of(tree.bounds.head);
                    a.bound = bs.head;
                }
            } else {
                // if first bound was a class or interface, accept only interfaces
                // as further bounds.
                for (JCExpression bound : tree.bounds.tail) {
                    bs = bs.tail;
                    Type i = checkBase(bs.head, bound, env, false, true, false);
                    if (i.isErroneous())
                        a.bound = i;
                    else if (i.tag == CLASS)
                        chk.checkNotRepeated(bound.pos(), types.erasure(i), boundSet);
                }
            }
        }
        bs = types.getBounds(a);

        // in case of multiple bounds ...
        if (bs.length() > 1) {
            // ... the variable's bound is a class type flagged COMPOUND
            // (see comment for TypeVar.bound).
            // In this case, generate a class tree that represents the
            // bound class, ...
            JCTree extending;
            List<JCExpression> implementing;
            if ((bs.head.tsym.flags() & INTERFACE) == 0) {
                extending = tree.bounds.head;
                implementing = tree.bounds.tail;
            } else {
                extending = null;
                implementing = tree.bounds;
            }
            JCClassDecl cd = make.at(tree.pos).ClassDef(
                make.Modifiers(PUBLIC | ABSTRACT),
                tree.name, List.<JCTypeParameter>nil(),
                extending, implementing, List.<JCTree>nil());

            ClassSymbol c = (ClassSymbol)a.getUpperBound().tsym;
            assert (c.flags() & COMPOUND) != 0;
            cd.sym = c;
            c.sourcefile = env.toplevel.sourcefile;

            // ... and attribute the bound class
            c.flags_field |= UNATTRIBUTED;
            Env<AttrContext> cenv = enter.classEnv(cd, env);
            enter.typeEnvs.put(c, cenv);
        }
    }


    public void visitWildcard(JCWildcard tree) {
        //- System.err.println("visitWildcard("+tree+");");//DEBUG
        Type type = (tree.kind.kind == BoundKind.UNBOUND)
            ? syms.objectType
            : attribType(tree.inner, env);
        result = check(tree, new WildcardType(chk.checkRefType(tree.pos(), type),
                                              tree.kind.kind,
                                              syms.boundClass),
                       TYP, pkind, pt);
    }

    public void visitAnnotation(JCAnnotation tree) {
        log.error(tree.pos(), "annotation.not.valid.for.type", pt);
        result = tree.type = syms.errType;
    }

<<<<<<< HEAD
    public void visitAnnotatedType(JCAnnotatedType tree) {
        result = tree.type = attribType(tree.getUnderlyingType(), env);
=======
    public void visitModuleDef(JCModuleDecl tree) {
        attribStats(tree.getMetadataList(), env);
    }

    public void visitModuleRequires(JCModuleRequires tree) {
    }

    public void visitModulePermits(JCModulePermits tree) {
    }

    public void visitModuleClass(JCModuleClass tree) {
        ModuleSymbol msym = env.toplevel.modle;
        Type t = attribType(tree.qualId, env);
        if (t.tag == CLASS) {
            // check duplicates
            msym.className = (ClassSymbol) tree.qualId.type.tsym;
            msym.classFlags = tree.flags;
        }
>>>>>>> a69ee8a6
    }

    public void visitErroneous(JCErroneous tree) {
        if (tree.errs != null)
            for (JCTree err : tree.errs)
                attribTree(err, env, ERR, pt);
        result = tree.type = syms.errType;
    }

    /** Default visitor method for all other trees.
     */
    public void visitTree(JCTree tree) {
        throw new AssertionError();
    }

    public void analyze(Env<AttrContext> env) {
        switch (env.tree.getTag()) {
            case JCTree.MODULE:
                attribModule(env.tree.pos(), ((JCModuleDecl)env.tree).sym);
                break;
            default:
                attribClass(env.tree.pos(), env.enclClass.sym);
        }
    }

    public void attribModule(DiagnosticPosition pos, ModuleSymbol m) {
        try {
            annotate.flush();
            attribModule(m);
        } catch (CompletionFailure ex) {
            chk.completionError(pos, ex);
        }

    }

    void attribModule(ModuleSymbol m) {
        // Get environment current at the point of module definition.
        Env<AttrContext> env = enter.typeEnvs.get(m);
        //System.err.println("Attr.attribModule: " + env + " " + env.tree);
        attribStat(env.tree, env);
    }

    /** Main method: attribute class definition associated with given class symbol.
     *  reporting completion failures at the given position.
     *  @param pos The source position at which completion errors are to be
     *             reported.
     *  @param c   The class symbol whose definition will be attributed.
     */
    public void attribClass(DiagnosticPosition pos, ClassSymbol c) {
        try {
            annotate.flush();
            attribClass(c);
        } catch (CompletionFailure ex) {
            chk.completionError(pos, ex);
        }
    }

    /** Attribute class definition associated with given class symbol.
     *  @param c   The class symbol whose definition will be attributed.
     */
    void attribClass(ClassSymbol c) throws CompletionFailure {
        if (c.type.tag == ERROR) return;

        // Check for cycles in the inheritance graph, which can arise from
        // ill-formed class files.
        chk.checkNonCyclic(null, c.type);

        Type st = types.supertype(c.type);
        if ((c.flags_field & Flags.COMPOUND) == 0) {
            // First, attribute superclass.
            if (st.tag == CLASS)
                attribClass((ClassSymbol)st.tsym);

            // Next attribute owner, if it is a class.
            if (c.owner.kind == TYP && c.owner.type.tag == CLASS)
                attribClass((ClassSymbol)c.owner);
        }

        // The previous operations might have attributed the current class
        // if there was a cycle. So we test first whether the class is still
        // UNATTRIBUTED.
        if ((c.flags_field & UNATTRIBUTED) != 0) {
            c.flags_field &= ~UNATTRIBUTED;

            // Get environment current at the point of class definition.
            Env<AttrContext> env = enter.typeEnvs.get(c);

            // The info.lint field in the envs stored in enter.typeEnvs is deliberately uninitialized,
            // because the annotations were not available at the time the env was created. Therefore,
            // we look up the environment chain for the first enclosing environment for which the
            // lint value is set. Typically, this is the parent env, but might be further if there
            // are any envs created as a result of TypeParameter nodes.
            Env<AttrContext> lintEnv = env;
            while (lintEnv.info.lint == null)
                lintEnv = lintEnv.next;

            // Having found the enclosing lint value, we can initialize the lint value for this class
            env.info.lint = lintEnv.info.lint.augment(c.attributes_field, c.flags());

            Lint prevLint = chk.setLint(env.info.lint);
            JavaFileObject prev = log.useSource(c.sourcefile);

            try {
                // java.lang.Enum may not be subclassed by a non-enum
                if (st.tsym == syms.enumSym &&
                    ((c.flags_field & (Flags.ENUM|Flags.COMPOUND)) == 0))
                    log.error(env.tree.pos(), "enum.no.subclassing");

                // Enums may not be extended by source-level classes
                if (st.tsym != null &&
                    ((st.tsym.flags_field & Flags.ENUM) != 0) &&
                    ((c.flags_field & (Flags.ENUM | Flags.COMPOUND)) == 0) &&
                    !target.compilerBootstrap(c)) {
                    log.error(env.tree.pos(), "enum.types.not.extensible");
                }
                attribClassBody(env, c);

                chk.checkDeprecatedAnnotation(env.tree.pos(), c);
            } finally {
                log.useSource(prev);
                chk.setLint(prevLint);
            }

        }
    }

    public void visitImport(JCImport tree) {
        // nothing to do
    }

    /** Finish the attribution of a class. */
    private void attribClassBody(Env<AttrContext> env, ClassSymbol c) {
        JCClassDecl tree = (JCClassDecl)env.tree;
        assert c == tree.sym;

        // Validate annotations
        chk.validateAnnotations(tree.mods.annotations, c);

        // Validate type parameters, supertype and interfaces.
        attribBounds(tree.typarams);
        chk.validate(tree.typarams, env);
        chk.validate(tree.extending, env);
        chk.validate(tree.implementing, env);

        // Module modifier may not be used in unnamed module
        chk.checkModuleModifier(tree.pos(), c);

        // If this is a non-abstract class, check that it has no abstract
        // methods or unimplemented methods of an implemented interface.
        if ((c.flags() & (ABSTRACT | INTERFACE)) == 0) {
            if (!relax)
                chk.checkAllDefined(tree.pos(), c);
        }

        if ((c.flags() & ANNOTATION) != 0) {
            if (tree.implementing.nonEmpty())
                log.error(tree.implementing.head.pos(),
                          "cant.extend.intf.annotation");
            if (tree.typarams.nonEmpty())
                log.error(tree.typarams.head.pos(),
                          "intf.annotation.cant.have.type.params");
        } else {
            // Check that all extended classes and interfaces
            // are compatible (i.e. no two define methods with same arguments
            // yet different return types).  (JLS 8.4.6.3)
            chk.checkCompatibleSupertypes(tree.pos(), c.type);
        }

        // Check that class does not import the same parameterized interface
        // with two different argument lists.
        chk.checkClassBounds(tree.pos(), c.type);

        tree.type = c.type;

        boolean assertsEnabled = false;
        assert assertsEnabled = true;
        if (assertsEnabled) {
            for (List<JCTypeParameter> l = tree.typarams;
                 l.nonEmpty(); l = l.tail)
                assert env.info.scope.lookup(l.head.name).scope != null;
        }

        // Check that a generic class doesn't extend Throwable
        if (!c.type.allparams().isEmpty() && types.isSubtype(c.type, syms.throwableType))
            log.error(tree.extending.pos(), "generic.throwable");

        // Check that all methods which implement some
        // method conform to the method they implement.
        chk.checkImplementations(tree);

        for (List<JCTree> l = tree.defs; l.nonEmpty(); l = l.tail) {
            // Attribute declaration
            attribStat(l.head, env);
            // Check that declarations in inner classes are not static (JLS 8.1.2)
            // Make an exception for static constants.
            if (c.owner.kind != PCK &&
                ((c.flags() & STATIC) == 0 || c.name == names.empty) &&
                (TreeInfo.flags(l.head) & (STATIC | INTERFACE)) != 0) {
                Symbol sym = null;
                if (l.head.getTag() == JCTree.VARDEF) sym = ((JCVariableDecl) l.head).sym;
                if (sym == null ||
                    sym.kind != VAR ||
                    ((VarSymbol) sym).getConstValue() == null)
                    log.error(l.head.pos(), "icls.cant.have.static.decl");
            }
        }

        // Check for cycles among non-initial constructors.
        chk.checkCyclicConstructors(tree);

        // Check for cycles among annotation elements.
        chk.checkNonCyclicElements(tree);

        // Check for proper use of serialVersionUID
        if (env.info.lint.isEnabled(Lint.LintCategory.SERIAL) &&
            isSerializable(c) &&
            (c.flags() & Flags.ENUM) == 0 &&
            (c.flags() & ABSTRACT) == 0) {
            checkSerialVersionUID(tree, c);
        }

        // Check type annotations applicability rules
        validateTypeAnnotations(tree);
    }
        // where
        /** check if a class is a subtype of Serializable, if that is available. */
        private boolean isSerializable(ClassSymbol c) {
            try {
                syms.serializableType.complete();
            }
            catch (CompletionFailure e) {
                return false;
            }
            return types.isSubtype(c.type, syms.serializableType);
        }

        /** Check that an appropriate serialVersionUID member is defined. */
        private void checkSerialVersionUID(JCClassDecl tree, ClassSymbol c) {

            // check for presence of serialVersionUID
            Scope.Entry e = c.members().lookup(names.serialVersionUID);
            while (e.scope != null && e.sym.kind != VAR) e = e.next();
            if (e.scope == null) {
                log.warning(tree.pos(), "missing.SVUID", c);
                return;
            }

            // check that it is static final
            VarSymbol svuid = (VarSymbol)e.sym;
            if ((svuid.flags() & (STATIC | FINAL)) !=
                (STATIC | FINAL))
                log.warning(TreeInfo.diagnosticPositionFor(svuid, tree), "improper.SVUID", c);

            // check that it is long
            else if (svuid.type.tag != TypeTags.LONG)
                log.warning(TreeInfo.diagnosticPositionFor(svuid, tree), "long.SVUID", c);

            // check constant
            else if (svuid.getConstValue() == null)
                log.warning(TreeInfo.diagnosticPositionFor(svuid, tree), "constant.SVUID", c);
        }

    private Type capture(Type type) {
        return types.capture(type);
    }

    private void validateTypeAnnotations(JCTree tree) {
        tree.accept(typeAnnotationsValidator);
    }
    //where
    private final JCTree.Visitor typeAnnotationsValidator =
        new TreeScanner() {
        public void visitAnnotation(JCAnnotation tree) {
            if (tree instanceof JCTypeAnnotation) {
                chk.validateTypeAnnotation((JCTypeAnnotation)tree, false);
            }
            super.visitAnnotation(tree);
        }
        public void visitTypeParameter(JCTypeParameter tree) {
            chk.validateTypeAnnotations(tree.annotations, true);
            // don't call super. skip type annotations
            scan(tree.bounds);
        }
        public void visitMethodDef(JCMethodDecl tree) {
            // need to check static methods
            if ((tree.sym.flags() & Flags.STATIC) != 0) {
                for (JCTypeAnnotation a : tree.receiverAnnotations) {
                    if (chk.isTypeAnnotation(a, false))
                        log.error(a.pos(), "annotation.type.not.applicable");
                }
            }
            super.visitMethodDef(tree);
        }
    };
}<|MERGE_RESOLUTION|>--- conflicted
+++ resolved
@@ -2687,10 +2687,10 @@
         result = tree.type = syms.errType;
     }
 
-<<<<<<< HEAD
     public void visitAnnotatedType(JCAnnotatedType tree) {
         result = tree.type = attribType(tree.getUnderlyingType(), env);
-=======
+    }
+
     public void visitModuleDef(JCModuleDecl tree) {
         attribStats(tree.getMetadataList(), env);
     }
@@ -2709,7 +2709,6 @@
             msym.className = (ClassSymbol) tree.qualId.type.tsym;
             msym.classFlags = tree.flags;
         }
->>>>>>> a69ee8a6
     }
 
     public void visitErroneous(JCErroneous tree) {
