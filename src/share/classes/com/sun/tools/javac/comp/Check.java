--- conflicted
+++ resolved
@@ -27,32 +27,29 @@
 
 import java.util.*;
 import java.util.Set;
+
 import javax.tools.JavaFileManager;
 
 import com.sun.tools.javac.code.*;
+import com.sun.tools.javac.code.Lint;
+import com.sun.tools.javac.code.Lint.LintCategory;
+import com.sun.tools.javac.code.Symbol.*;
+import com.sun.tools.javac.code.Type.*;
+import com.sun.tools.javac.comp.DeferredAttr.DeferredAttrContext;
+import com.sun.tools.javac.comp.Infer.InferenceContext;
+import com.sun.tools.javac.comp.Infer.InferenceContext.FreeTypeListener;
 import com.sun.tools.javac.jvm.*;
 import com.sun.tools.javac.tree.*;
+import com.sun.tools.javac.tree.JCTree.*;
 import com.sun.tools.javac.util.*;
 import com.sun.tools.javac.util.JCDiagnostic.DiagnosticPosition;
 import com.sun.tools.javac.util.List;
-
-import com.sun.tools.javac.tree.JCTree.*;
-import com.sun.tools.javac.code.Lint;
-import com.sun.tools.javac.code.Lint.LintCategory;
-import com.sun.tools.javac.code.Type.*;
-import com.sun.tools.javac.code.Symbol.*;
-import com.sun.tools.javac.comp.DeferredAttr.DeferredAttrContext;
-import com.sun.tools.javac.comp.Infer.InferenceContext;
-import com.sun.tools.javac.comp.Infer.InferenceContext.FreeTypeListener;
-
 import static com.sun.tools.javac.code.Flags.*;
 import static com.sun.tools.javac.code.Flags.ANNOTATION;
-import static com.sun.tools.javac.code.Flags.MODULE;
 import static com.sun.tools.javac.code.Flags.SYNCHRONIZED;
 import static com.sun.tools.javac.code.Kinds.*;
 import static com.sun.tools.javac.code.TypeTag.*;
 import static com.sun.tools.javac.code.TypeTag.WILDCARD;
-
 import static com.sun.tools.javac.tree.JCTree.Tag.*;
 
 /** Type checking helper class for the attribution phase.
@@ -1040,12 +1037,8 @@
         case VAR:
             if (sym.owner.kind != TYP)
                 mask = LocalVarFlags;
-            else if ((sym.owner.flags_field & INTERFACE) != 0) {
-                mask = InterfaceVarFlags;
-                implicit = STATIC | FINAL;
-                if ((flags & MODULE) == 0)
-                    implicit |= PUBLIC;
-            }
+            else if ((sym.owner.flags_field & INTERFACE) != 0)
+                mask = implicit = InterfaceVarFlags;
             else
                 mask = VarFlags;
             break;
@@ -1060,19 +1053,12 @@
                 } else
                     mask = ConstructorFlags;
             }  else if ((sym.owner.flags_field & INTERFACE) != 0) {
-<<<<<<< HEAD
-                mask = InterfaceMethodFlags;
-                implicit = ABSTRACT;
-                if ((flags & MODULE) == 0)
-                    implicit |= PUBLIC;
-=======
                 if ((flags & DEFAULT) != 0) {
                     mask = InterfaceDefaultMethodMask;
                     implicit = PUBLIC | ABSTRACT;
                 } else {
                     mask = implicit = InterfaceMethodFlags;
                 }
->>>>>>> cb2d7e77
             }
             else {
                 mask = MethodFlags;
@@ -1101,19 +1087,13 @@
                     mask |= STATIC;
                 else if ((flags & ENUM) != 0)
                     log.error(pos, "enums.must.be.static");
-                if ((sym.owner.flags_field & INTERFACE) != 0) {
-                    if ((flags & MODULE) == 0)
-                        implicit |= PUBLIC;
-                }
                 // Nested interfaces and enums are always STATIC (Spec ???)
-                if ((flags & (INTERFACE | ENUM)) != 0 )
-                    implicit = STATIC;
+                if ((flags & (INTERFACE | ENUM)) != 0 ) implicit = STATIC;
             } else {
                 mask = ClassFlags;
             }
             // Interfaces are always ABSTRACT
-            if ((flags & INTERFACE) != 0)
-                implicit |= ABSTRACT;
+            if ((flags & INTERFACE) != 0) implicit |= ABSTRACT;
 
             if ((flags & ENUM) != 0) {
                 // enums can't be declared abstract or final
@@ -1149,15 +1129,11 @@
                  &&
                  checkDisjoint(pos, flags,
                                PUBLIC,
-                               PRIVATE | PROTECTED | MODULE)
+                               PRIVATE | PROTECTED)
                  &&
                  checkDisjoint(pos, flags,
                                PRIVATE,
-                               PUBLIC | PROTECTED | MODULE)
-                 &&
-                 checkDisjoint(pos, flags,
-                               PROTECTED,
-                               PUBLIC | PRIVATE | MODULE)
+                               PUBLIC | PROTECTED)
                  &&
                  checkDisjoint(pos, flags,
                                FINAL,
@@ -1170,16 +1146,6 @@
             // skip
         }
         return flags & (mask | ~ExtendedStandardFlags) | implicit;
-    }
-
-    /**
-     * Determine if module modifier is legal here.
-     */
-    void checkModuleModifier(DiagnosticPosition pos, Symbol sym) {
-        // JIGSAW FIXME
-//        if (Flags.isModuleAccess(sym) && sym.packge().modle == syms.unnamedModule) {
-//            log.error(pos, "module.not.allowed.here");
-//        }
     }
 
 
@@ -2037,6 +2003,7 @@
                             undef = absmeth;
                         }
                     }
+                }
                 if (undef == null) {
                     Type st = types.supertype(c.type);
                     if (st.hasTag(CLASS))
