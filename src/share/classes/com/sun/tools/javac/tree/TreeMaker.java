--- conflicted
+++ resolved
@@ -119,14 +119,7 @@
      * Create given tree node at current position.
      * @param defs a list of ClassDef, Import, and Skip
      */
-<<<<<<< HEAD
-    public JCCompilationUnit TopLevel(List<JCAnnotation> packageAnnotations,
-                                      JCExpression pid,
-                                      List<JCTree> defs) {
-        Assert.checkNonNull(packageAnnotations);
-=======
     public JCCompilationUnit TopLevel(List<JCTree> defs) {
->>>>>>> 26e8fe88
         for (JCTree node : defs)
             Assert.check(node instanceof JCClassDecl
                 || node instanceof JCImport
@@ -136,15 +129,9 @@
                 || node instanceof JCSkip
                 || node instanceof JCErroneous
                 || (node instanceof JCExpressionStatement
-<<<<<<< HEAD
                     && ((JCExpressionStatement)node).expr instanceof JCErroneous),
                 node.getClass().getSimpleName());
-        JCCompilationUnit tree = new JCCompilationUnit(packageAnnotations, pid, defs,
-=======
-                    && ((JCExpressionStatement)node).expr instanceof JCErroneous)
-                 : node.getClass().getSimpleName();
         JCCompilationUnit tree = new JCCompilationUnit(defs,
->>>>>>> 26e8fe88
                                      null, null, null, null);
         tree.pos = pos;
         return tree;
@@ -489,14 +476,6 @@
         return Modifiers(flags, List.<JCAnnotation>nil());
     }
 
-<<<<<<< HEAD
-=======
-    public JCAnnotatedType AnnotatedType(List<JCTypeAnnotation> annotations, JCExpression underlyingType) {
-        JCAnnotatedType tree = new JCAnnotatedType(annotations, underlyingType);
-        tree.pos = pos;
-        return tree;
-    }
-
     public JCModuleDecl Module(List<JCAnnotation> annots, JCModuleId moduleId,
             List<JCModuleId> provides, List<JCModuleMetadata> metadata) {
         JCModuleDecl tree = new JCModuleDecl(annots, moduleId, provides, metadata);
@@ -534,7 +513,6 @@
         return tree;
     }
 
->>>>>>> 26e8fe88
     public JCErroneous Erroneous() {
         return Erroneous(List.<JCTree>nil());
     }
@@ -710,17 +688,10 @@
     /** Create a list of trees representing given list of types.
      */
     public List<JCExpression> Types(List<Type> ts) {
-<<<<<<< HEAD
         ListBuffer<JCExpression> lb = new ListBuffer<JCExpression>();
         for (List<Type> l = ts; l.nonEmpty(); l = l.tail)
             lb.append(Type(l.head));
         return lb.toList();
-=======
-        ListBuffer<JCExpression> t = new ListBuffer<JCExpression>();
-        for (List<Type> l = ts; l.nonEmpty(); l = l.tail)
-            t.append(Type(l.head));
-        return t.toList();
->>>>>>> 26e8fe88
     }
 
     /** Create a variable definition from a variable symbol and an initializer
