--- conflicted
+++ resolved
@@ -872,7 +872,6 @@
         }
     }
 
-<<<<<<< HEAD
     /**
      * Returns the underlying type of the tree if it is annotated type,
      * or the tree itself otherwise
@@ -892,7 +891,8 @@
         default:
             throw new AssertionError("Unexpected type tree: " + tree);
         }
-=======
+    }
+
     public static boolean isModuleInfo(JCCompilationUnit tree) {
         return tree.sourcefile.isNameCompatible("module-info", JavaFileObject.Kind.SOURCE);
     }
@@ -927,6 +927,5 @@
             }
         }
         return null;
->>>>>>> a69ee8a6
     }
 }