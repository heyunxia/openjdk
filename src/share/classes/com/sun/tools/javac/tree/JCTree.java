/*
 * Copyright (c) 1999, 2012, Oracle and/or its affiliates. All rights reserved.
 * DO NOT ALTER OR REMOVE COPYRIGHT NOTICES OR THIS FILE HEADER.
 *
 * This code is free software; you can redistribute it and/or modify it
 * under the terms of the GNU General Public License version 2 only, as
 * published by the Free Software Foundation.  Oracle designates this
 * particular file as subject to the "Classpath" exception as provided
 * by Oracle in the LICENSE file that accompanied this code.
 *
 * This code is distributed in the hope that it will be useful, but WITHOUT
 * ANY WARRANTY; without even the implied warranty of MERCHANTABILITY or
 * FITNESS FOR A PARTICULAR PURPOSE.  See the GNU General Public License
 * version 2 for more details (a copy is included in the LICENSE file that
 * accompanied this code).
 *
 * You should have received a copy of the GNU General Public License version
 * 2 along with this work; if not, write to the Free Software Foundation,
 * Inc., 51 Franklin St, Fifth Floor, Boston, MA 02110-1301 USA.
 *
 * Please contact Oracle, 500 Oracle Parkway, Redwood Shores, CA 94065 USA
 * or visit www.oracle.com if you need additional information or have any
 * questions.
 */

package com.sun.tools.javac.tree;

import java.io.IOException;
import java.io.StringWriter;
import java.util.*;

import javax.lang.model.element.Modifier;
import javax.lang.model.type.TypeKind;
import javax.tools.JavaFileManager.Location;
import javax.tools.JavaFileObject;

import com.sun.source.tree.*;
import com.sun.source.tree.LambdaExpressionTree.BodyKind;
import com.sun.source.tree.MemberReferenceTree.ReferenceMode;
import com.sun.tools.javac.code.*;
import com.sun.tools.javac.code.Scope.*;
import com.sun.tools.javac.code.Symbol.*;
import com.sun.tools.javac.util.*;
import com.sun.tools.javac.util.JCDiagnostic.DiagnosticPosition;
import com.sun.tools.javac.util.List;
import static com.sun.tools.javac.code.BoundKind.*;
import static com.sun.tools.javac.tree.JCTree.Tag.*;

/**
 * Root class for abstract syntax tree nodes. It provides definitions
 * for specific tree nodes as subclasses nested inside.
 *
 * <p>Each subclass is highly standardized.  It generally contains
 * only tree fields for the syntactic subcomponents of the node.  Some
 * classes that represent identifier uses or definitions also define a
 * Symbol field that denotes the represented identifier.  Classes for
 * non-local jumps also carry the jump target as a field.  The root
 * class Tree itself defines fields for the tree's type and position.
 * No other fields are kept in a tree node; instead parameters are
 * passed to methods accessing the node.
 *
 * <p>Except for the methods defined by com.sun.source, the only
 * method defined in subclasses is `visit' which applies a given
 * visitor to the tree. The actual tree processing is done by visitor
 * classes in other packages. The abstract class Visitor, as well as
 * an Factory interface for trees, are defined as inner classes in
 * Tree.
 *
 * <p>To avoid ambiguities with the Tree API in com.sun.source all sub
 * classes should, by convention, start with JC (javac).
 *
 * <p><b>This is NOT part of any supported API.
 * If you write code that depends on this, you do so at your own risk.
 * This code and its internal interfaces are subject to change or
 * deletion without notice.</b>
 *
 * @see TreeMaker
 * @see TreeInfo
 * @see TreeTranslator
 * @see Pretty
 */
public abstract class JCTree implements Tree, Cloneable, DiagnosticPosition {

    /* Tree tag values, identifying kinds of trees */
    public enum Tag {
        /** For methods that return an invalid tag if a given condition is not met
         */
        NO_TAG,

        /** Toplevel nodes, of type TopLevel, representing entire source files.
        */
        TOPLEVEL,

        /** Import clauses, of type Import.
         */
        IMPORT,

        /** Class definitions, of type ClassDef.
         */
        CLASSDEF,

        /** Method definitions, of type MethodDef.
         */
        METHODDEF,

        /** Variable definitions, of type VarDef.
         */
        VARDEF,

        /** The no-op statement ";", of type Skip
         */
        SKIP,

        /** Blocks, of type Block.
         */
        BLOCK,

        /** Do-while loops, of type DoLoop.
         */
        DOLOOP,

        /** While-loops, of type WhileLoop.
         */
        WHILELOOP,

        /** For-loops, of type ForLoop.
         */
        FORLOOP,

        /** Foreach-loops, of type ForeachLoop.
         */
        FOREACHLOOP,

        /** Labelled statements, of type Labelled.
         */
        LABELLED,

        /** Switch statements, of type Switch.
         */
        SWITCH,

        /** Case parts in switch statements, of type Case.
         */
        CASE,

        /** Synchronized statements, of type Synchonized.
         */
        SYNCHRONIZED,

        /** Try statements, of type Try.
         */
        TRY,

        /** Catch clauses in try statements, of type Catch.
         */
        CATCH,

        /** Conditional expressions, of type Conditional.
         */
        CONDEXPR,

        /** Conditional statements, of type If.
         */
        IF,

        /** Expression statements, of type Exec.
         */
        EXEC,

        /** Break statements, of type Break.
         */
        BREAK,

        /** Continue statements, of type Continue.
         */
        CONTINUE,

        /** Return statements, of type Return.
         */
        RETURN,

        /** Throw statements, of type Throw.
         */
        THROW,

        /** Assert statements, of type Assert.
         */
        ASSERT,

        /** Method invocation expressions, of type Apply.
         */
        APPLY,

        /** Class instance creation expressions, of type NewClass.
         */
        NEWCLASS,

        /** Array creation expressions, of type NewArray.
         */
        NEWARRAY,

        /** Lambda expression, of type Lambda.
         */
        LAMBDA,

        /** Parenthesized subexpressions, of type Parens.
         */
        PARENS,

        /** Assignment expressions, of type Assign.
         */
        ASSIGN,

        /** Type cast expressions, of type TypeCast.
         */
        TYPECAST,

        /** Type test expressions, of type TypeTest.
         */
        TYPETEST,

        /** Indexed array expressions, of type Indexed.
         */
        INDEXED,

        /** Selections, of type Select.
         */
        SELECT,

        /** Member references, of type Reference.
         */
        REFERENCE,

        /** Simple identifiers, of type Ident.
         */
        IDENT,

        /** Literals, of type Literal.
         */
        LITERAL,

        /** Basic type identifiers, of type TypeIdent.
         */
        TYPEIDENT,

        /** Array types, of type TypeArray.
         */
        TYPEARRAY,

        /** Parameterized types, of type TypeApply.
         */
        TYPEAPPLY,

        /** Union types, of type TypeUnion
         */
        TYPEUNION,

        /** Formal type parameters, of type TypeParameter.
         */
        TYPEPARAMETER,

        /** Type argument.
         */
        WILDCARD,

        /** Bound kind: extends, super, exact, or unbound
         */
        TYPEBOUNDKIND,

        /** metadata: Annotation.
         */
        ANNOTATION,

        /** metadata: Modifiers
         */
        MODIFIERS,

        ANNOTATED_TYPE,

        /** Error trees, of type Erroneous.
         */
        ERRONEOUS,

        /** Unary operators, of type Unary.
         */
        POS,                             // +
        NEG,                             // -
        NOT,                             // !
        COMPL,                           // ~
        PREINC,                          // ++ _
        PREDEC,                          // -- _
        POSTINC,                         // _ ++
        POSTDEC,                         // _ --

        /** unary operator for null reference checks, only used internally.
         */
        NULLCHK,

        /** Binary operators, of type Binary.
         */
        OR,                              // ||
        AND,                             // &&
        BITOR,                           // |
        BITXOR,                          // ^
        BITAND,                          // &
        EQ,                              // ==
        NE,                              // !=
        LT,                              // <
        GT,                              // >
        LE,                              // <=
        GE,                              // >=
        SL,                              // <<
        SR,                              // >>
        USR,                             // >>>
        PLUS,                            // +
        MINUS,                           // -
        MUL,                             // *
        DIV,                             // /
        MOD,                             // %

        /** Assignment operators, of type Assignop.
         */
        BITOR_ASG(BITOR),                // |=
        BITXOR_ASG(BITXOR),              // ^=
        BITAND_ASG(BITAND),              // &=

        SL_ASG(SL),                      // <<=
        SR_ASG(SR),                      // >>=
        USR_ASG(USR),                    // >>>=
        PLUS_ASG(PLUS),                  // +=
        MINUS_ASG(MINUS),                // -=
        MUL_ASG(MUL),                    // *=
        DIV_ASG(DIV),                    // /=
        MOD_ASG(MOD),                    // %=

        MODULE,
        MODULE_ID,
        MODULE_QUERY,
        VIEW_DECLARATION,
        ENTRYPOINT_DIRECTIVE,
        EXPORT_DIRECTIVE,
        PERMITS_DIRECTIVE,
        PROVIDES_MODULE_DIRECTIVE,
        PROVIDES_SERVICE_DIRECTIVE,
        REQUIRES_MODULE_DIRECTIVE,
        REQUIRES_SERVICE_DIRECTIVE,
        PACKAGE,

        /** A synthetic let expression, of type LetExpr.
         */
        LETEXPR;                         // ala scheme

        private Tag noAssignTag;

        private static int numberOfOperators = MOD.ordinal() - POS.ordinal() + 1;

        private Tag(Tag noAssignTag) {
            this.noAssignTag = noAssignTag;
        }

        private Tag() { }

        public static int getNumberOfOperators() {
            return numberOfOperators;
        }

        public Tag noAssignOp() {
            if (noAssignTag != null)
                return noAssignTag;
            throw new AssertionError("noAssignOp() method is not available for non assignment tags");
        }

        public boolean isPostUnaryOp() {
            return (this == POSTINC || this == POSTDEC);
        }

        public boolean isIncOrDecUnaryOp() {
            return (this == PREINC || this == PREDEC || this == POSTINC || this == POSTDEC);
        }

        public boolean isAssignop() {
            return noAssignTag != null;
        }

        public int operatorIndex() {
            return (this.ordinal() - POS.ordinal());
        }
    }


    /* The (encoded) position in the source file. @see util.Position.
     */
    public int pos;

    /* The type of this node.
     */
    public Type type;

    /* The tag of this node -- one of the constants declared above.
     */
    public abstract Tag getTag();

    /* Returns true if the tag of this node is equals to tag.
     */
    public boolean hasTag(Tag tag) {
        return tag == getTag();
    }

    /** Convert a tree to a pretty-printed string. */
    @Override
    public String toString() {
        StringWriter s = new StringWriter();
        try {
            new Pretty(s, false).printExpr(this);
        }
        catch (IOException e) {
            // should never happen, because StringWriter is defined
            // never to throw any IOExceptions
            throw new AssertionError(e);
        }
        return s.toString();
    }

    /** Set position field and return this tree.
     */
    public JCTree setPos(int pos) {
        this.pos = pos;
        return this;
    }

    /** Set type field and return this tree.
     */
    public JCTree setType(Type type) {
        this.type = type;
        return this;
    }

    /** Visit this tree with a given visitor.
     */
    public abstract void accept(Visitor v);

    public abstract <R,D> R accept(TreeVisitor<R,D> v, D d);

    /** Return a shallow copy of this tree.
     */
    @Override
    public Object clone() {
        try {
            return super.clone();
        } catch (CloneNotSupportedException e) {
            throw new RuntimeException(e);
        }
    }

    /** Get a default position for this tree node.
     */
    public DiagnosticPosition pos() {
        return this;
    }

    // for default DiagnosticPosition
    public JCTree getTree() {
        return this;
    }

    // for default DiagnosticPosition
    public int getStartPosition() {
        return TreeInfo.getStartPos(this);
    }

    // for default DiagnosticPosition
    public int getPreferredPosition() {
        return pos;
    }

    // for default DiagnosticPosition
    public int getEndPosition(EndPosTable endPosTable) {
        return TreeInfo.getEndPos(this, endPosTable);
    }

    /**
     * Everything in one source file is kept in a {@linkplain JCCompilationUnit} structure.
     */
    public static class JCCompilationUnit extends JCTree implements CompilationUnitTree {
<<<<<<< HEAD
=======
        public List<JCAnnotation> packageAnnotations;
        /** The tree representing the package clause. */
        public JCExpression pid;
        /** All definitions in this file (ClassDef, Import, and Skip) */
>>>>>>> cb2d7e77
        public List<JCTree> defs;
        /* The source file name. */
        public JavaFileObject sourcefile;
<<<<<<< HEAD
        public ModuleSymbol modle;
        public Location locn;
=======
        /** The package to which this compilation unit belongs. */
>>>>>>> cb2d7e77
        public PackageSymbol packge;
        /** A scope for all named imports. */
        public ImportScope namedImportScope;
        /** A scope for all import-on-demands. */
        public StarImportScope starImportScope;
        /** Line starting positions, defined only if option -g is set. */
        public Position.LineMap lineMap = null;
        /** A table that stores all documentation comments indexed by the tree
         * nodes they refer to. defined only if option -s is set. */
        public DocCommentTable docComments = null;
        /* An object encapsulating ending positions of source ranges indexed by
         * the tree nodes they belong to. Defined only if option -Xjcov is set. */
        public EndPosTable endPositions = null;
        protected JCCompilationUnit(List<JCTree> defs,
                        JavaFileObject sourcefile,
                        PackageSymbol packge,
                        ImportScope namedImportScope,
                        StarImportScope starImportScope) {
            this.defs = defs;
            this.sourcefile = sourcefile;
            this.packge = packge;
            this.namedImportScope = namedImportScope;
            this.starImportScope = starImportScope;
        }
        @Override
        public void accept(Visitor v) { v.visitTopLevel(this); }

        public Kind getKind() { return Kind.COMPILATION_UNIT; }
        public List<JCAnnotation> getPackageAnnotations() {
            JCPackageDecl pd = TreeInfo.getPackage(this);
            return pd == null ? List.<JCAnnotation>nil() : pd.getAnnotations();
        }
        public List<JCImport> getImports() {
            ListBuffer<JCImport> imports = new ListBuffer<JCImport>();
            for (JCTree tree : defs) {
                if (tree.hasTag(IMPORT))
                    imports.append((JCImport)tree);
                else if (!tree.hasTag(SKIP))
                    break;
            }
            return imports.toList();
        }
        public JCExpression getPackageName() {
            JCPackageDecl pd = TreeInfo.getPackage(this);
            return pd == null ? null : pd.getPackageId();
        }
        public JavaFileObject getSourceFile() {
            return sourcefile;
        }
        public Position.LineMap getLineMap() {
            return lineMap;
        }
        public List<JCTree> getTypeDecls() {
            List<JCTree> typeDefs;
            for (typeDefs = defs; !typeDefs.isEmpty(); typeDefs = typeDefs.tail)
                if (!typeDefs.head.hasTag(IMPORT))
                    break;
            return typeDefs;
        }
        @Override
        public <R,D> R accept(TreeVisitor<R,D> v, D d) {
            return v.visitCompilationUnit(this, d);
        }

        @Override
        public Tag getTag() {
            return TOPLEVEL;
        }
    }

    /**
     * An import clause.
     */
    public static class JCImport extends JCTree implements ImportTree {
        public boolean staticImport;
        /** The imported class(es). */
        public JCTree qualid;
        protected JCImport(JCTree qualid, boolean importStatic) {
            this.qualid = qualid;
            this.staticImport = importStatic;
        }
        @Override
        public void accept(Visitor v) { v.visitImport(this); }

        public boolean isStatic() { return staticImport; }
        public JCTree getQualifiedIdentifier() { return qualid; }

        public Kind getKind() { return Kind.IMPORT; }
        @Override
        public <R,D> R accept(TreeVisitor<R,D> v, D d) {
            return v.visitImport(this, d);
        }

        @Override
        public Tag getTag() {
            return IMPORT;
        }
    }

    public static abstract class JCStatement extends JCTree implements StatementTree {
        @Override
        public JCStatement setType(Type type) {
            super.setType(type);
            return this;
        }
        @Override
        public JCStatement setPos(int pos) {
            super.setPos(pos);
            return this;
        }
    }

    public static abstract class JCExpression extends JCTree implements ExpressionTree {
        @Override
        public JCExpression setType(Type type) {
            super.setType(type);
            return this;
        }
        @Override
        public JCExpression setPos(int pos) {
            super.setPos(pos);
            return this;
        }
    }

    /**
     * A class definition.
     */
    public static class JCClassDecl extends JCStatement implements ClassTree {
        /** the modifiers */
        public JCModifiers mods;
        /** the name of the class */
        public Name name;
        /** formal class parameters */
        public List<JCTypeParameter> typarams;
        /** the classes this class extends */
        public JCExpression extending;
        /** the interfaces implemented by this class */
        public List<JCExpression> implementing;
        /** all variables and methods defined in this class */
        public List<JCTree> defs;
        /** the symbol */
        public ClassSymbol sym;
        protected JCClassDecl(JCModifiers mods,
                           Name name,
                           List<JCTypeParameter> typarams,
                           JCExpression extending,
                           List<JCExpression> implementing,
                           List<JCTree> defs,
                           ClassSymbol sym)
        {
            this.mods = mods;
            this.name = name;
            this.typarams = typarams;
            this.extending = extending;
            this.implementing = implementing;
            this.defs = defs;
            this.sym = sym;
        }
        @Override
        public void accept(Visitor v) { v.visitClassDef(this); }

        public Kind getKind() {
            if ((mods.flags & Flags.ANNOTATION) != 0)
                return Kind.ANNOTATION_TYPE;
            else if ((mods.flags & Flags.INTERFACE) != 0)
                return Kind.INTERFACE;
            else if ((mods.flags & Flags.ENUM) != 0)
                return Kind.ENUM;
            else
                return Kind.CLASS;
        }

        public JCModifiers getModifiers() { return mods; }
        public Name getSimpleName() { return name; }
        public List<JCTypeParameter> getTypeParameters() {
            return typarams;
        }
        public JCTree getExtendsClause() { return extending; }
        public List<JCExpression> getImplementsClause() {
            return implementing;
        }
        public List<JCTree> getMembers() {
            return defs;
        }
        @Override
        public <R,D> R accept(TreeVisitor<R,D> v, D d) {
            return v.visitClass(this, d);
        }

        @Override
        public Tag getTag() {
            return CLASSDEF;
        }
    }

    /**
     * A method definition.
     */
    public static class JCMethodDecl extends JCTree implements MethodTree {
        /** method modifiers */
        public JCModifiers mods;
        /** method name */
        public Name name;
        /** type of method return value */
        public JCExpression restype;
        /** type parameters */
        public List<JCTypeParameter> typarams;
        /** value parameters */
        public List<JCVariableDecl> params;
        /** exceptions thrown by this method */
        public List<JCExpression> thrown;
        /** statements in the method */
        public JCBlock body;
        /** default value, for annotation types */
        public JCExpression defaultValue;
        /** method symbol */
        public MethodSymbol sym;
        protected JCMethodDecl(JCModifiers mods,
                            Name name,
                            JCExpression restype,
                            List<JCTypeParameter> typarams,
                            List<JCVariableDecl> params,
                            List<JCExpression> thrown,
                            JCBlock body,
                            JCExpression defaultValue,
                            MethodSymbol sym)
        {
            this.mods = mods;
            this.name = name;
            this.restype = restype;
            this.typarams = typarams;
            this.params = params;
            this.thrown = thrown;
            this.body = body;
            this.defaultValue = defaultValue;
            this.sym = sym;
        }
        @Override
        public void accept(Visitor v) { v.visitMethodDef(this); }

        public Kind getKind() { return Kind.METHOD; }
        public JCModifiers getModifiers() { return mods; }
        public Name getName() { return name; }
        public JCTree getReturnType() { return restype; }
        public List<JCTypeParameter> getTypeParameters() {
            return typarams;
        }
        public List<JCVariableDecl> getParameters() {
            return params;
        }
        public List<JCExpression> getThrows() {
            return thrown;
        }
        public JCBlock getBody() { return body; }
        public JCTree getDefaultValue() { // for annotation types
            return defaultValue;
        }
        @Override
        public <R,D> R accept(TreeVisitor<R,D> v, D d) {
            return v.visitMethod(this, d);
        }

        @Override
        public Tag getTag() {
            return METHODDEF;
        }
  }

    /**
     * A variable definition.
     */
    public static class JCVariableDecl extends JCStatement implements VariableTree {
        /** variable modifiers */
        public JCModifiers mods;
        /** variable name */
        public Name name;
        /** type of the variable */
        public JCExpression vartype;
        /** variable's initial value */
        public JCExpression init;
        /** symbol */
        public VarSymbol sym;
        protected JCVariableDecl(JCModifiers mods,
                         Name name,
                         JCExpression vartype,
                         JCExpression init,
                         VarSymbol sym) {
            this.mods = mods;
            this.name = name;
            this.vartype = vartype;
            this.init = init;
            this.sym = sym;
        }
        @Override
        public void accept(Visitor v) { v.visitVarDef(this); }

        public Kind getKind() { return Kind.VARIABLE; }
        public JCModifiers getModifiers() { return mods; }
        public Name getName() { return name; }
        public JCTree getType() { return vartype; }
        public JCExpression getInitializer() {
            return init;
        }
        @Override
        public <R,D> R accept(TreeVisitor<R,D> v, D d) {
            return v.visitVariable(this, d);
        }

        @Override
        public Tag getTag() {
            return VARDEF;
        }
    }

      /**
     * A no-op statement ";".
     */
    public static class JCSkip extends JCStatement implements EmptyStatementTree {
        protected JCSkip() {
        }
        @Override
        public void accept(Visitor v) { v.visitSkip(this); }

        public Kind getKind() { return Kind.EMPTY_STATEMENT; }
        @Override
        public <R,D> R accept(TreeVisitor<R,D> v, D d) {
            return v.visitEmptyStatement(this, d);
        }

        @Override
        public Tag getTag() {
            return SKIP;
        }
    }

    /**
     * A statement block.
     */
    public static class JCBlock extends JCStatement implements BlockTree {
        /** flags */
        public long flags;
        /** statements */
        public List<JCStatement> stats;
        /** Position of closing brace, optional. */
        public int endpos = Position.NOPOS;
        protected JCBlock(long flags, List<JCStatement> stats) {
            this.stats = stats;
            this.flags = flags;
        }
        @Override
        public void accept(Visitor v) { v.visitBlock(this); }

        public Kind getKind() { return Kind.BLOCK; }
        public List<JCStatement> getStatements() {
            return stats;
        }
        public boolean isStatic() { return (flags & Flags.STATIC) != 0; }
        @Override
        public <R,D> R accept(TreeVisitor<R,D> v, D d) {
            return v.visitBlock(this, d);
        }

        @Override
        public Tag getTag() {
            return BLOCK;
        }
    }

    /**
     * A do loop
     */
    public static class JCDoWhileLoop extends JCStatement implements DoWhileLoopTree {
        public JCStatement body;
        public JCExpression cond;
        protected JCDoWhileLoop(JCStatement body, JCExpression cond) {
            this.body = body;
            this.cond = cond;
        }
        @Override
        public void accept(Visitor v) { v.visitDoLoop(this); }

        public Kind getKind() { return Kind.DO_WHILE_LOOP; }
        public JCExpression getCondition() { return cond; }
        public JCStatement getStatement() { return body; }
        @Override
        public <R,D> R accept(TreeVisitor<R,D> v, D d) {
            return v.visitDoWhileLoop(this, d);
        }

        @Override
        public Tag getTag() {
            return DOLOOP;
        }
    }

    /**
     * A while loop
     */
    public static class JCWhileLoop extends JCStatement implements WhileLoopTree {
        public JCExpression cond;
        public JCStatement body;
        protected JCWhileLoop(JCExpression cond, JCStatement body) {
            this.cond = cond;
            this.body = body;
        }
        @Override
        public void accept(Visitor v) { v.visitWhileLoop(this); }

        public Kind getKind() { return Kind.WHILE_LOOP; }
        public JCExpression getCondition() { return cond; }
        public JCStatement getStatement() { return body; }
        @Override
        public <R,D> R accept(TreeVisitor<R,D> v, D d) {
            return v.visitWhileLoop(this, d);
        }

        @Override
        public Tag getTag() {
            return WHILELOOP;
        }
    }

    /**
     * A for loop.
     */
    public static class JCForLoop extends JCStatement implements ForLoopTree {
        public List<JCStatement> init;
        public JCExpression cond;
        public List<JCExpressionStatement> step;
        public JCStatement body;
        protected JCForLoop(List<JCStatement> init,
                          JCExpression cond,
                          List<JCExpressionStatement> update,
                          JCStatement body)
        {
            this.init = init;
            this.cond = cond;
            this.step = update;
            this.body = body;
        }
        @Override
        public void accept(Visitor v) { v.visitForLoop(this); }

        public Kind getKind() { return Kind.FOR_LOOP; }
        public JCExpression getCondition() { return cond; }
        public JCStatement getStatement() { return body; }
        public List<JCStatement> getInitializer() {
            return init;
        }
        public List<JCExpressionStatement> getUpdate() {
            return step;
        }
        @Override
        public <R,D> R accept(TreeVisitor<R,D> v, D d) {
            return v.visitForLoop(this, d);
        }

        @Override
        public Tag getTag() {
            return FORLOOP;
        }
    }

    /**
     * The enhanced for loop.
     */
    public static class JCEnhancedForLoop extends JCStatement implements EnhancedForLoopTree {
        public JCVariableDecl var;
        public JCExpression expr;
        public JCStatement body;
        protected JCEnhancedForLoop(JCVariableDecl var, JCExpression expr, JCStatement body) {
            this.var = var;
            this.expr = expr;
            this.body = body;
        }
        @Override
        public void accept(Visitor v) { v.visitForeachLoop(this); }

        public Kind getKind() { return Kind.ENHANCED_FOR_LOOP; }
        public JCVariableDecl getVariable() { return var; }
        public JCExpression getExpression() { return expr; }
        public JCStatement getStatement() { return body; }
        @Override
        public <R,D> R accept(TreeVisitor<R,D> v, D d) {
            return v.visitEnhancedForLoop(this, d);
        }
        @Override
        public Tag getTag() {
            return FOREACHLOOP;
        }
    }

    /**
     * A labelled expression or statement.
     */
    public static class JCLabeledStatement extends JCStatement implements LabeledStatementTree {
        public Name label;
        public JCStatement body;
        protected JCLabeledStatement(Name label, JCStatement body) {
            this.label = label;
            this.body = body;
        }
        @Override
        public void accept(Visitor v) { v.visitLabelled(this); }
        public Kind getKind() { return Kind.LABELED_STATEMENT; }
        public Name getLabel() { return label; }
        public JCStatement getStatement() { return body; }
        @Override
        public <R,D> R accept(TreeVisitor<R,D> v, D d) {
            return v.visitLabeledStatement(this, d);
        }
        @Override
        public Tag getTag() {
            return LABELLED;
        }
    }

    /**
     * A "switch ( ) { }" construction.
     */
    public static class JCSwitch extends JCStatement implements SwitchTree {
        public JCExpression selector;
        public List<JCCase> cases;
        protected JCSwitch(JCExpression selector, List<JCCase> cases) {
            this.selector = selector;
            this.cases = cases;
        }
        @Override
        public void accept(Visitor v) { v.visitSwitch(this); }

        public Kind getKind() { return Kind.SWITCH; }
        public JCExpression getExpression() { return selector; }
        public List<JCCase> getCases() { return cases; }
        @Override
        public <R,D> R accept(TreeVisitor<R,D> v, D d) {
            return v.visitSwitch(this, d);
        }
        @Override
        public Tag getTag() {
            return SWITCH;
        }
    }

    /**
     * A "case  :" of a switch.
     */
    public static class JCCase extends JCStatement implements CaseTree {
        public JCExpression pat;
        public List<JCStatement> stats;
        protected JCCase(JCExpression pat, List<JCStatement> stats) {
            this.pat = pat;
            this.stats = stats;
        }
        @Override
        public void accept(Visitor v) { v.visitCase(this); }

        public Kind getKind() { return Kind.CASE; }
        public JCExpression getExpression() { return pat; }
        public List<JCStatement> getStatements() { return stats; }
        @Override
        public <R,D> R accept(TreeVisitor<R,D> v, D d) {
            return v.visitCase(this, d);
        }
        @Override
        public Tag getTag() {
            return CASE;
        }
    }

    /**
     * A synchronized block.
     */
    public static class JCSynchronized extends JCStatement implements SynchronizedTree {
        public JCExpression lock;
        public JCBlock body;
        protected JCSynchronized(JCExpression lock, JCBlock body) {
            this.lock = lock;
            this.body = body;
        }
        @Override
        public void accept(Visitor v) { v.visitSynchronized(this); }

        public Kind getKind() { return Kind.SYNCHRONIZED; }
        public JCExpression getExpression() { return lock; }
        public JCBlock getBlock() { return body; }
        @Override
        public <R,D> R accept(TreeVisitor<R,D> v, D d) {
            return v.visitSynchronized(this, d);
        }
        @Override
        public Tag getTag() {
            return SYNCHRONIZED;
        }
    }

    /**
     * A "try { } catch ( ) { } finally { }" block.
     */
    public static class JCTry extends JCStatement implements TryTree {
        public JCBlock body;
        public List<JCCatch> catchers;
        public JCBlock finalizer;
        public List<JCTree> resources;
        public boolean finallyCanCompleteNormally;
        protected JCTry(List<JCTree> resources,
                        JCBlock body,
                        List<JCCatch> catchers,
                        JCBlock finalizer) {
            this.body = body;
            this.catchers = catchers;
            this.finalizer = finalizer;
            this.resources = resources;
        }
        @Override
        public void accept(Visitor v) { v.visitTry(this); }

        public Kind getKind() { return Kind.TRY; }
        public JCBlock getBlock() { return body; }
        public List<JCCatch> getCatches() {
            return catchers;
        }
        public JCBlock getFinallyBlock() { return finalizer; }
        @Override
        public <R,D> R accept(TreeVisitor<R,D> v, D d) {
            return v.visitTry(this, d);
        }
        @Override
        public List<? extends JCTree> getResources() {
            return resources;
        }
        @Override
        public Tag getTag() {
            return TRY;
        }
    }

    /**
     * A catch block.
     */
    public static class JCCatch extends JCTree implements CatchTree {
        public JCVariableDecl param;
        public JCBlock body;
        protected JCCatch(JCVariableDecl param, JCBlock body) {
            this.param = param;
            this.body = body;
        }
        @Override
        public void accept(Visitor v) { v.visitCatch(this); }

        public Kind getKind() { return Kind.CATCH; }
        public JCVariableDecl getParameter() { return param; }
        public JCBlock getBlock() { return body; }
        @Override
        public <R,D> R accept(TreeVisitor<R,D> v, D d) {
            return v.visitCatch(this, d);
        }
        @Override
        public Tag getTag() {
            return CATCH;
        }
    }

    /**
     * A ( ) ? ( ) : ( ) conditional expression
     */
    public static class JCConditional extends JCExpression implements ConditionalExpressionTree {
        public JCExpression cond;
        public JCExpression truepart;
        public JCExpression falsepart;
        protected JCConditional(JCExpression cond,
                              JCExpression truepart,
                              JCExpression falsepart)
        {
            this.cond = cond;
            this.truepart = truepart;
            this.falsepart = falsepart;
        }
        @Override
        public void accept(Visitor v) { v.visitConditional(this); }

        public Kind getKind() { return Kind.CONDITIONAL_EXPRESSION; }
        public JCExpression getCondition() { return cond; }
        public JCExpression getTrueExpression() { return truepart; }
        public JCExpression getFalseExpression() { return falsepart; }
        @Override
        public <R,D> R accept(TreeVisitor<R,D> v, D d) {
            return v.visitConditionalExpression(this, d);
        }
        @Override
        public Tag getTag() {
            return CONDEXPR;
        }
    }

    /**
     * An "if ( ) { } else { }" block
     */
    public static class JCIf extends JCStatement implements IfTree {
        public JCExpression cond;
        public JCStatement thenpart;
        public JCStatement elsepart;
        protected JCIf(JCExpression cond,
                     JCStatement thenpart,
                     JCStatement elsepart)
        {
            this.cond = cond;
            this.thenpart = thenpart;
            this.elsepart = elsepart;
        }
        @Override
        public void accept(Visitor v) { v.visitIf(this); }

        public Kind getKind() { return Kind.IF; }
        public JCExpression getCondition() { return cond; }
        public JCStatement getThenStatement() { return thenpart; }
        public JCStatement getElseStatement() { return elsepart; }
        @Override
        public <R,D> R accept(TreeVisitor<R,D> v, D d) {
            return v.visitIf(this, d);
        }
        @Override
        public Tag getTag() {
            return IF;
        }
    }

    /**
     * an expression statement
     */
    public static class JCExpressionStatement extends JCStatement implements ExpressionStatementTree {
        /** expression structure */
        public JCExpression expr;
        protected JCExpressionStatement(JCExpression expr)
        {
            this.expr = expr;
        }
        @Override
        public void accept(Visitor v) { v.visitExec(this); }

        public Kind getKind() { return Kind.EXPRESSION_STATEMENT; }
        public JCExpression getExpression() { return expr; }
        @Override
        public <R,D> R accept(TreeVisitor<R,D> v, D d) {
            return v.visitExpressionStatement(this, d);
        }
        @Override
        public Tag getTag() {
            return EXEC;
        }

        /** Convert a expression-statement tree to a pretty-printed string. */
        @Override
        public String toString() {
            StringWriter s = new StringWriter();
            try {
                new Pretty(s, false).printStat(this);
            }
            catch (IOException e) {
                // should never happen, because StringWriter is defined
                // never to throw any IOExceptions
                throw new AssertionError(e);
            }
            return s.toString();
        }
    }

    /**
     * A break from a loop or switch.
     */
    public static class JCBreak extends JCStatement implements BreakTree {
        public Name label;
        public JCTree target;
        protected JCBreak(Name label, JCTree target) {
            this.label = label;
            this.target = target;
        }
        @Override
        public void accept(Visitor v) { v.visitBreak(this); }

        public Kind getKind() { return Kind.BREAK; }
        public Name getLabel() { return label; }
        @Override
        public <R,D> R accept(TreeVisitor<R,D> v, D d) {
            return v.visitBreak(this, d);
        }
        @Override
        public Tag getTag() {
            return BREAK;
        }
    }

    /**
     * A continue of a loop.
     */
    public static class JCContinue extends JCStatement implements ContinueTree {
        public Name label;
        public JCTree target;
        protected JCContinue(Name label, JCTree target) {
            this.label = label;
            this.target = target;
        }
        @Override
        public void accept(Visitor v) { v.visitContinue(this); }

        public Kind getKind() { return Kind.CONTINUE; }
        public Name getLabel() { return label; }
        @Override
        public <R,D> R accept(TreeVisitor<R,D> v, D d) {
            return v.visitContinue(this, d);
        }
        @Override
        public Tag getTag() {
            return CONTINUE;
        }
    }

    /**
     * A return statement.
     */
    public static class JCReturn extends JCStatement implements ReturnTree {
        public JCExpression expr;
        protected JCReturn(JCExpression expr) {
            this.expr = expr;
        }
        @Override
        public void accept(Visitor v) { v.visitReturn(this); }

        public Kind getKind() { return Kind.RETURN; }
        public JCExpression getExpression() { return expr; }
        @Override
        public <R,D> R accept(TreeVisitor<R,D> v, D d) {
            return v.visitReturn(this, d);
        }
        @Override
        public Tag getTag() {
            return RETURN;
        }
    }

    /**
     * A throw statement.
     */
    public static class JCThrow extends JCStatement implements ThrowTree {
        public JCExpression expr;
        protected JCThrow(JCTree expr) {
            this.expr = (JCExpression)expr;
        }
        @Override
        public void accept(Visitor v) { v.visitThrow(this); }

        public Kind getKind() { return Kind.THROW; }
        public JCExpression getExpression() { return expr; }
        @Override
        public <R,D> R accept(TreeVisitor<R,D> v, D d) {
            return v.visitThrow(this, d);
        }
        @Override
        public Tag getTag() {
            return THROW;
        }
    }

    /**
     * An assert statement.
     */
    public static class JCAssert extends JCStatement implements AssertTree {
        public JCExpression cond;
        public JCExpression detail;
        protected JCAssert(JCExpression cond, JCExpression detail) {
            this.cond = cond;
            this.detail = detail;
        }
        @Override
        public void accept(Visitor v) { v.visitAssert(this); }

        public Kind getKind() { return Kind.ASSERT; }
        public JCExpression getCondition() { return cond; }
        public JCExpression getDetail() { return detail; }
        @Override
        public <R,D> R accept(TreeVisitor<R,D> v, D d) {
            return v.visitAssert(this, d);
        }
        @Override
        public Tag getTag() {
            return ASSERT;
        }
    }

    /**
     * A method invocation
     */
    public static class JCMethodInvocation extends JCExpression implements MethodInvocationTree {
        public List<JCExpression> typeargs;
        public JCExpression meth;
        public List<JCExpression> args;
        public Type varargsElement;
        protected JCMethodInvocation(List<JCExpression> typeargs,
                        JCExpression meth,
                        List<JCExpression> args)
        {
            this.typeargs = (typeargs == null) ? List.<JCExpression>nil()
                                               : typeargs;
            this.meth = meth;
            this.args = args;
        }
        @Override
        public void accept(Visitor v) { v.visitApply(this); }

        public Kind getKind() { return Kind.METHOD_INVOCATION; }
        public List<JCExpression> getTypeArguments() {
            return typeargs;
        }
        public JCExpression getMethodSelect() { return meth; }
        public List<JCExpression> getArguments() {
            return args;
        }
        @Override
        public <R,D> R accept(TreeVisitor<R,D> v, D d) {
            return v.visitMethodInvocation(this, d);
        }
        @Override
        public JCMethodInvocation setType(Type type) {
            super.setType(type);
            return this;
        }
        @Override
        public Tag getTag() {
            return(APPLY);
        }
    }

    /**
     * A new(...) operation.
     */
    public static class JCNewClass extends JCExpression implements NewClassTree {
        public JCExpression encl;
        public List<JCExpression> typeargs;
        public JCExpression clazz;
        public List<JCExpression> args;
        public JCClassDecl def;
        public Symbol constructor;
        public Type varargsElement;
        public Type constructorType;
        protected JCNewClass(JCExpression encl,
                           List<JCExpression> typeargs,
                           JCExpression clazz,
                           List<JCExpression> args,
                           JCClassDecl def)
        {
            this.encl = encl;
            this.typeargs = (typeargs == null) ? List.<JCExpression>nil()
                                               : typeargs;
            this.clazz = clazz;
            this.args = args;
            this.def = def;
        }
        @Override
        public void accept(Visitor v) { v.visitNewClass(this); }

        public Kind getKind() { return Kind.NEW_CLASS; }
        public JCExpression getEnclosingExpression() { // expr.new C< ... > ( ... )
            return encl;
        }
        public List<JCExpression> getTypeArguments() {
            return typeargs;
        }
        public JCExpression getIdentifier() { return clazz; }
        public List<JCExpression> getArguments() {
            return args;
        }
        public JCClassDecl getClassBody() { return def; }
        @Override
        public <R,D> R accept(TreeVisitor<R,D> v, D d) {
            return v.visitNewClass(this, d);
        }
        @Override
        public Tag getTag() {
            return NEWCLASS;
        }
    }

    /**
     * A new[...] operation.
     */
    public static class JCNewArray extends JCExpression implements NewArrayTree {
        public JCExpression elemtype;
        public List<JCExpression> dims;
        public List<JCExpression> elems;
        protected JCNewArray(JCExpression elemtype,
                           List<JCExpression> dims,
                           List<JCExpression> elems)
        {
            this.elemtype = elemtype;
            this.dims = dims;
            this.elems = elems;
        }
        @Override
        public void accept(Visitor v) { v.visitNewArray(this); }

        public Kind getKind() { return Kind.NEW_ARRAY; }
        public JCExpression getType() { return elemtype; }
        public List<JCExpression> getDimensions() {
            return dims;
        }
        public List<JCExpression> getInitializers() {
            return elems;
        }
        @Override
        public <R,D> R accept(TreeVisitor<R,D> v, D d) {
            return v.visitNewArray(this, d);
        }
        @Override
        public Tag getTag() {
            return NEWARRAY;
        }
    }

    /**
     * A lambda expression.
     */
    public static class JCLambda extends JCExpression implements LambdaExpressionTree {

        public List<JCVariableDecl> params;
        public JCTree body;
        public Type targetType;
        public boolean canCompleteNormally = true;
        public List<Type> inferredThrownTypes;

        public JCLambda(List<JCVariableDecl> params,
                        JCTree body) {
            this.params = params;
            this.body = body;
        }
        @Override
        public Tag getTag() {
            return LAMBDA;
        }
        @Override
        public void accept(Visitor v) {
            v.visitLambda(this);
        }
        @Override
        public <R, D> R accept(TreeVisitor<R, D> v, D d) {
            return v.visitLambdaExpression(this, d);
        }
        public Kind getKind() {
            return Kind.LAMBDA_EXPRESSION;
        }
        public JCTree getBody() {
            return body;
        }
        public java.util.List<? extends VariableTree> getParameters() {
            return params;
        }
        @Override
        public JCLambda setType(Type type) {
            super.setType(type);
            return this;
        }
        @Override
        public BodyKind getBodyKind() {
            return body.hasTag(BLOCK) ?
                    BodyKind.STATEMENT :
                    BodyKind.EXPRESSION;
        }
    }

    /**
     * A parenthesized subexpression ( ... )
     */
    public static class JCParens extends JCExpression implements ParenthesizedTree {
        public JCExpression expr;
        protected JCParens(JCExpression expr) {
            this.expr = expr;
        }
        @Override
        public void accept(Visitor v) { v.visitParens(this); }

        public Kind getKind() { return Kind.PARENTHESIZED; }
        public JCExpression getExpression() { return expr; }
        @Override
        public <R,D> R accept(TreeVisitor<R,D> v, D d) {
            return v.visitParenthesized(this, d);
        }
        @Override
        public Tag getTag() {
            return PARENS;
        }
    }

    /**
     * A assignment with "=".
     */
    public static class JCAssign extends JCExpression implements AssignmentTree {
        public JCExpression lhs;
        public JCExpression rhs;
        protected JCAssign(JCExpression lhs, JCExpression rhs) {
            this.lhs = lhs;
            this.rhs = rhs;
        }
        @Override
        public void accept(Visitor v) { v.visitAssign(this); }

        public Kind getKind() { return Kind.ASSIGNMENT; }
        public JCExpression getVariable() { return lhs; }
        public JCExpression getExpression() { return rhs; }
        @Override
        public <R,D> R accept(TreeVisitor<R,D> v, D d) {
            return v.visitAssignment(this, d);
        }
        @Override
        public Tag getTag() {
            return ASSIGN;
        }
    }

    /**
     * An assignment with "+=", "|=" ...
     */
    public static class JCAssignOp extends JCExpression implements CompoundAssignmentTree {
        private Tag opcode;
        public JCExpression lhs;
        public JCExpression rhs;
        public Symbol operator;
        protected JCAssignOp(Tag opcode, JCTree lhs, JCTree rhs, Symbol operator) {
            this.opcode = opcode;
            this.lhs = (JCExpression)lhs;
            this.rhs = (JCExpression)rhs;
            this.operator = operator;
        }
        @Override
        public void accept(Visitor v) { v.visitAssignop(this); }

        public Kind getKind() { return TreeInfo.tagToKind(getTag()); }
        public JCExpression getVariable() { return lhs; }
        public JCExpression getExpression() { return rhs; }
        public Symbol getOperator() {
            return operator;
        }
        @Override
        public <R,D> R accept(TreeVisitor<R,D> v, D d) {
            return v.visitCompoundAssignment(this, d);
        }
        @Override
        public Tag getTag() {
            return opcode;
        }
    }

    /**
     * A unary operation.
     */
    public static class JCUnary extends JCExpression implements UnaryTree {
        private Tag opcode;
        public JCExpression arg;
        public Symbol operator;
        protected JCUnary(Tag opcode, JCExpression arg) {
            this.opcode = opcode;
            this.arg = arg;
        }
        @Override
        public void accept(Visitor v) { v.visitUnary(this); }

        public Kind getKind() { return TreeInfo.tagToKind(getTag()); }
        public JCExpression getExpression() { return arg; }
        public Symbol getOperator() {
            return operator;
        }
        @Override
        public <R,D> R accept(TreeVisitor<R,D> v, D d) {
            return v.visitUnary(this, d);
        }
        @Override
        public Tag getTag() {
            return opcode;
        }

        public void setTag(Tag tag) {
            opcode = tag;
        }
    }

    /**
     * A binary operation.
     */
    public static class JCBinary extends JCExpression implements BinaryTree {
        private Tag opcode;
        public JCExpression lhs;
        public JCExpression rhs;
        public Symbol operator;
        protected JCBinary(Tag opcode,
                         JCExpression lhs,
                         JCExpression rhs,
                         Symbol operator) {
            this.opcode = opcode;
            this.lhs = lhs;
            this.rhs = rhs;
            this.operator = operator;
        }
        @Override
        public void accept(Visitor v) { v.visitBinary(this); }

        public Kind getKind() { return TreeInfo.tagToKind(getTag()); }
        public JCExpression getLeftOperand() { return lhs; }
        public JCExpression getRightOperand() { return rhs; }
        public Symbol getOperator() {
            return operator;
        }
        @Override
        public <R,D> R accept(TreeVisitor<R,D> v, D d) {
            return v.visitBinary(this, d);
        }
        @Override
        public Tag getTag() {
            return opcode;
        }
    }

    /**
     * A type cast.
     */
    public static class JCTypeCast extends JCExpression implements TypeCastTree {
        public JCTree clazz;
        public JCExpression expr;
        protected JCTypeCast(JCTree clazz, JCExpression expr) {
            this.clazz = clazz;
            this.expr = expr;
        }
        @Override
        public void accept(Visitor v) { v.visitTypeCast(this); }

        public Kind getKind() { return Kind.TYPE_CAST; }
        public JCTree getType() { return clazz; }
        public JCExpression getExpression() { return expr; }
        @Override
        public <R,D> R accept(TreeVisitor<R,D> v, D d) {
            return v.visitTypeCast(this, d);
        }
        @Override
        public Tag getTag() {
            return TYPECAST;
        }
    }

    /**
     * A type test.
     */
    public static class JCInstanceOf extends JCExpression implements InstanceOfTree {
        public JCExpression expr;
        public JCTree clazz;
        protected JCInstanceOf(JCExpression expr, JCTree clazz) {
            this.expr = expr;
            this.clazz = clazz;
        }
        @Override
        public void accept(Visitor v) { v.visitTypeTest(this); }

        public Kind getKind() { return Kind.INSTANCE_OF; }
        public JCTree getType() { return clazz; }
        public JCExpression getExpression() { return expr; }
        @Override
        public <R,D> R accept(TreeVisitor<R,D> v, D d) {
            return v.visitInstanceOf(this, d);
        }
        @Override
        public Tag getTag() {
            return TYPETEST;
        }
    }

    /**
     * An array selection
     */
    public static class JCArrayAccess extends JCExpression implements ArrayAccessTree {
        public JCExpression indexed;
        public JCExpression index;
        protected JCArrayAccess(JCExpression indexed, JCExpression index) {
            this.indexed = indexed;
            this.index = index;
        }
        @Override
        public void accept(Visitor v) { v.visitIndexed(this); }

        public Kind getKind() { return Kind.ARRAY_ACCESS; }
        public JCExpression getExpression() { return indexed; }
        public JCExpression getIndex() { return index; }
        @Override
        public <R,D> R accept(TreeVisitor<R,D> v, D d) {
            return v.visitArrayAccess(this, d);
        }
        @Override
        public Tag getTag() {
            return INDEXED;
        }
    }

    /**
     * Selects through packages and classes
     */
    public static class JCFieldAccess extends JCExpression implements MemberSelectTree {
        /** selected Tree hierarchy */
        public JCExpression selected;
        /** name of field to select thru */
        public Name name;
        /** symbol of the selected class */
        public Symbol sym;
        protected JCFieldAccess(JCExpression selected, Name name, Symbol sym) {
            this.selected = selected;
            this.name = name;
            this.sym = sym;
        }
        @Override
        public void accept(Visitor v) { v.visitSelect(this); }

        public Kind getKind() { return Kind.MEMBER_SELECT; }
        public JCExpression getExpression() { return selected; }
        @Override
        public <R,D> R accept(TreeVisitor<R,D> v, D d) {
            return v.visitMemberSelect(this, d);
        }
        public Name getIdentifier() { return name; }
        @Override
        public Tag getTag() {
            return SELECT;
        }
    }

    /**
     * Selects a member expression.
     */
    public static class JCMemberReference extends JCExpression implements MemberReferenceTree {
        public ReferenceMode mode;
        public ReferenceKind kind;
        public Name name;
        public JCExpression expr;
        public List<JCExpression> typeargs;
        public Type targetType;
        public Symbol sym;
        public Type varargsElement;

        /**
         * Javac-dependent classification for member references, based
         * on relevant properties w.r.t. code-generation
         */
        public enum ReferenceKind {
            /** super # instMethod */
            SUPER(ReferenceMode.INVOKE, false),
            /** Type # instMethod */
            UNBOUND(ReferenceMode.INVOKE, true),
            /** Type # staticMethod */
            STATIC(ReferenceMode.INVOKE, false),
            /** Expr # instMethod */
            BOUND(ReferenceMode.INVOKE, false),
            /** Expr # staticMethod */
            STATIC_EVAL(ReferenceMode.INVOKE, false),
            /** Inner # new */
            IMPLICIT_INNER(ReferenceMode.NEW, false),
            /** Toplevel # new */
            TOPLEVEL(ReferenceMode.NEW, false);

            ReferenceMode mode;
            boolean unbound;

            private ReferenceKind(ReferenceMode mode, boolean unbound) {
                this.mode = mode;
                this.unbound = unbound;
            }

            public boolean isUnbound() {
                return unbound;
            }
        }

        protected JCMemberReference(ReferenceMode mode, Name name, JCExpression expr, List<JCExpression> typeargs) {
            this.mode = mode;
            this.name = name;
            this.expr = expr;
            this.typeargs = typeargs;
        }
        @Override
        public void accept(Visitor v) { v.visitReference(this); }

        public Kind getKind() { return Kind.MEMBER_REFERENCE; }
        @Override
        public ReferenceMode getMode() { return mode; }
        @Override
        public JCExpression getQualifierExpression() { return expr; }
        @Override
        public Name getName() { return name; }
        @Override
        public List<JCExpression> getTypeArguments() { return typeargs; }

        @Override
        public <R,D> R accept(TreeVisitor<R,D> v, D d) {
            return v.visitMemberReference(this, d);
        }
        @Override
        public Tag getTag() {
            return REFERENCE;
        }
        public boolean hasKind(ReferenceKind kind) {
            return this.kind == kind;
        }
    }

    /**
     * An identifier
     */
    public static class JCIdent extends JCExpression implements IdentifierTree {
        /** the name */
        public Name name;
        /** the symbol */
        public Symbol sym;
        protected JCIdent(Name name, Symbol sym) {
            this.name = name;
            this.sym = sym;
        }
        @Override
        public void accept(Visitor v) { v.visitIdent(this); }

        public Kind getKind() { return Kind.IDENTIFIER; }
        public Name getName() { return name; }
        @Override
        public <R,D> R accept(TreeVisitor<R,D> v, D d) {
            return v.visitIdentifier(this, d);
        }
        @Override
        public Tag getTag() {
            return IDENT;
        }
    }

    /**
     * A constant value given literally.
     */
    public static class JCLiteral extends JCExpression implements LiteralTree {
        public TypeTag typetag;
        /** value representation */
        public Object value;
        protected JCLiteral(TypeTag typetag, Object value) {
            this.typetag = typetag;
            this.value = value;
        }
        @Override
        public void accept(Visitor v) { v.visitLiteral(this); }

        public Kind getKind() {
            return typetag.getKindLiteral();
        }

        public Object getValue() {
            switch (typetag) {
                case BOOLEAN:
                    int bi = (Integer) value;
                    return (bi != 0);
                case CHAR:
                    int ci = (Integer) value;
                    char c = (char) ci;
                    if (c != ci)
                        throw new AssertionError("bad value for char literal");
                    return c;
                default:
                    return value;
            }
        }
        @Override
        public <R,D> R accept(TreeVisitor<R,D> v, D d) {
            return v.visitLiteral(this, d);
        }
        @Override
        public JCLiteral setType(Type type) {
            super.setType(type);
            return this;
        }
        @Override
        public Tag getTag() {
            return LITERAL;
        }
    }

    /**
     * Identifies a basic type.
     * @see TypeTag
     */
    public static class JCPrimitiveTypeTree extends JCExpression implements PrimitiveTypeTree {
        /** the basic type id */
        public TypeTag typetag;
        protected JCPrimitiveTypeTree(TypeTag typetag) {
            this.typetag = typetag;
        }
        @Override
        public void accept(Visitor v) { v.visitTypeIdent(this); }

        public Kind getKind() { return Kind.PRIMITIVE_TYPE; }
        public TypeKind getPrimitiveTypeKind() {
            return typetag.getPrimitiveTypeKind();
        }

        @Override
        public <R,D> R accept(TreeVisitor<R,D> v, D d) {
            return v.visitPrimitiveType(this, d);
        }
        @Override
        public Tag getTag() {
            return TYPEIDENT;
        }
    }

    /**
     * An array type, A[]
     */
    public static class JCArrayTypeTree extends JCExpression implements ArrayTypeTree {
        public JCExpression elemtype;
        protected JCArrayTypeTree(JCExpression elemtype) {
            this.elemtype = elemtype;
        }
        @Override
        public void accept(Visitor v) { v.visitTypeArray(this); }

        public Kind getKind() { return Kind.ARRAY_TYPE; }
        public JCTree getType() { return elemtype; }
        @Override
        public <R,D> R accept(TreeVisitor<R,D> v, D d) {
            return v.visitArrayType(this, d);
        }
        @Override
        public Tag getTag() {
            return TYPEARRAY;
        }
    }

    /**
     * A parameterized type, {@literal T<...>}
     */
    public static class JCTypeApply extends JCExpression implements ParameterizedTypeTree {
        public JCExpression clazz;
        public List<JCExpression> arguments;
        protected JCTypeApply(JCExpression clazz, List<JCExpression> arguments) {
            this.clazz = clazz;
            this.arguments = arguments;
        }
        @Override
        public void accept(Visitor v) { v.visitTypeApply(this); }

        public Kind getKind() { return Kind.PARAMETERIZED_TYPE; }
        public JCTree getType() { return clazz; }
        public List<JCExpression> getTypeArguments() {
            return arguments;
        }
        @Override
        public <R,D> R accept(TreeVisitor<R,D> v, D d) {
            return v.visitParameterizedType(this, d);
        }
        @Override
        public Tag getTag() {
            return TYPEAPPLY;
        }
    }

    /**
     * A union type, T1 | T2 | ... Tn (used in multicatch statements)
     */
    public static class JCTypeUnion extends JCExpression implements UnionTypeTree {

        public List<JCExpression> alternatives;

        protected JCTypeUnion(List<JCExpression> components) {
            this.alternatives = components;
        }
        @Override
        public void accept(Visitor v) { v.visitTypeUnion(this); }

        public Kind getKind() { return Kind.UNION_TYPE; }

        public List<JCExpression> getTypeAlternatives() {
            return alternatives;
        }
        @Override
        public <R,D> R accept(TreeVisitor<R,D> v, D d) {
            return v.visitUnionType(this, d);
        }
        @Override
        public Tag getTag() {
            return TYPEUNION;
        }
    }

    /**
     * A formal class parameter.
     */
    public static class JCTypeParameter extends JCTree implements TypeParameterTree {
        /** name */
        public Name name;
        /** bounds */
        public List<JCExpression> bounds;
        protected JCTypeParameter(Name name, List<JCExpression> bounds) {
            this.name = name;
            this.bounds = bounds;
        }
        @Override
        public void accept(Visitor v) { v.visitTypeParameter(this); }

        public Kind getKind() { return Kind.TYPE_PARAMETER; }
        public Name getName() { return name; }
        public List<JCExpression> getBounds() {
            return bounds;
        }
        @Override
        public <R,D> R accept(TreeVisitor<R,D> v, D d) {
            return v.visitTypeParameter(this, d);
        }
        @Override
        public Tag getTag() {
            return TYPEPARAMETER;
        }
    }

    public static class JCWildcard extends JCExpression implements WildcardTree {
        public TypeBoundKind kind;
        public JCTree inner;
        protected JCWildcard(TypeBoundKind kind, JCTree inner) {
            kind.getClass(); // null-check
            this.kind = kind;
            this.inner = inner;
        }
        @Override
        public void accept(Visitor v) { v.visitWildcard(this); }

        public Kind getKind() {
            switch (kind.kind) {
            case UNBOUND:
                return Kind.UNBOUNDED_WILDCARD;
            case EXTENDS:
                return Kind.EXTENDS_WILDCARD;
            case SUPER:
                return Kind.SUPER_WILDCARD;
            default:
                throw new AssertionError("Unknown wildcard bound " + kind);
            }
        }
        public JCTree getBound() { return inner; }
        @Override
        public <R,D> R accept(TreeVisitor<R,D> v, D d) {
            return v.visitWildcard(this, d);
        }
        @Override
        public Tag getTag() {
            return Tag.WILDCARD;
        }
    }

    public static class TypeBoundKind extends JCTree {
        public BoundKind kind;
        protected TypeBoundKind(BoundKind kind) {
            this.kind = kind;
        }
        @Override
        public void accept(Visitor v) { v.visitTypeBoundKind(this); }

        public Kind getKind() {
            throw new AssertionError("TypeBoundKind is not part of a public API");
        }
        @Override
        public <R,D> R accept(TreeVisitor<R,D> v, D d) {
            throw new AssertionError("TypeBoundKind is not part of a public API");
        }
        @Override
        public Tag getTag() {
            return TYPEBOUNDKIND;
        }
    }

    public static class JCAnnotation extends JCExpression implements AnnotationTree {
        public JCTree annotationType;
        public List<JCExpression> args;
        protected JCAnnotation(JCTree annotationType, List<JCExpression> args) {
            this.annotationType = annotationType;
            this.args = args;
        }
        @Override
        public void accept(Visitor v) { v.visitAnnotation(this); }

        public Kind getKind() { return Kind.ANNOTATION; }
        public JCTree getAnnotationType() { return annotationType; }
        public List<JCExpression> getArguments() {
            return args;
        }
        @Override
        public <R,D> R accept(TreeVisitor<R,D> v, D d) {
            return v.visitAnnotation(this, d);
        }
        @Override
        public Tag getTag() {
            return ANNOTATION;
        }
    }

    public static class JCModifiers extends JCTree implements com.sun.source.tree.ModifiersTree {
        public long flags;
        public List<JCAnnotation> annotations;
        protected JCModifiers(long flags, List<JCAnnotation> annotations) {
            this.flags = flags;
            this.annotations = annotations;
        }
        @Override
        public void accept(Visitor v) { v.visitModifiers(this); }

        public Kind getKind() { return Kind.MODIFIERS; }
        public Set<Modifier> getFlags() {
            return Flags.asModifierSet(flags);
        }
        public List<JCAnnotation> getAnnotations() {
            return annotations;
        }
        @Override
        public <R,D> R accept(TreeVisitor<R,D> v, D d) {
            return v.visitModifiers(this, d);
        }
        @Override
        public Tag getTag() {
            return MODIFIERS;
        }
    }

    public static class JCModuleId extends JCTree implements ModuleIdTree {
        public JCTree qualId;
        public Name version;
        protected JCModuleId(JCTree qualId, Name version) {
            this.qualId = qualId;
            this.version = version;
        }

        @Override
        public void accept(Visitor v) { v.visitModuleId(this); }

        @Override
        public Kind getKind() {
            return Kind.MODULE_ID;
        }

        @Override
        public JCTree getName() {
            return qualId;
        }

        @Override
        public Name getVersion() {
            return version;
        }

        @Override
        public <R, D> R accept(TreeVisitor<R, D> v, D d) {
            return v.visitModuleId(this, d);
        }

        @Override
        public Tag getTag() {
            return MODULE_ID;
        }
    }

    public static class JCModuleQuery extends JCTree implements ModuleQueryTree {
        public JCTree qualId;
        public Name versionQuery;
        protected JCModuleQuery(JCTree qualId, Name versionQuery) {
            this.qualId = qualId;
            this.versionQuery = versionQuery;
        }

        @Override
        public void accept(Visitor v) { v.visitModuleQuery(this); }

        @Override
        public Kind getKind() {
            return Kind.MODULE_QUERY;
        }

        @Override
        public JCTree getName() {
            return qualId;
        }

        @Override
        public Name getVersionQuery() {
            return versionQuery;
        }

        @Override
        public <R, D> R accept(TreeVisitor<R, D> v, D d) {
            return v.visitModuleQuery(this, d);
        }

        @Override
        public Tag getTag() {
            return MODULE_QUERY;
        }
    }

    public static class JCModuleDecl extends JCTree implements ModuleTree {
        public JCModuleId id;
        public List<JCModuleDirective> directives;
        public Name metadata;
        public ModuleSymbol sym;

        protected JCModuleDecl(JCModuleId id,
                List<JCModuleDirective> directives, Name metadata) {
            this.id = id;
            this.directives = directives;
            this.metadata = metadata;
        }

        @Override
        public void accept(Visitor v) { v.visitModuleDef(this); }

        @Override
        public Kind getKind() {
            return Kind.MODULE;
        }

        @Override
        public JCModuleId getId() {
            return id;
        }

        @Override
        public List<JCModuleDirective> getDirectives() {
            return directives;
        }

        @Override
        public Name getExtendedMetadata() {
            return metadata;
        }

        @Override
        public <R, D> R accept(TreeVisitor<R, D> v, D d) {
            return v.visitModule(this, d);
        }

        @Override
        public Tag getTag() {
            return MODULE;
        }
    }

    public static abstract class JCModuleDirective extends JCTree implements ModuleDirectiveTree {
    }

    public static class JCViewDecl extends JCModuleDirective implements ViewDeclarationTree {
        public JCExpression name;
        public List<JCModuleDirective> directives;

        protected JCViewDecl(JCExpression name, List<JCModuleDirective> directives) {
            this.name = name;
            this.directives = directives;
        }

        @Override
        public void accept(Visitor v) { v.visitView(this); }

        @Override
        public Kind getKind() {
            return Kind.VIEW_DECLARATION;
        }

        @Override
        public JCExpression getName() {
            return name;
        }

        @Override
        public List<JCModuleDirective> getDirectives() {
            return directives;
        }

        @Override
        public <R, D> R accept(TreeVisitor<R, D> v, D d) {
            return v.visitView(this, d);
        }

        @Override
        public Tag getTag() {
            return VIEW_DECLARATION;
        }
    }

    public static class JCEntrypointDirective extends JCModuleDirective
            implements EntrypointDirectiveTree {
        public JCExpression qualId;
        protected JCEntrypointDirective(JCExpression qualId) {
            this.qualId = qualId;
        }

        @Override
        public void accept(Visitor v) { v.visitEntrypoint(this); }

        @Override
        public Kind getKind() {
            return Kind.ENTRYPOINT_DIRECTIVE;
        }

        @Override
        public JCExpression getClassName() {
            return qualId;
        }

        @Override
        public <R, D> R accept(TreeVisitor<R, D> v, D d) {
            return v.visitEntrypoint(this, d);
        }

        @Override
        public Tag getTag() {
            return ENTRYPOINT_DIRECTIVE;
        }
    }

    public static class JCExportDirective extends JCModuleDirective
            implements ExportDirectiveTree {
        public JCExpression qualid;

        protected JCExportDirective(JCExpression qualId) {
            this.qualid = qualId;
        }

        @Override
        public void accept(Visitor v) { v.visitExports(this); }

        @Override
        public Kind getKind() {
            return Kind.EXPORT_DIRECTIVE;
        }

        @Override
        public JCExpression getExportName() {
            return qualid;
        }

        @Override
        public <R, D> R accept(TreeVisitor<R, D> v, D d) {
            return v.visitExport(this, d);
        }

        @Override
        public Tag getTag() {
            return EXPORT_DIRECTIVE;
        }
    }

    public static class JCPermitsDirective extends JCModuleDirective
            implements PermitsDirectiveTree {
        public JCExpression moduleName;

        protected JCPermitsDirective(JCExpression moduleName) {
            this.moduleName = moduleName;
        }

        @Override
        public void accept(Visitor v) { v.visitPermits(this); }

        @Override
        public Kind getKind() {
            return Kind.PERMITS_DIRECTIVE;
        }

        @Override
        public <R, D> R accept(TreeVisitor<R, D> v, D d) {
            return v.visitPermits(this, d);
        }

        @Override
        public JCExpression getModuleName() {
            return moduleName;
        }

        @Override
        public Tag getTag() {
            return PERMITS_DIRECTIVE;
        }
    }

    public static class JCRequiresModuleDirective extends JCModuleDirective
            implements RequiresModuleDirectiveTree {
        public List<RequiresFlag> flags;
        public JCModuleQuery moduleQuery;

        protected JCRequiresModuleDirective(List<RequiresFlag> flags, JCModuleQuery moduleQuery) {
            this.flags = flags;
            this.moduleQuery = moduleQuery;
        }

        @Override
        public void accept(Visitor v) { v.visitRequiresModule(this); }

        @Override
        public Kind getKind() {
            return Kind.REQUIRES_MODULE_DIRECTIVE;
        }

        @Override
        public <R, D> R accept(TreeVisitor<R, D> v, D d) {
            return v.visitRequiresModule(this, d);
        }

        @Override
        public List<RequiresFlag> getFlags() {
            return flags;
        }

        @Override
        public JCModuleQuery getModuleQuery() {
            return moduleQuery;
        }

        @Override
        public Tag getTag() {
            return REQUIRES_MODULE_DIRECTIVE;
        }
    }

    public static class JCRequiresServiceDirective extends JCModuleDirective
            implements RequiresServiceDirectiveTree {
        public List<RequiresFlag> flags;
        public JCExpression serviceName;

        protected JCRequiresServiceDirective(List<RequiresFlag> flags, JCExpression serviceName) {
            this.flags = flags;
            this.serviceName = serviceName;
        }

        @Override
        public void accept(Visitor v) { v.visitRequiresService(this); }

        @Override
        public Kind getKind() {
            return Kind.REQUIRES_SERVICE_DIRECTIVE;
        }

        @Override
        public <R, D> R accept(TreeVisitor<R, D> v, D d) {
            return v.visitRequiresService(this, d);
        }

        @Override
        public List<RequiresFlag> getFlags() {
            return flags;
        }

        @Override
        public JCExpression getServiceName() {
            return serviceName;
        }

        @Override
        public Tag getTag() {
            return REQUIRES_SERVICE_DIRECTIVE;
        }
    }

    public static class JCProvidesModuleDirective extends JCModuleDirective
            implements ProvidesModuleDirectiveTree {
        public JCModuleId moduleId;

        protected JCProvidesModuleDirective(JCModuleId moduleId) {
            this.moduleId = moduleId;
        }

        @Override
        public void accept(Visitor v) { v.visitProvidesModule(this); }

        @Override
        public Kind getKind() {
            return Kind.PROVIDES_MODULE_DIRECTIVE;
        }

        @Override
        public <R, D> R accept(TreeVisitor<R, D> v, D d) {
            return v.visitProvidesModule(this, d);
        }

        @Override
        public JCModuleId getModuleId() {
            return moduleId;
        }

        @Override
        public Tag getTag() {
            return PROVIDES_MODULE_DIRECTIVE;
        }
    }

    public static class JCProvidesServiceDirective extends JCModuleDirective
            implements ProvidesServiceDirectiveTree {
        public JCExpression serviceName;
        public JCExpression implName;

        protected JCProvidesServiceDirective(JCExpression serviceName, JCExpression implName) {
            this.serviceName = serviceName;
            this.implName = implName;
        }

        @Override
        public void accept(Visitor v) { v.visitProvidesService(this); }

        @Override
        public Kind getKind() {
            return Kind.PROVIDES_SERVICE_DIRECTIVE;
        }

        @Override
        public <R, D> R accept(TreeVisitor<R, D> v, D d) {
            return v.visitProvidesService(this, d);
        }

        @Override
        public JCExpression getServiceName() {
            return serviceName;
        }

        @Override
        public JCExpression getImplementationName() {
            return implName;
        }

        @Override
        public Tag getTag() {
            return PROVIDES_SERVICE_DIRECTIVE;
        }
    }

    public static class JCPackageDecl extends JCTree implements com.sun.source.tree.PackageTree {
        public List<JCAnnotation> annots;
        public JCExpression packageId;
        public PackageSymbol sym;
        protected JCPackageDecl(List<JCAnnotation> annots, JCExpression packageId) {
            this.annots = annots;
            this.packageId = packageId;
        }
        @Override
        public void accept(Visitor v) { v.visitPackageDef(this); }

        public Kind getKind() {
            return Kind.PACKAGE;
        }

        public List<JCAnnotation> getAnnotations() {
            return annots;
        }

        public JCExpression getPackageId() {
            return packageId;
        }

        @Override
        public <R, D> R accept(TreeVisitor<R, D> v, D d) {
            return v.visitPackage(this, d);
        }

        @Override
        public Tag getTag() {
            return PACKAGE;
        }
    }

    public static class JCErroneous extends JCExpression
            implements com.sun.source.tree.ErroneousTree {
        public List<? extends JCTree> errs;
        protected JCErroneous(List<? extends JCTree> errs) {
            this.errs = errs;
        }
        @Override
        public void accept(Visitor v) { v.visitErroneous(this); }

        public Kind getKind() { return Kind.ERRONEOUS; }

        public List<? extends JCTree> getErrorTrees() {
            return errs;
        }

        @Override
        public <R,D> R accept(TreeVisitor<R,D> v, D d) {
            return v.visitErroneous(this, d);
        }
        @Override
        public Tag getTag() {
            return ERRONEOUS;
        }
    }

    /** (let int x = 3; in x+2) */
    public static class LetExpr extends JCExpression {
        public List<JCVariableDecl> defs;
        public JCTree expr;
        protected LetExpr(List<JCVariableDecl> defs, JCTree expr) {
            this.defs = defs;
            this.expr = expr;
        }
        @Override
        public void accept(Visitor v) { v.visitLetExpr(this); }

        public Kind getKind() {
            throw new AssertionError("LetExpr is not part of a public API");
        }
        @Override
        public <R,D> R accept(TreeVisitor<R,D> v, D d) {
            throw new AssertionError("LetExpr is not part of a public API");
        }
        @Override
        public Tag getTag() {
            return LETEXPR;
        }
    }

    /** An interface for tree factories
     */
    public interface Factory {
        JCCompilationUnit TopLevel(List<JCTree> defs);
        JCImport Import(JCTree qualid, boolean staticImport);
        JCClassDecl ClassDef(JCModifiers mods,
                          Name name,
                          List<JCTypeParameter> typarams,
                          JCExpression extending,
                          List<JCExpression> implementing,
                          List<JCTree> defs);
        JCMethodDecl MethodDef(JCModifiers mods,
                            Name name,
                            JCExpression restype,
                            List<JCTypeParameter> typarams,
                            List<JCVariableDecl> params,
                            List<JCExpression> thrown,
                            JCBlock body,
                            JCExpression defaultValue);
        JCVariableDecl VarDef(JCModifiers mods,
                      Name name,
                      JCExpression vartype,
                      JCExpression init);
        JCSkip Skip();
        JCBlock Block(long flags, List<JCStatement> stats);
        JCDoWhileLoop DoLoop(JCStatement body, JCExpression cond);
        JCWhileLoop WhileLoop(JCExpression cond, JCStatement body);
        JCForLoop ForLoop(List<JCStatement> init,
                        JCExpression cond,
                        List<JCExpressionStatement> step,
                        JCStatement body);
        JCEnhancedForLoop ForeachLoop(JCVariableDecl var, JCExpression expr, JCStatement body);
        JCLabeledStatement Labelled(Name label, JCStatement body);
        JCSwitch Switch(JCExpression selector, List<JCCase> cases);
        JCCase Case(JCExpression pat, List<JCStatement> stats);
        JCSynchronized Synchronized(JCExpression lock, JCBlock body);
        JCTry Try(JCBlock body, List<JCCatch> catchers, JCBlock finalizer);
        JCTry Try(List<JCTree> resources,
                  JCBlock body,
                  List<JCCatch> catchers,
                  JCBlock finalizer);
        JCCatch Catch(JCVariableDecl param, JCBlock body);
        JCConditional Conditional(JCExpression cond,
                                JCExpression thenpart,
                                JCExpression elsepart);
        JCIf If(JCExpression cond, JCStatement thenpart, JCStatement elsepart);
        JCExpressionStatement Exec(JCExpression expr);
        JCBreak Break(Name label);
        JCContinue Continue(Name label);
        JCReturn Return(JCExpression expr);
        JCThrow Throw(JCTree expr);
        JCAssert Assert(JCExpression cond, JCExpression detail);
        JCMethodInvocation Apply(List<JCExpression> typeargs,
                    JCExpression fn,
                    List<JCExpression> args);
        JCNewClass NewClass(JCExpression encl,
                          List<JCExpression> typeargs,
                          JCExpression clazz,
                          List<JCExpression> args,
                          JCClassDecl def);
        JCNewArray NewArray(JCExpression elemtype,
                          List<JCExpression> dims,
                          List<JCExpression> elems);
        JCParens Parens(JCExpression expr);
        JCAssign Assign(JCExpression lhs, JCExpression rhs);
        JCAssignOp Assignop(Tag opcode, JCTree lhs, JCTree rhs);
        JCUnary Unary(Tag opcode, JCExpression arg);
        JCBinary Binary(Tag opcode, JCExpression lhs, JCExpression rhs);
        JCTypeCast TypeCast(JCTree expr, JCExpression type);
        JCInstanceOf TypeTest(JCExpression expr, JCTree clazz);
        JCArrayAccess Indexed(JCExpression indexed, JCExpression index);
        JCFieldAccess Select(JCExpression selected, Name selector);
        JCIdent Ident(Name idname);
        JCLiteral Literal(TypeTag tag, Object value);
        JCPrimitiveTypeTree TypeIdent(TypeTag typetag);
        JCArrayTypeTree TypeArray(JCExpression elemtype);
        JCTypeApply TypeApply(JCExpression clazz, List<JCExpression> arguments);
        JCTypeParameter TypeParameter(Name name, List<JCExpression> bounds);
        JCWildcard Wildcard(TypeBoundKind kind, JCTree type);
        TypeBoundKind TypeBoundKind(BoundKind kind);
        JCAnnotation Annotation(JCTree annotationType, List<JCExpression> args);
        JCModifiers Modifiers(long flags, List<JCAnnotation> annotations);
        JCErroneous Erroneous(List<? extends JCTree> errs);
        JCModuleDecl Module(JCModuleId moduleId, List<JCModuleDirective> directives, Name metadata);
        JCViewDecl View(JCExpression name, List<JCModuleDirective> directives);
        JCModuleId ModuleId(JCTree qualId, Name version);
        JCModuleQuery ModuleQuery(JCTree qualId, Name versionQuery);
        JCEntrypointDirective Entrypoint(JCExpression qualId);
        JCExportDirective Exports(JCExpression qualId);
        JCPermitsDirective Permits(JCExpression qualId);
        JCProvidesModuleDirective ProvidesModule(JCModuleId moduleId);
        JCProvidesServiceDirective ProvidesService(JCExpression serviceName, JCExpression implementationName);
        JCRequiresModuleDirective RequiresModule(List<RequiresFlag> flags, JCModuleQuery moduleQuery);
        JCRequiresServiceDirective RequiresService(List<RequiresFlag> flags, JCExpression serviceName);
        LetExpr LetExpr(List<JCVariableDecl> defs, JCTree expr);
    }

    /** A generic visitor class for trees.
     */
    public static abstract class Visitor {
        public void visitTopLevel(JCCompilationUnit that)    { visitTree(that); }
        public void visitImport(JCImport that)               { visitTree(that); }
        public void visitClassDef(JCClassDecl that)          { visitTree(that); }
        public void visitMethodDef(JCMethodDecl that)        { visitTree(that); }
        public void visitVarDef(JCVariableDecl that)         { visitTree(that); }
        public void visitSkip(JCSkip that)                   { visitTree(that); }
        public void visitBlock(JCBlock that)                 { visitTree(that); }
        public void visitDoLoop(JCDoWhileLoop that)          { visitTree(that); }
        public void visitWhileLoop(JCWhileLoop that)         { visitTree(that); }
        public void visitForLoop(JCForLoop that)             { visitTree(that); }
        public void visitForeachLoop(JCEnhancedForLoop that) { visitTree(that); }
        public void visitLabelled(JCLabeledStatement that)   { visitTree(that); }
        public void visitSwitch(JCSwitch that)               { visitTree(that); }
        public void visitCase(JCCase that)                   { visitTree(that); }
        public void visitSynchronized(JCSynchronized that)   { visitTree(that); }
        public void visitTry(JCTry that)                     { visitTree(that); }
        public void visitCatch(JCCatch that)                 { visitTree(that); }
        public void visitConditional(JCConditional that)     { visitTree(that); }
        public void visitIf(JCIf that)                       { visitTree(that); }
        public void visitExec(JCExpressionStatement that)    { visitTree(that); }
        public void visitBreak(JCBreak that)                 { visitTree(that); }
        public void visitContinue(JCContinue that)           { visitTree(that); }
        public void visitReturn(JCReturn that)               { visitTree(that); }
        public void visitThrow(JCThrow that)                 { visitTree(that); }
        public void visitAssert(JCAssert that)               { visitTree(that); }
        public void visitApply(JCMethodInvocation that)      { visitTree(that); }
        public void visitNewClass(JCNewClass that)           { visitTree(that); }
        public void visitNewArray(JCNewArray that)           { visitTree(that); }
        public void visitLambda(JCLambda that)               { visitTree(that); }
        public void visitParens(JCParens that)               { visitTree(that); }
        public void visitAssign(JCAssign that)               { visitTree(that); }
        public void visitAssignop(JCAssignOp that)           { visitTree(that); }
        public void visitUnary(JCUnary that)                 { visitTree(that); }
        public void visitBinary(JCBinary that)               { visitTree(that); }
        public void visitTypeCast(JCTypeCast that)           { visitTree(that); }
        public void visitTypeTest(JCInstanceOf that)         { visitTree(that); }
        public void visitIndexed(JCArrayAccess that)         { visitTree(that); }
        public void visitSelect(JCFieldAccess that)          { visitTree(that); }
        public void visitReference(JCMemberReference that)   { visitTree(that); }
        public void visitIdent(JCIdent that)                 { visitTree(that); }
        public void visitLiteral(JCLiteral that)             { visitTree(that); }
        public void visitTypeIdent(JCPrimitiveTypeTree that) { visitTree(that); }
        public void visitTypeArray(JCArrayTypeTree that)     { visitTree(that); }
        public void visitTypeApply(JCTypeApply that)         { visitTree(that); }
        public void visitTypeUnion(JCTypeUnion that)         { visitTree(that); }
        public void visitTypeParameter(JCTypeParameter that) { visitTree(that); }
        public void visitWildcard(JCWildcard that)           { visitTree(that); }
        public void visitTypeBoundKind(TypeBoundKind that)   { visitTree(that); }
        public void visitAnnotation(JCAnnotation that)       { visitTree(that); }
        public void visitModifiers(JCModifiers that)         { visitTree(that); }
        public void visitErroneous(JCErroneous that)         { visitTree(that); }
        public void visitModuleDef(JCModuleDecl that)        { visitTree(that); }
        public void visitEntrypoint(JCEntrypointDirective that) { visitTree(that); }
        public void visitExports(JCExportDirective that)   { visitTree(that); }
        public void visitModuleId(JCModuleId that)           { visitTree(that); }
        public void visitModuleQuery(JCModuleQuery that) { visitTree(that); }
        public void visitPermits(JCPermitsDirective that) { visitTree(that); }
        public void visitProvidesModule(JCProvidesModuleDirective that) { visitTree(that); }
        public void visitProvidesService(JCProvidesServiceDirective that) { visitTree(that); }
        public void visitRequiresModule(JCRequiresModuleDirective that) { visitTree(that); }
        public void visitRequiresService(JCRequiresServiceDirective that) { visitTree(that); }
        public void visitView(JCViewDecl that) { visitTree(that); }
        public void visitPackageDef(JCPackageDecl that)      { visitTree(that); }
        public void visitLetExpr(LetExpr that)               { visitTree(that); }

        public void visitTree(JCTree that)                   { Assert.error(); }
    }

}<|MERGE_RESOLUTION|>--- conflicted
+++ resolved
@@ -482,22 +482,15 @@
      * Everything in one source file is kept in a {@linkplain JCCompilationUnit} structure.
      */
     public static class JCCompilationUnit extends JCTree implements CompilationUnitTree {
-<<<<<<< HEAD
-=======
-        public List<JCAnnotation> packageAnnotations;
-        /** The tree representing the package clause. */
-        public JCExpression pid;
-        /** All definitions in this file (ClassDef, Import, and Skip) */
->>>>>>> cb2d7e77
+        /** All definitions in this file (Package, Import, ClassDef, and Skip) */
         public List<JCTree> defs;
-        /* The source file name. */
+        /** The source file name. */
         public JavaFileObject sourcefile;
-<<<<<<< HEAD
+        /** The module to which this compilation unit belongs. */
         public ModuleSymbol modle;
+        /** The location in which this compilation unit was found. */
         public Location locn;
-=======
         /** The package to which this compilation unit belongs. */
->>>>>>> cb2d7e77
         public PackageSymbol packge;
         /** A scope for all named imports. */
         public ImportScope namedImportScope;
