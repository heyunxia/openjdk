/*
 * Copyright (c) 1999, 2011, Oracle and/or its affiliates. All rights reserved.
 * DO NOT ALTER OR REMOVE COPYRIGHT NOTICES OR THIS FILE HEADER.
 *
 * This code is free software; you can redistribute it and/or modify it
 * under the terms of the GNU General Public License version 2 only, as
 * published by the Free Software Foundation.  Oracle designates this
 * particular file as subject to the "Classpath" exception as provided
 * by Oracle in the LICENSE file that accompanied this code.
 *
 * This code is distributed in the hope that it will be useful, but WITHOUT
 * ANY WARRANTY; without even the implied warranty of MERCHANTABILITY or
 * FITNESS FOR A PARTICULAR PURPOSE.  See the GNU General Public License
 * version 2 for more details (a copy is included in the LICENSE file that
 * accompanied this code).
 *
 * You should have received a copy of the GNU General Public License version
 * 2 along with this work; if not, write to the Free Software Foundation,
 * Inc., 51 Franklin St, Fifth Floor, Boston, MA 02110-1301 USA.
 *
 * Please contact Oracle, 500 Oracle Parkway, Redwood Shores, CA 94065 USA
 * or visit www.oracle.com if you need additional information or have any
 * questions.
 */

package com.sun.tools.javac.tree;

import java.util.*;

import java.io.IOException;
import java.io.StringWriter;
import javax.lang.model.element.Modifier;
import javax.lang.model.type.TypeKind;
import javax.tools.JavaFileManager.Location;
import javax.tools.JavaFileObject;

import com.sun.tools.javac.util.*;
import com.sun.tools.javac.util.JCDiagnostic.DiagnosticPosition;
import com.sun.tools.javac.util.List;
import com.sun.tools.javac.code.*;
import com.sun.tools.javac.code.Scope.*;
import com.sun.tools.javac.code.Symbol.*;
import com.sun.source.tree.*;

import static com.sun.tools.javac.code.BoundKind.*;

/**
 * Root class for abstract syntax tree nodes. It provides definitions
 * for specific tree nodes as subclasses nested inside.
 *
 * <p>Each subclass is highly standardized.  It generally contains
 * only tree fields for the syntactic subcomponents of the node.  Some
 * classes that represent identifier uses or definitions also define a
 * Symbol field that denotes the represented identifier.  Classes for
 * non-local jumps also carry the jump target as a field.  The root
 * class Tree itself defines fields for the tree's type and position.
 * No other fields are kept in a tree node; instead parameters are
 * passed to methods accessing the node.
 *
 * <p>Except for the methods defined by com.sun.source, the only
 * method defined in subclasses is `visit' which applies a given
 * visitor to the tree. The actual tree processing is done by visitor
 * classes in other packages. The abstract class Visitor, as well as
 * an Factory interface for trees, are defined as inner classes in
 * Tree.
 *
 * <p>To avoid ambiguities with the Tree API in com.sun.source all sub
 * classes should, by convention, start with JC (javac).
 *
 * <p><b>This is NOT part of any supported API.
 * If you write code that depends on this, you do so at your own risk.
 * This code and its internal interfaces are subject to change or
 * deletion without notice.</b>
 *
 * @see TreeMaker
 * @see TreeInfo
 * @see TreeTranslator
 * @see Pretty
 */
public abstract class JCTree implements Tree, Cloneable, DiagnosticPosition {

    /* Tree tag values, identifying kinds of trees */

    /** Toplevel nodes, of type TopLevel, representing entire source files.
     */
    public static final int  TOPLEVEL = 1;

    /** Import clauses, of type Import.
     */
    public static final int IMPORT = TOPLEVEL + 1;

    /** Class definitions, of type ClassDef.
     */
    public static final int CLASSDEF = IMPORT + 1;

    /** Method definitions, of type MethodDef.
     */
    public static final int METHODDEF = CLASSDEF + 1;

    /** Variable definitions, of type VarDef.
     */
    public static final int VARDEF = METHODDEF + 1;

    /** The no-op statement ";", of type Skip
     */
    public static final int SKIP = VARDEF + 1;

    /** Blocks, of type Block.
     */
    public static final int BLOCK = SKIP + 1;

    /** Do-while loops, of type DoLoop.
     */
    public static final int DOLOOP = BLOCK + 1;

    /** While-loops, of type WhileLoop.
     */
    public static final int WHILELOOP = DOLOOP + 1;

    /** For-loops, of type ForLoop.
     */
    public static final int FORLOOP = WHILELOOP + 1;

    /** Foreach-loops, of type ForeachLoop.
     */
    public static final int FOREACHLOOP = FORLOOP + 1;

    /** Labelled statements, of type Labelled.
     */
    public static final int LABELLED = FOREACHLOOP + 1;

    /** Switch statements, of type Switch.
     */
    public static final int SWITCH = LABELLED + 1;

    /** Case parts in switch statements, of type Case.
     */
    public static final int CASE = SWITCH + 1;

    /** Synchronized statements, of type Synchonized.
     */
    public static final int SYNCHRONIZED = CASE + 1;

    /** Try statements, of type Try.
     */
    public static final int TRY = SYNCHRONIZED + 1;

    /** Catch clauses in try statements, of type Catch.
     */
    public static final int CATCH = TRY + 1;

    /** Conditional expressions, of type Conditional.
     */
    public static final int CONDEXPR = CATCH + 1;

    /** Conditional statements, of type If.
     */
    public static final int IF = CONDEXPR + 1;

    /** Expression statements, of type Exec.
     */
    public static final int EXEC = IF + 1;

    /** Break statements, of type Break.
     */
    public static final int BREAK = EXEC + 1;

    /** Continue statements, of type Continue.
     */
    public static final int CONTINUE = BREAK + 1;

    /** Return statements, of type Return.
     */
    public static final int RETURN = CONTINUE + 1;

    /** Throw statements, of type Throw.
     */
    public static final int THROW = RETURN + 1;

    /** Assert statements, of type Assert.
     */
    public static final int ASSERT = THROW + 1;

    /** Method invocation expressions, of type Apply.
     */
    public static final int APPLY = ASSERT + 1;

    /** Class instance creation expressions, of type NewClass.
     */
    public static final int NEWCLASS = APPLY + 1;

    /** Array creation expressions, of type NewArray.
     */
    public static final int NEWARRAY = NEWCLASS + 1;

    /** Parenthesized subexpressions, of type Parens.
     */
    public static final int PARENS = NEWARRAY + 1;

    /** Assignment expressions, of type Assign.
     */
    public static final int ASSIGN = PARENS + 1;

    /** Type cast expressions, of type TypeCast.
     */
    public static final int TYPECAST = ASSIGN + 1;

    /** Type test expressions, of type TypeTest.
     */
    public static final int TYPETEST = TYPECAST + 1;

    /** Indexed array expressions, of type Indexed.
     */
    public static final int INDEXED = TYPETEST + 1;

    /** Selections, of type Select.
     */
    public static final int SELECT = INDEXED + 1;

    /** Simple identifiers, of type Ident.
     */
    public static final int IDENT = SELECT + 1;

    /** Literals, of type Literal.
     */
    public static final int LITERAL = IDENT + 1;

    /** Basic type identifiers, of type TypeIdent.
     */
    public static final int TYPEIDENT = LITERAL + 1;

    /** Array types, of type TypeArray.
     */
    public static final int TYPEARRAY = TYPEIDENT + 1;

    /** Parameterized types, of type TypeApply.
     */
    public static final int TYPEAPPLY = TYPEARRAY + 1;

    /** Disjunction types, of type TypeDisjunction
     */
    public static final int TYPEDISJUNCTION = TYPEAPPLY + 1;

    /** Formal type parameters, of type TypeParameter.
     */
    public static final int TYPEPARAMETER = TYPEDISJUNCTION + 1;

    /** Type argument.
     */
    public static final int WILDCARD = TYPEPARAMETER + 1;

    /** Bound kind: extends, super, exact, or unbound
     */
    public static final int TYPEBOUNDKIND = WILDCARD + 1;

    /** metadata: Annotation.
     */
    public static final int ANNOTATION = TYPEBOUNDKIND + 1;

    /** metadata: Modifiers
     */
    public static final int MODIFIERS = ANNOTATION + 1;

    public static final int ANNOTATED_TYPE = MODIFIERS + 1;

    /** Error trees, of type Erroneous.
     */
    public static final int ERRONEOUS = ANNOTATED_TYPE + 1;

    /** Unary operators, of type Unary.
     */
    public static final int POS = ERRONEOUS + 1;             // +
    public static final int NEG = POS + 1;                   // -
    public static final int NOT = NEG + 1;                   // !
    public static final int COMPL = NOT + 1;                 // ~
    public static final int PREINC = COMPL + 1;              // ++ _
    public static final int PREDEC = PREINC + 1;             // -- _
    public static final int POSTINC = PREDEC + 1;            // _ ++
    public static final int POSTDEC = POSTINC + 1;           // _ --

    /** unary operator for null reference checks, only used internally.
     */
    public static final int NULLCHK = POSTDEC + 1;

    /** Binary operators, of type Binary.
     */
    public static final int OR = NULLCHK + 1;                // ||
    public static final int AND = OR + 1;                    // &&
    public static final int BITOR = AND + 1;                 // |
    public static final int BITXOR = BITOR + 1;              // ^
    public static final int BITAND = BITXOR + 1;             // &
    public static final int EQ = BITAND + 1;                 // ==
    public static final int NE = EQ + 1;                     // !=
    public static final int LT = NE + 1;                     // <
    public static final int GT = LT + 1;                     // >
    public static final int LE = GT + 1;                     // <=
    public static final int GE = LE + 1;                     // >=
    public static final int SL = GE + 1;                     // <<
    public static final int SR = SL + 1;                     // >>
    public static final int USR = SR + 1;                    // >>>
    public static final int PLUS = USR + 1;                  // +
    public static final int MINUS = PLUS + 1;                // -
    public static final int MUL = MINUS + 1;                 // *
    public static final int DIV = MUL + 1;                   // /
    public static final int MOD = DIV + 1;                   // %

    /** Assignment operators, of type Assignop.
     */
    public static final int BITOR_ASG = MOD + 1;             // |=
    public static final int BITXOR_ASG = BITOR_ASG + 1;      // ^=
    public static final int BITAND_ASG = BITXOR_ASG + 1;     // &=

    public static final int SL_ASG = SL + BITOR_ASG - BITOR; // <<=
    public static final int SR_ASG = SL_ASG + 1;             // >>=
    public static final int USR_ASG = SR_ASG + 1;            // >>>=
    public static final int PLUS_ASG = USR_ASG + 1;          // +=
    public static final int MINUS_ASG = PLUS_ASG + 1;        // -=
    public static final int MUL_ASG = MINUS_ASG + 1;         // *=
    public static final int DIV_ASG = MUL_ASG + 1;           // /=
    public static final int MOD_ASG = DIV_ASG + 1;           // %=

    public static final int MODULE = MOD_ASG + 1;
    public static final int MODULE_CLASS = MODULE + 1;
    public static final int MODULE_ID = MODULE_CLASS + 1;
    public static final int MODULE_PERMITS = MODULE_ID + 1;
    public static final int MODULE_REQUIRES = MODULE_PERMITS + 1;

    public static final int PACKAGE = MODULE_REQUIRES + 1;

    /** A synthetic let expression, of type LetExpr.
     */
    public static final int LETEXPR = PACKAGE + 1;           // ala scheme


    /** The offset between assignment operators and normal operators.
     */
    public static final int ASGOffset = BITOR_ASG - BITOR;

    /* The (encoded) position in the source file. @see util.Position.
     */
    public int pos;

    /* The type of this node.
     */
    public Type type;

    /* The tag of this node -- one of the constants declared above.
     */
    public abstract int getTag();

    /** Convert a tree to a pretty-printed string. */
    @Override
    public String toString() {
        StringWriter s = new StringWriter();
        try {
            new Pretty(s, false).printExpr(this);
        }
        catch (IOException e) {
            // should never happen, because StringWriter is defined
            // never to throw any IOExceptions
            throw new AssertionError(e);
        }
        return s.toString();
    }

    /** Set position field and return this tree.
     */
    public JCTree setPos(int pos) {
        this.pos = pos;
        return this;
    }

    /** Set type field and return this tree.
     */
    public JCTree setType(Type type) {
        this.type = type;
        return this;
    }

    /** Visit this tree with a given visitor.
     */
    public abstract void accept(Visitor v);

    public abstract <R,D> R accept(TreeVisitor<R,D> v, D d);

    /** Return a shallow copy of this tree.
     */
    @Override
    public Object clone() {
        try {
            return super.clone();
        } catch (CloneNotSupportedException e) {
            throw new RuntimeException(e);
        }
    }

    /** Get a default position for this tree node.
     */
    public DiagnosticPosition pos() {
        return this;
    }

    // for default DiagnosticPosition
    public JCTree getTree() {
        return this;
    }

    // for default DiagnosticPosition
    public int getStartPosition() {
        return TreeInfo.getStartPos(this);
    }

    // for default DiagnosticPosition
    public int getPreferredPosition() {
        return pos;
    }

    // for default DiagnosticPosition
    public int getEndPosition(Map<JCTree, Integer> endPosTable) {
        return TreeInfo.getEndPos(this, endPosTable);
    }

    /**
     * Everything in one source file is kept in a TopLevel structure.
     * @param pid              The tree representing the package clause.
     * @param sourcefile       The source file name.
     * @param defs             All definitions in this file (ClassDef, Import, and Skip)
     * @param packge           The package it belongs to.
     * @param namedImportScope A scope for all named imports.
     * @param starImportScope  A scope for all import-on-demands.
     * @param lineMap          Line starting positions, defined only
     *                         if option -g is set.
     * @param docComments      A hashtable that stores all documentation comments
     *                         indexed by the tree nodes they refer to.
     *                         defined only if option -s is set.
     * @param endPositions     A hashtable that stores ending positions of source
     *                         ranges indexed by the tree nodes they belong to.
     *                         Defined only if option -Xjcov is set.
     */
    public static class JCCompilationUnit extends JCTree implements CompilationUnitTree {
        public List<JCTree> defs;
        public JavaFileObject sourcefile;
        public ModuleSymbol modle;
        public Location locn;
        public PackageSymbol packge;
        public ImportScope namedImportScope;
        public StarImportScope starImportScope;
        public long flags;
        public Position.LineMap lineMap = null;
        public Map<JCTree, String> docComments = null;
        public Map<JCTree, Integer> endPositions = null;
        protected JCCompilationUnit(List<JCTree> defs,
                        JavaFileObject sourcefile,
                        PackageSymbol packge,
                        ImportScope namedImportScope,
                        StarImportScope starImportScope) {
            this.defs = defs;
            this.sourcefile = sourcefile;
            this.packge = packge;
            this.namedImportScope = namedImportScope;
            this.starImportScope = starImportScope;
        }
        @Override
        public void accept(Visitor v) { v.visitTopLevel(this); }

        public Kind getKind() { return Kind.COMPILATION_UNIT; }
        public List<JCAnnotation> getPackageAnnotations() {
            JCPackageDecl pd = TreeInfo.getPackage(this);
            return pd == null ? List.<JCAnnotation>nil() : pd.getAnnotations();
        }
        public List<JCImport> getImports() {
            ListBuffer<JCImport> imports = new ListBuffer<JCImport>();
            for (JCTree tree : defs) {
                if (tree.getTag() == IMPORT)
                    imports.append((JCImport)tree);
                else
                    break;
            }
            return imports.toList();
        }
        public JCExpression getPackageName() {
            JCPackageDecl pd = TreeInfo.getPackage(this);
            return pd == null ? null : pd.getPackageId();
        }
        public JavaFileObject getSourceFile() {
            return sourcefile;
        }
        public Position.LineMap getLineMap() {
            return lineMap;
        }
        public List<JCTree> getTypeDecls() {
            List<JCTree> typeDefs;
            for (typeDefs = defs; !typeDefs.isEmpty(); typeDefs = typeDefs.tail)
                if (typeDefs.head.getTag() != IMPORT)
                    break;
            return typeDefs;
        }
        @Override
        public <R,D> R accept(TreeVisitor<R,D> v, D d) {
            return v.visitCompilationUnit(this, d);
        }

        @Override
        public int getTag() {
            return TOPLEVEL;
        }
    }

    /**
     * An import clause.
     * @param qualid    The imported class(es).
     */
    public static class JCImport extends JCTree implements ImportTree {
        public boolean staticImport;
        public JCTree qualid;
        protected JCImport(JCTree qualid, boolean importStatic) {
            this.qualid = qualid;
            this.staticImport = importStatic;
        }
        @Override
        public void accept(Visitor v) { v.visitImport(this); }

        public boolean isStatic() { return staticImport; }
        public JCTree getQualifiedIdentifier() { return qualid; }

        public Kind getKind() { return Kind.IMPORT; }
        @Override
        public <R,D> R accept(TreeVisitor<R,D> v, D d) {
            return v.visitImport(this, d);
        }

        @Override
        public int getTag() {
            return IMPORT;
        }
    }

    public static abstract class JCStatement extends JCTree implements StatementTree {
        @Override
        public JCStatement setType(Type type) {
            super.setType(type);
            return this;
        }
        @Override
        public JCStatement setPos(int pos) {
            super.setPos(pos);
            return this;
        }
    }

    public static abstract class JCExpression extends JCTree implements ExpressionTree {
        @Override
        public JCExpression setType(Type type) {
            super.setType(type);
            return this;
        }
        @Override
        public JCExpression setPos(int pos) {
            super.setPos(pos);
            return this;
        }
    }

    /**
     * A class definition.
     * @param modifiers the modifiers
     * @param name the name of the class
     * @param typarams formal class parameters
     * @param extending the classes this class extends
     * @param implementing the interfaces implemented by this class
     * @param defs all variables and methods defined in this class
     * @param sym the symbol
     */
    public static class JCClassDecl extends JCStatement implements ClassTree {
        public JCModifiers mods;
        public Name name;
        public List<JCTypeParameter> typarams;
        public JCTree extending;
        public List<JCExpression> implementing;
        public List<JCTree> defs;
        public ClassSymbol sym;
        protected JCClassDecl(JCModifiers mods,
                           Name name,
                           List<JCTypeParameter> typarams,
                           JCTree extending,
                           List<JCExpression> implementing,
                           List<JCTree> defs,
                           ClassSymbol sym)
        {
            this.mods = mods;
            this.name = name;
            this.typarams = typarams;
            this.extending = extending;
            this.implementing = implementing;
            this.defs = defs;
            this.sym = sym;
        }
        @Override
        public void accept(Visitor v) { v.visitClassDef(this); }

        public Kind getKind() {
            if ((mods.flags & Flags.ANNOTATION) != 0)
                return Kind.ANNOTATION_TYPE;
            else if ((mods.flags & Flags.INTERFACE) != 0)
                return Kind.INTERFACE;
            else if ((mods.flags & Flags.ENUM) != 0)
                return Kind.ENUM;
            else
                return Kind.CLASS;
        }

        public JCModifiers getModifiers() { return mods; }
        public Name getSimpleName() { return name; }
        public List<JCTypeParameter> getTypeParameters() {
            return typarams;
        }
        public JCTree getExtendsClause() { return extending; }
        public List<JCExpression> getImplementsClause() {
            return implementing;
        }
        public List<JCTree> getMembers() {
            return defs;
        }
        @Override
        public <R,D> R accept(TreeVisitor<R,D> v, D d) {
            return v.visitClass(this, d);
        }

        @Override
        public int getTag() {
            return CLASSDEF;
        }
    }

    /**
     * A method definition.
     * @param modifiers method modifiers
     * @param name method name
     * @param restype type of method return value
     * @param typarams type parameters
     * @param params value parameters
     * @param thrown exceptions thrown by this method
     * @param stats statements in the method
     * @param sym method symbol
     */
    public static class JCMethodDecl extends JCTree implements MethodTree {
        public JCModifiers mods;
        public Name name;
        public JCExpression restype;
        public List<JCTypeParameter> typarams;
        public List<JCVariableDecl> params;
        public List<JCExpression> thrown;
        public JCBlock body;
        public JCExpression defaultValue; // for annotation types
        public MethodSymbol sym;
        protected JCMethodDecl(JCModifiers mods,
                            Name name,
                            JCExpression restype,
                            List<JCTypeParameter> typarams,
                            List<JCVariableDecl> params,
                            List<JCExpression> thrown,
                            JCBlock body,
                            JCExpression defaultValue,
                            MethodSymbol sym)
        {
            this.mods = mods;
            this.name = name;
            this.restype = restype;
            this.typarams = typarams;
            this.params = params;
            this.thrown = thrown;
            this.body = body;
            this.defaultValue = defaultValue;
            this.sym = sym;
        }
        @Override
        public void accept(Visitor v) { v.visitMethodDef(this); }

        public Kind getKind() { return Kind.METHOD; }
        public JCModifiers getModifiers() { return mods; }
        public Name getName() { return name; }
        public JCTree getReturnType() { return restype; }
        public List<JCTypeParameter> getTypeParameters() {
            return typarams;
        }
        public List<JCVariableDecl> getParameters() {
            return params;
        }
        public List<JCExpression> getThrows() {
            return thrown;
        }
        public JCBlock getBody() { return body; }
        public JCTree getDefaultValue() { // for annotation types
            return defaultValue;
        }
        @Override
        public <R,D> R accept(TreeVisitor<R,D> v, D d) {
            return v.visitMethod(this, d);
        }

        @Override
        public int getTag() {
            return METHODDEF;
        }
  }

    /**
     * A variable definition.
     * @param modifiers variable modifiers
     * @param name variable name
     * @param vartype type of the variable
     * @param init variables initial value
     * @param sym symbol
     */
    public static class JCVariableDecl extends JCStatement implements VariableTree {
        public JCModifiers mods;
        public Name name;
        public JCExpression vartype;
        public JCExpression init;
        public VarSymbol sym;
        protected JCVariableDecl(JCModifiers mods,
                         Name name,
                         JCExpression vartype,
                         JCExpression init,
                         VarSymbol sym) {
            this.mods = mods;
            this.name = name;
            this.vartype = vartype;
            this.init = init;
            this.sym = sym;
        }
        @Override
        public void accept(Visitor v) { v.visitVarDef(this); }

        public Kind getKind() { return Kind.VARIABLE; }
        public JCModifiers getModifiers() { return mods; }
        public Name getName() { return name; }
        public JCTree getType() { return vartype; }
        public JCExpression getInitializer() {
            return init;
        }
        @Override
        public <R,D> R accept(TreeVisitor<R,D> v, D d) {
            return v.visitVariable(this, d);
        }

        @Override
        public int getTag() {
            return VARDEF;
        }
    }

      /**
     * A no-op statement ";".
     */
    public static class JCSkip extends JCStatement implements EmptyStatementTree {
        protected JCSkip() {
        }
        @Override
        public void accept(Visitor v) { v.visitSkip(this); }

        public Kind getKind() { return Kind.EMPTY_STATEMENT; }
        @Override
        public <R,D> R accept(TreeVisitor<R,D> v, D d) {
            return v.visitEmptyStatement(this, d);
        }

        @Override
        public int getTag() {
            return SKIP;
        }
    }

    /**
     * A statement block.
     * @param stats statements
     * @param flags flags
     */
    public static class JCBlock extends JCStatement implements BlockTree {
        public long flags;
        public List<JCStatement> stats;
        /** Position of closing brace, optional. */
        public int endpos = Position.NOPOS;
        protected JCBlock(long flags, List<JCStatement> stats) {
            this.stats = stats;
            this.flags = flags;
        }
        @Override
        public void accept(Visitor v) { v.visitBlock(this); }

        public Kind getKind() { return Kind.BLOCK; }
        public List<JCStatement> getStatements() {
            return stats;
        }
        public boolean isStatic() { return (flags & Flags.STATIC) != 0; }
        @Override
        public <R,D> R accept(TreeVisitor<R,D> v, D d) {
            return v.visitBlock(this, d);
        }

        @Override
        public int getTag() {
            return BLOCK;
        }
    }

    /**
     * A do loop
     */
    public static class JCDoWhileLoop extends JCStatement implements DoWhileLoopTree {
        public JCStatement body;
        public JCExpression cond;
        protected JCDoWhileLoop(JCStatement body, JCExpression cond) {
            this.body = body;
            this.cond = cond;
        }
        @Override
        public void accept(Visitor v) { v.visitDoLoop(this); }

        public Kind getKind() { return Kind.DO_WHILE_LOOP; }
        public JCExpression getCondition() { return cond; }
        public JCStatement getStatement() { return body; }
        @Override
        public <R,D> R accept(TreeVisitor<R,D> v, D d) {
            return v.visitDoWhileLoop(this, d);
        }

        @Override
        public int getTag() {
            return DOLOOP;
        }
    }

    /**
     * A while loop
     */
    public static class JCWhileLoop extends JCStatement implements WhileLoopTree {
        public JCExpression cond;
        public JCStatement body;
        protected JCWhileLoop(JCExpression cond, JCStatement body) {
            this.cond = cond;
            this.body = body;
        }
        @Override
        public void accept(Visitor v) { v.visitWhileLoop(this); }

        public Kind getKind() { return Kind.WHILE_LOOP; }
        public JCExpression getCondition() { return cond; }
        public JCStatement getStatement() { return body; }
        @Override
        public <R,D> R accept(TreeVisitor<R,D> v, D d) {
            return v.visitWhileLoop(this, d);
        }

        @Override
        public int getTag() {
            return WHILELOOP;
        }
    }

    /**
     * A for loop.
     */
    public static class JCForLoop extends JCStatement implements ForLoopTree {
        public List<JCStatement> init;
        public JCExpression cond;
        public List<JCExpressionStatement> step;
        public JCStatement body;
        protected JCForLoop(List<JCStatement> init,
                          JCExpression cond,
                          List<JCExpressionStatement> update,
                          JCStatement body)
        {
            this.init = init;
            this.cond = cond;
            this.step = update;
            this.body = body;
        }
        @Override
        public void accept(Visitor v) { v.visitForLoop(this); }

        public Kind getKind() { return Kind.FOR_LOOP; }
        public JCExpression getCondition() { return cond; }
        public JCStatement getStatement() { return body; }
        public List<JCStatement> getInitializer() {
            return init;
        }
        public List<JCExpressionStatement> getUpdate() {
            return step;
        }
        @Override
        public <R,D> R accept(TreeVisitor<R,D> v, D d) {
            return v.visitForLoop(this, d);
        }

        @Override
        public int getTag() {
            return FORLOOP;
        }
    }

    /**
     * The enhanced for loop.
     */
    public static class JCEnhancedForLoop extends JCStatement implements EnhancedForLoopTree {
        public JCVariableDecl var;
        public JCExpression expr;
        public JCStatement body;
        protected JCEnhancedForLoop(JCVariableDecl var, JCExpression expr, JCStatement body) {
            this.var = var;
            this.expr = expr;
            this.body = body;
        }
        @Override
        public void accept(Visitor v) { v.visitForeachLoop(this); }

        public Kind getKind() { return Kind.ENHANCED_FOR_LOOP; }
        public JCVariableDecl getVariable() { return var; }
        public JCExpression getExpression() { return expr; }
        public JCStatement getStatement() { return body; }
        @Override
        public <R,D> R accept(TreeVisitor<R,D> v, D d) {
            return v.visitEnhancedForLoop(this, d);
        }
        @Override
        public int getTag() {
            return FOREACHLOOP;
        }
    }

    /**
     * A labelled expression or statement.
     */
    public static class JCLabeledStatement extends JCStatement implements LabeledStatementTree {
        public Name label;
        public JCStatement body;
        protected JCLabeledStatement(Name label, JCStatement body) {
            this.label = label;
            this.body = body;
        }
        @Override
        public void accept(Visitor v) { v.visitLabelled(this); }
        public Kind getKind() { return Kind.LABELED_STATEMENT; }
        public Name getLabel() { return label; }
        public JCStatement getStatement() { return body; }
        @Override
        public <R,D> R accept(TreeVisitor<R,D> v, D d) {
            return v.visitLabeledStatement(this, d);
        }
        @Override
        public int getTag() {
            return LABELLED;
        }
    }

    /**
     * A "switch ( ) { }" construction.
     */
    public static class JCSwitch extends JCStatement implements SwitchTree {
        public JCExpression selector;
        public List<JCCase> cases;
        protected JCSwitch(JCExpression selector, List<JCCase> cases) {
            this.selector = selector;
            this.cases = cases;
        }
        @Override
        public void accept(Visitor v) { v.visitSwitch(this); }

        public Kind getKind() { return Kind.SWITCH; }
        public JCExpression getExpression() { return selector; }
        public List<JCCase> getCases() { return cases; }
        @Override
        public <R,D> R accept(TreeVisitor<R,D> v, D d) {
            return v.visitSwitch(this, d);
        }
        @Override
        public int getTag() {
            return SWITCH;
        }
    }

    /**
     * A "case  :" of a switch.
     */
    public static class JCCase extends JCStatement implements CaseTree {
        public JCExpression pat;
        public List<JCStatement> stats;
        protected JCCase(JCExpression pat, List<JCStatement> stats) {
            this.pat = pat;
            this.stats = stats;
        }
        @Override
        public void accept(Visitor v) { v.visitCase(this); }

        public Kind getKind() { return Kind.CASE; }
        public JCExpression getExpression() { return pat; }
        public List<JCStatement> getStatements() { return stats; }
        @Override
        public <R,D> R accept(TreeVisitor<R,D> v, D d) {
            return v.visitCase(this, d);
        }
        @Override
        public int getTag() {
            return CASE;
        }
    }

    /**
     * A synchronized block.
     */
    public static class JCSynchronized extends JCStatement implements SynchronizedTree {
        public JCExpression lock;
        public JCBlock body;
        protected JCSynchronized(JCExpression lock, JCBlock body) {
            this.lock = lock;
            this.body = body;
        }
        @Override
        public void accept(Visitor v) { v.visitSynchronized(this); }

        public Kind getKind() { return Kind.SYNCHRONIZED; }
        public JCExpression getExpression() { return lock; }
        public JCBlock getBlock() { return body; }
        @Override
        public <R,D> R accept(TreeVisitor<R,D> v, D d) {
            return v.visitSynchronized(this, d);
        }
        @Override
        public int getTag() {
            return SYNCHRONIZED;
        }
    }

    /**
     * A "try { } catch ( ) { } finally { }" block.
     */
    public static class JCTry extends JCStatement implements TryTree {
        public JCBlock body;
        public List<JCCatch> catchers;
        public JCBlock finalizer;
        public List<JCTree> resources;
        protected JCTry(List<JCTree> resources,
                        JCBlock body,
                        List<JCCatch> catchers,
                        JCBlock finalizer) {
            this.body = body;
            this.catchers = catchers;
            this.finalizer = finalizer;
            this.resources = resources;
        }
        @Override
        public void accept(Visitor v) { v.visitTry(this); }

        public Kind getKind() { return Kind.TRY; }
        public JCBlock getBlock() { return body; }
        public List<JCCatch> getCatches() {
            return catchers;
        }
        public JCBlock getFinallyBlock() { return finalizer; }
        @Override
        public <R,D> R accept(TreeVisitor<R,D> v, D d) {
            return v.visitTry(this, d);
        }
        @Override
        public List<? extends JCTree> getResources() {
            return resources;
        }
        @Override
        public int getTag() {
            return TRY;
        }
    }

    /**
     * A catch block.
     */
    public static class JCCatch extends JCTree implements CatchTree {
        public JCVariableDecl param;
        public JCBlock body;
        protected JCCatch(JCVariableDecl param, JCBlock body) {
            this.param = param;
            this.body = body;
        }
        @Override
        public void accept(Visitor v) { v.visitCatch(this); }

        public Kind getKind() { return Kind.CATCH; }
        public JCVariableDecl getParameter() { return param; }
        public JCBlock getBlock() { return body; }
        @Override
        public <R,D> R accept(TreeVisitor<R,D> v, D d) {
            return v.visitCatch(this, d);
        }
        @Override
        public int getTag() {
            return CATCH;
        }
    }

    /**
     * A ( ) ? ( ) : ( ) conditional expression
     */
    public static class JCConditional extends JCExpression implements ConditionalExpressionTree {
        public JCExpression cond;
        public JCExpression truepart;
        public JCExpression falsepart;
        protected JCConditional(JCExpression cond,
                              JCExpression truepart,
                              JCExpression falsepart)
        {
            this.cond = cond;
            this.truepart = truepart;
            this.falsepart = falsepart;
        }
        @Override
        public void accept(Visitor v) { v.visitConditional(this); }

        public Kind getKind() { return Kind.CONDITIONAL_EXPRESSION; }
        public JCExpression getCondition() { return cond; }
        public JCExpression getTrueExpression() { return truepart; }
        public JCExpression getFalseExpression() { return falsepart; }
        @Override
        public <R,D> R accept(TreeVisitor<R,D> v, D d) {
            return v.visitConditionalExpression(this, d);
        }
        @Override
        public int getTag() {
            return CONDEXPR;
        }
    }

    /**
     * An "if ( ) { } else { }" block
     */
    public static class JCIf extends JCStatement implements IfTree {
        public JCExpression cond;
        public JCStatement thenpart;
        public JCStatement elsepart;
        protected JCIf(JCExpression cond,
                     JCStatement thenpart,
                     JCStatement elsepart)
        {
            this.cond = cond;
            this.thenpart = thenpart;
            this.elsepart = elsepart;
        }
        @Override
        public void accept(Visitor v) { v.visitIf(this); }

        public Kind getKind() { return Kind.IF; }
        public JCExpression getCondition() { return cond; }
        public JCStatement getThenStatement() { return thenpart; }
        public JCStatement getElseStatement() { return elsepart; }
        @Override
        public <R,D> R accept(TreeVisitor<R,D> v, D d) {
            return v.visitIf(this, d);
        }
        @Override
        public int getTag() {
            return IF;
        }
    }

    /**
     * an expression statement
     * @param expr expression structure
     */
    public static class JCExpressionStatement extends JCStatement implements ExpressionStatementTree {
        public JCExpression expr;
        protected JCExpressionStatement(JCExpression expr)
        {
            this.expr = expr;
        }
        @Override
        public void accept(Visitor v) { v.visitExec(this); }

        public Kind getKind() { return Kind.EXPRESSION_STATEMENT; }
        public JCExpression getExpression() { return expr; }
        @Override
        public <R,D> R accept(TreeVisitor<R,D> v, D d) {
            return v.visitExpressionStatement(this, d);
        }
        @Override
        public int getTag() {
            return EXEC;
        }
    }

    /**
     * A break from a loop or switch.
     */
    public static class JCBreak extends JCStatement implements BreakTree {
        public Name label;
        public JCTree target;
        protected JCBreak(Name label, JCTree target) {
            this.label = label;
            this.target = target;
        }
        @Override
        public void accept(Visitor v) { v.visitBreak(this); }

        public Kind getKind() { return Kind.BREAK; }
        public Name getLabel() { return label; }
        @Override
        public <R,D> R accept(TreeVisitor<R,D> v, D d) {
            return v.visitBreak(this, d);
        }
        @Override
        public int getTag() {
            return BREAK;
        }
    }

    /**
     * A continue of a loop.
     */
    public static class JCContinue extends JCStatement implements ContinueTree {
        public Name label;
        public JCTree target;
        protected JCContinue(Name label, JCTree target) {
            this.label = label;
            this.target = target;
        }
        @Override
        public void accept(Visitor v) { v.visitContinue(this); }

        public Kind getKind() { return Kind.CONTINUE; }
        public Name getLabel() { return label; }
        @Override
        public <R,D> R accept(TreeVisitor<R,D> v, D d) {
            return v.visitContinue(this, d);
        }
        @Override
        public int getTag() {
            return CONTINUE;
        }
    }

    /**
     * A return statement.
     */
    public static class JCReturn extends JCStatement implements ReturnTree {
        public JCExpression expr;
        protected JCReturn(JCExpression expr) {
            this.expr = expr;
        }
        @Override
        public void accept(Visitor v) { v.visitReturn(this); }

        public Kind getKind() { return Kind.RETURN; }
        public JCExpression getExpression() { return expr; }
        @Override
        public <R,D> R accept(TreeVisitor<R,D> v, D d) {
            return v.visitReturn(this, d);
        }
        @Override
        public int getTag() {
            return RETURN;
        }
    }

    /**
     * A throw statement.
     */
    public static class JCThrow extends JCStatement implements ThrowTree {
        public JCExpression expr;
        protected JCThrow(JCTree expr) {
            this.expr = (JCExpression)expr;
        }
        @Override
        public void accept(Visitor v) { v.visitThrow(this); }

        public Kind getKind() { return Kind.THROW; }
        public JCExpression getExpression() { return expr; }
        @Override
        public <R,D> R accept(TreeVisitor<R,D> v, D d) {
            return v.visitThrow(this, d);
        }
        @Override
        public int getTag() {
            return THROW;
        }
    }

    /**
     * An assert statement.
     */
    public static class JCAssert extends JCStatement implements AssertTree {
        public JCExpression cond;
        public JCExpression detail;
        protected JCAssert(JCExpression cond, JCExpression detail) {
            this.cond = cond;
            this.detail = detail;
        }
        @Override
        public void accept(Visitor v) { v.visitAssert(this); }

        public Kind getKind() { return Kind.ASSERT; }
        public JCExpression getCondition() { return cond; }
        public JCExpression getDetail() { return detail; }
        @Override
        public <R,D> R accept(TreeVisitor<R,D> v, D d) {
            return v.visitAssert(this, d);
        }
        @Override
        public int getTag() {
            return ASSERT;
        }
    }

    /**
     * A method invocation
     */
    public static class JCMethodInvocation extends JCExpression implements MethodInvocationTree {
        public List<JCExpression> typeargs;
        public JCExpression meth;
        public List<JCExpression> args;
        public Type varargsElement;
        protected JCMethodInvocation(List<JCExpression> typeargs,
                        JCExpression meth,
                        List<JCExpression> args)
        {
            this.typeargs = (typeargs == null) ? List.<JCExpression>nil()
                                               : typeargs;
            this.meth = meth;
            this.args = args;
        }
        @Override
        public void accept(Visitor v) { v.visitApply(this); }

        public Kind getKind() { return Kind.METHOD_INVOCATION; }
        public List<JCExpression> getTypeArguments() {
            return typeargs;
        }
        public JCExpression getMethodSelect() { return meth; }
        public List<JCExpression> getArguments() {
            return args;
        }
        @Override
        public <R,D> R accept(TreeVisitor<R,D> v, D d) {
            return v.visitMethodInvocation(this, d);
        }
        @Override
        public JCMethodInvocation setType(Type type) {
            super.setType(type);
            return this;
        }
        @Override
        public int getTag() {
            return(APPLY);
        }
    }

    /**
     * A new(...) operation.
     */
    public static class JCNewClass extends JCExpression implements NewClassTree {
        public JCExpression encl;
        public List<JCExpression> typeargs;
        public JCExpression clazz;
        public List<JCExpression> args;
        public JCClassDecl def;
        public Symbol constructor;
        public Type varargsElement;
        public Type constructorType;
        protected JCNewClass(JCExpression encl,
                           List<JCExpression> typeargs,
                           JCExpression clazz,
                           List<JCExpression> args,
                           JCClassDecl def)
        {
            this.encl = encl;
            this.typeargs = (typeargs == null) ? List.<JCExpression>nil()
                                               : typeargs;
            this.clazz = clazz;
            this.args = args;
            this.def = def;
        }
        @Override
        public void accept(Visitor v) { v.visitNewClass(this); }

        public Kind getKind() { return Kind.NEW_CLASS; }
        public JCExpression getEnclosingExpression() { // expr.new C< ... > ( ... )
            return encl;
        }
        public List<JCExpression> getTypeArguments() {
            return typeargs;
        }
        public JCExpression getIdentifier() { return clazz; }
        public List<JCExpression> getArguments() {
            return args;
        }
        public JCClassDecl getClassBody() { return def; }
        @Override
        public <R,D> R accept(TreeVisitor<R,D> v, D d) {
            return v.visitNewClass(this, d);
        }
        @Override
        public int getTag() {
            return NEWCLASS;
        }
    }

    /**
     * A new[...] operation.
     */
    public static class JCNewArray extends JCExpression implements NewArrayTree {
        public JCExpression elemtype;
        public List<JCExpression> dims;
        public List<JCExpression> elems;
        protected JCNewArray(JCExpression elemtype,
                           List<JCExpression> dims,
                           List<JCExpression> elems)
        {
            this.elemtype = elemtype;
            this.dims = dims;
            this.elems = elems;
        }
        @Override
        public void accept(Visitor v) { v.visitNewArray(this); }

        public Kind getKind() { return Kind.NEW_ARRAY; }
        public JCExpression getType() { return elemtype; }
        public List<JCExpression> getDimensions() {
            return dims;
        }
        public List<JCExpression> getInitializers() {
            return elems;
        }
        @Override
        public <R,D> R accept(TreeVisitor<R,D> v, D d) {
            return v.visitNewArray(this, d);
        }
        @Override
        public int getTag() {
            return NEWARRAY;
        }
    }

    /**
     * A parenthesized subexpression ( ... )
     */
    public static class JCParens extends JCExpression implements ParenthesizedTree {
        public JCExpression expr;
        protected JCParens(JCExpression expr) {
            this.expr = expr;
        }
        @Override
        public void accept(Visitor v) { v.visitParens(this); }

        public Kind getKind() { return Kind.PARENTHESIZED; }
        public JCExpression getExpression() { return expr; }
        @Override
        public <R,D> R accept(TreeVisitor<R,D> v, D d) {
            return v.visitParenthesized(this, d);
        }
        @Override
        public int getTag() {
            return PARENS;
        }
    }

    /**
     * A assignment with "=".
     */
    public static class JCAssign extends JCExpression implements AssignmentTree {
        public JCExpression lhs;
        public JCExpression rhs;
        protected JCAssign(JCExpression lhs, JCExpression rhs) {
            this.lhs = lhs;
            this.rhs = rhs;
        }
        @Override
        public void accept(Visitor v) { v.visitAssign(this); }

        public Kind getKind() { return Kind.ASSIGNMENT; }
        public JCExpression getVariable() { return lhs; }
        public JCExpression getExpression() { return rhs; }
        @Override
        public <R,D> R accept(TreeVisitor<R,D> v, D d) {
            return v.visitAssignment(this, d);
        }
        @Override
        public int getTag() {
            return ASSIGN;
        }
    }

    /**
     * An assignment with "+=", "|=" ...
     */
    public static class JCAssignOp extends JCExpression implements CompoundAssignmentTree {
        private int opcode;
        public JCExpression lhs;
        public JCExpression rhs;
        public Symbol operator;
        protected JCAssignOp(int opcode, JCTree lhs, JCTree rhs, Symbol operator) {
            this.opcode = opcode;
            this.lhs = (JCExpression)lhs;
            this.rhs = (JCExpression)rhs;
            this.operator = operator;
        }
        @Override
        public void accept(Visitor v) { v.visitAssignop(this); }

        public Kind getKind() { return TreeInfo.tagToKind(getTag()); }
        public JCExpression getVariable() { return lhs; }
        public JCExpression getExpression() { return rhs; }
        public Symbol getOperator() {
            return operator;
        }
        @Override
        public <R,D> R accept(TreeVisitor<R,D> v, D d) {
            return v.visitCompoundAssignment(this, d);
        }
        @Override
        public int getTag() {
            return opcode;
        }
    }

    /**
     * A unary operation.
     */
    public static class JCUnary extends JCExpression implements UnaryTree {
        private int opcode;
        public JCExpression arg;
        public Symbol operator;
        protected JCUnary(int opcode, JCExpression arg) {
            this.opcode = opcode;
            this.arg = arg;
        }
        @Override
        public void accept(Visitor v) { v.visitUnary(this); }

        public Kind getKind() { return TreeInfo.tagToKind(getTag()); }
        public JCExpression getExpression() { return arg; }
        public Symbol getOperator() {
            return operator;
        }
        @Override
        public <R,D> R accept(TreeVisitor<R,D> v, D d) {
            return v.visitUnary(this, d);
        }
        @Override
        public int getTag() {
            return opcode;
        }

        public void setTag(int tag) {
            opcode = tag;
        }
    }

    /**
     * A binary operation.
     */
    public static class JCBinary extends JCExpression implements BinaryTree {
        private int opcode;
        public JCExpression lhs;
        public JCExpression rhs;
        public Symbol operator;
        protected JCBinary(int opcode,
                         JCExpression lhs,
                         JCExpression rhs,
                         Symbol operator) {
            this.opcode = opcode;
            this.lhs = lhs;
            this.rhs = rhs;
            this.operator = operator;
        }
        @Override
        public void accept(Visitor v) { v.visitBinary(this); }

        public Kind getKind() { return TreeInfo.tagToKind(getTag()); }
        public JCExpression getLeftOperand() { return lhs; }
        public JCExpression getRightOperand() { return rhs; }
        public Symbol getOperator() {
            return operator;
        }
        @Override
        public <R,D> R accept(TreeVisitor<R,D> v, D d) {
            return v.visitBinary(this, d);
        }
        @Override
        public int getTag() {
            return opcode;
        }
    }

    /**
     * A type cast.
     */
    public static class JCTypeCast extends JCExpression implements TypeCastTree {
        public JCTree clazz;
        public JCExpression expr;
        protected JCTypeCast(JCTree clazz, JCExpression expr) {
            this.clazz = clazz;
            this.expr = expr;
        }
        @Override
        public void accept(Visitor v) { v.visitTypeCast(this); }

        public Kind getKind() { return Kind.TYPE_CAST; }
        public JCTree getType() { return clazz; }
        public JCExpression getExpression() { return expr; }
        @Override
        public <R,D> R accept(TreeVisitor<R,D> v, D d) {
            return v.visitTypeCast(this, d);
        }
        @Override
        public int getTag() {
            return TYPECAST;
        }
    }

    /**
     * A type test.
     */
    public static class JCInstanceOf extends JCExpression implements InstanceOfTree {
        public JCExpression expr;
        public JCTree clazz;
        protected JCInstanceOf(JCExpression expr, JCTree clazz) {
            this.expr = expr;
            this.clazz = clazz;
        }
        @Override
        public void accept(Visitor v) { v.visitTypeTest(this); }

        public Kind getKind() { return Kind.INSTANCE_OF; }
        public JCTree getType() { return clazz; }
        public JCExpression getExpression() { return expr; }
        @Override
        public <R,D> R accept(TreeVisitor<R,D> v, D d) {
            return v.visitInstanceOf(this, d);
        }
        @Override
        public int getTag() {
            return TYPETEST;
        }
    }

    /**
     * An array selection
     */
    public static class JCArrayAccess extends JCExpression implements ArrayAccessTree {
        public JCExpression indexed;
        public JCExpression index;
        protected JCArrayAccess(JCExpression indexed, JCExpression index) {
            this.indexed = indexed;
            this.index = index;
        }
        @Override
        public void accept(Visitor v) { v.visitIndexed(this); }

        public Kind getKind() { return Kind.ARRAY_ACCESS; }
        public JCExpression getExpression() { return indexed; }
        public JCExpression getIndex() { return index; }
        @Override
        public <R,D> R accept(TreeVisitor<R,D> v, D d) {
            return v.visitArrayAccess(this, d);
        }
        @Override
        public int getTag() {
            return INDEXED;
        }
    }

    /**
     * Selects through packages and classes
     * @param selected selected Tree hierarchie
     * @param selector name of field to select thru
     * @param sym symbol of the selected class
     */
    public static class JCFieldAccess extends JCExpression implements MemberSelectTree {
        public JCExpression selected;
        public Name name;
        public Symbol sym;
        protected JCFieldAccess(JCExpression selected, Name name, Symbol sym) {
            this.selected = selected;
            this.name = name;
            this.sym = sym;
        }
        @Override
        public void accept(Visitor v) { v.visitSelect(this); }

        public Kind getKind() { return Kind.MEMBER_SELECT; }
        public JCExpression getExpression() { return selected; }
        @Override
        public <R,D> R accept(TreeVisitor<R,D> v, D d) {
            return v.visitMemberSelect(this, d);
        }
        public Name getIdentifier() { return name; }
        @Override
        public int getTag() {
            return SELECT;
        }
    }

    /**
     * An identifier
     * @param idname the name
     * @param sym the symbol
     */
    public static class JCIdent extends JCExpression implements IdentifierTree {
        public Name name;
        public Symbol sym;
        protected JCIdent(Name name, Symbol sym) {
            this.name = name;
            this.sym = sym;
        }
        @Override
        public void accept(Visitor v) { v.visitIdent(this); }

        public Kind getKind() { return Kind.IDENTIFIER; }
        public Name getName() { return name; }
        @Override
        public <R,D> R accept(TreeVisitor<R,D> v, D d) {
            return v.visitIdentifier(this, d);
        }
        public int getTag() {
            return IDENT;
        }
    }

    /**
     * A constant value given literally.
     * @param value value representation
     */
    public static class JCLiteral extends JCExpression implements LiteralTree {
        public int typetag;
        public Object value;
        protected JCLiteral(int typetag, Object value) {
            this.typetag = typetag;
            this.value = value;
        }
        @Override
        public void accept(Visitor v) { v.visitLiteral(this); }

        public Kind getKind() {
            switch (typetag) {
            case TypeTags.INT:
                return Kind.INT_LITERAL;
            case TypeTags.LONG:
                return Kind.LONG_LITERAL;
            case TypeTags.FLOAT:
                return Kind.FLOAT_LITERAL;
            case TypeTags.DOUBLE:
                return Kind.DOUBLE_LITERAL;
            case TypeTags.BOOLEAN:
                return Kind.BOOLEAN_LITERAL;
            case TypeTags.CHAR:
                return Kind.CHAR_LITERAL;
            case TypeTags.CLASS:
                return Kind.STRING_LITERAL;
            case TypeTags.BOT:
                return Kind.NULL_LITERAL;
            default:
                throw new AssertionError("unknown literal kind " + this);
            }
        }
        public Object getValue() {
            switch (typetag) {
                case TypeTags.BOOLEAN:
                    int bi = (Integer) value;
                    return (bi != 0);
                case TypeTags.CHAR:
                    int ci = (Integer) value;
                    char c = (char) ci;
                    if (c != ci)
                        throw new AssertionError("bad value for char literal");
                    return c;
                default:
                    return value;
            }
        }
        @Override
        public <R,D> R accept(TreeVisitor<R,D> v, D d) {
            return v.visitLiteral(this, d);
        }
        @Override
        public JCLiteral setType(Type type) {
            super.setType(type);
            return this;
        }
        @Override
        public int getTag() {
            return LITERAL;
        }
    }

    /**
     * Identifies a basic type.
     * @param tag the basic type id
     * @see TypeTags
     */
    public static class JCPrimitiveTypeTree extends JCExpression implements PrimitiveTypeTree {
        public int typetag;
        protected JCPrimitiveTypeTree(int typetag) {
            this.typetag = typetag;
        }
        @Override
        public void accept(Visitor v) { v.visitTypeIdent(this); }

        public Kind getKind() { return Kind.PRIMITIVE_TYPE; }
        public TypeKind getPrimitiveTypeKind() {
            switch (typetag) {
            case TypeTags.BOOLEAN:
                return TypeKind.BOOLEAN;
            case TypeTags.BYTE:
                return TypeKind.BYTE;
            case TypeTags.SHORT:
                return TypeKind.SHORT;
            case TypeTags.INT:
                return TypeKind.INT;
            case TypeTags.LONG:
                return TypeKind.LONG;
            case TypeTags.CHAR:
                return TypeKind.CHAR;
            case TypeTags.FLOAT:
                return TypeKind.FLOAT;
            case TypeTags.DOUBLE:
                return TypeKind.DOUBLE;
            case TypeTags.VOID:
                return TypeKind.VOID;
            default:
                throw new AssertionError("unknown primitive type " + this);
            }
        }
        @Override
        public <R,D> R accept(TreeVisitor<R,D> v, D d) {
            return v.visitPrimitiveType(this, d);
        }
        @Override
        public int getTag() {
            return TYPEIDENT;
        }
    }

    /**
     * An array type, A[]
     */
    public static class JCArrayTypeTree extends JCExpression implements ArrayTypeTree {
        public JCExpression elemtype;
        protected JCArrayTypeTree(JCExpression elemtype) {
            this.elemtype = elemtype;
        }
        @Override
        public void accept(Visitor v) { v.visitTypeArray(this); }

        public Kind getKind() { return Kind.ARRAY_TYPE; }
        public JCTree getType() { return elemtype; }
        @Override
        public <R,D> R accept(TreeVisitor<R,D> v, D d) {
            return v.visitArrayType(this, d);
        }
        @Override
        public int getTag() {
            return TYPEARRAY;
        }
    }

    /**
     * A parameterized type, T<...>
     */
    public static class JCTypeApply extends JCExpression implements ParameterizedTypeTree {
        public JCExpression clazz;
        public List<JCExpression> arguments;
        protected JCTypeApply(JCExpression clazz, List<JCExpression> arguments) {
            this.clazz = clazz;
            this.arguments = arguments;
        }
        @Override
        public void accept(Visitor v) { v.visitTypeApply(this); }

        public Kind getKind() { return Kind.PARAMETERIZED_TYPE; }
        public JCTree getType() { return clazz; }
        public List<JCExpression> getTypeArguments() {
            return arguments;
        }
        @Override
        public <R,D> R accept(TreeVisitor<R,D> v, D d) {
            return v.visitParameterizedType(this, d);
        }
        @Override
        public int getTag() {
            return TYPEAPPLY;
        }
    }

    /**
     * A disjunction type, T1 | T2 | ... Tn (used in multicatch statements)
     */
    public static class JCTypeDisjunction extends JCExpression implements DisjunctiveTypeTree {

        public List<JCExpression> alternatives;

        protected JCTypeDisjunction(List<JCExpression> components) {
            this.alternatives = components;
        }
        @Override
        public void accept(Visitor v) { v.visitTypeDisjunction(this); }

        public Kind getKind() { return Kind.DISJUNCTIVE_TYPE; }

        public List<JCExpression> getTypeAlternatives() {
            return alternatives;
        }
        @Override
        public <R,D> R accept(TreeVisitor<R,D> v, D d) {
            return v.visitDisjunctiveType(this, d);
        }
        @Override
        public int getTag() {
            return TYPEDISJUNCTION;
        }
    }

    /**
     * A formal class parameter.
     * @param name name
     * @param bounds bounds
     */
    public static class JCTypeParameter extends JCTree implements TypeParameterTree {
        public Name name;
        public List<JCExpression> bounds;
        protected JCTypeParameter(Name name, List<JCExpression> bounds) {
            this.name = name;
            this.bounds = bounds;
        }
        @Override
        public void accept(Visitor v) { v.visitTypeParameter(this); }

        public Kind getKind() { return Kind.TYPE_PARAMETER; }
        public Name getName() { return name; }
        public List<JCExpression> getBounds() {
            return bounds;
        }
        @Override
        public <R,D> R accept(TreeVisitor<R,D> v, D d) {
            return v.visitTypeParameter(this, d);
        }
        @Override
        public int getTag() {
            return TYPEPARAMETER;
        }
    }

    public static class JCWildcard extends JCExpression implements WildcardTree {
        public TypeBoundKind kind;
        public JCTree inner;
        protected JCWildcard(TypeBoundKind kind, JCTree inner) {
            kind.getClass(); // null-check
            this.kind = kind;
            this.inner = inner;
        }
        @Override
        public void accept(Visitor v) { v.visitWildcard(this); }

        public Kind getKind() {
            switch (kind.kind) {
            case UNBOUND:
                return Kind.UNBOUNDED_WILDCARD;
            case EXTENDS:
                return Kind.EXTENDS_WILDCARD;
            case SUPER:
                return Kind.SUPER_WILDCARD;
            default:
                throw new AssertionError("Unknown wildcard bound " + kind);
            }
        }
        public JCTree getBound() { return inner; }
        @Override
        public <R,D> R accept(TreeVisitor<R,D> v, D d) {
            return v.visitWildcard(this, d);
        }
        @Override
        public int getTag() {
            return WILDCARD;
        }
    }

    public static class TypeBoundKind extends JCTree {
        public BoundKind kind;
        protected TypeBoundKind(BoundKind kind) {
            this.kind = kind;
        }
        @Override
        public void accept(Visitor v) { v.visitTypeBoundKind(this); }

        public Kind getKind() {
            throw new AssertionError("TypeBoundKind is not part of a public API");
        }
        @Override
        public <R,D> R accept(TreeVisitor<R,D> v, D d) {
            throw new AssertionError("TypeBoundKind is not part of a public API");
        }
        @Override
        public int getTag() {
            return TYPEBOUNDKIND;
        }
    }

    public static class JCAnnotation extends JCExpression implements AnnotationTree {
        public JCTree annotationType;
        public List<JCExpression> args;
        protected JCAnnotation(JCTree annotationType, List<JCExpression> args) {
            this.annotationType = annotationType;
            this.args = args;
        }
        @Override
        public void accept(Visitor v) { v.visitAnnotation(this); }

        public Kind getKind() { return Kind.ANNOTATION; }
        public JCTree getAnnotationType() { return annotationType; }
        public List<JCExpression> getArguments() {
            return args;
        }
        @Override
        public <R,D> R accept(TreeVisitor<R,D> v, D d) {
            return v.visitAnnotation(this, d);
        }
        @Override
        public int getTag() {
            return ANNOTATION;
        }
    }

    public static class JCModifiers extends JCTree implements com.sun.source.tree.ModifiersTree {
        public long flags;
        public List<JCAnnotation> annotations;
        protected JCModifiers(long flags, List<JCAnnotation> annotations) {
            this.flags = flags;
            this.annotations = annotations;
        }
        @Override
        public void accept(Visitor v) { v.visitModifiers(this); }

        public Kind getKind() { return Kind.MODIFIERS; }
        public Set<Modifier> getFlags() {
            return Flags.asModifierSet(flags);
        }
        public List<JCAnnotation> getAnnotations() {
            return annotations;
        }
        @Override
        public <R,D> R accept(TreeVisitor<R,D> v, D d) {
            return v.visitModifiers(this, d);
        }
        @Override
        public int getTag() {
            return MODIFIERS;
        }
    }

<<<<<<< HEAD
=======
    public static class JCAnnotatedType extends JCExpression
//308            implements com.sun.source.tree.AnnotatedTypeTree
    {
        public List<JCTypeAnnotation> annotations;
        public JCExpression underlyingType;
        protected JCAnnotatedType(List<JCTypeAnnotation> annotations, JCExpression underlyingType) {
            throw new UnsupportedOperationException();
//308            this.annotations = annotations;
//308            this.underlyingType = underlyingType;
        }
        @Override
        public void accept(Visitor v) { v.visitAnnotatedType(this); }

        public Kind getKind() {
            throw new UnsupportedOperationException();
//308            return Kind.ANNOTATED_TYPE;
        }
        public List<JCTypeAnnotation> getAnnotations() {
            return annotations;
        }
        public JCExpression getUnderlyingType() {
            return underlyingType;
        }
        @Override
        public <R,D> R accept(TreeVisitor<R,D> v, D d) {
            throw new UnsupportedOperationException();
//308            return v.visitAnnotatedType(this, d);
        }
        @Override
        public int getTag() {
            return ANNOTATED_TYPE;
        }
    }

    public static class JCModuleDecl extends JCTree implements com.sun.source.tree.ModuleTree {
        public List<JCAnnotation> annots;
        public JCModuleId id;
        public List<JCModuleId> provides;
        public List<JCModuleMetadata> metadata;
        public ModuleSymbol sym;
        protected JCModuleDecl(List<JCAnnotation> annots, JCModuleId id,
                List<JCModuleId> provides, List<JCModuleMetadata> metadata) {
            this.annots = annots;
            this.id = id;
            this.provides = provides;
            this.metadata = metadata;
        }
        @Override
        public void accept(Visitor v) { v.visitModuleDef(this); }

        public Kind getKind() {
            return Kind.MODULE;
        }

        public List<JCAnnotation> getAnnotations() {
            return annots;
        }

        public JCModuleId getId() {
            return id;
        }

        public List<JCModuleId> getProvides() {
            return provides;
        }

        public List<JCModuleMetadata> getMetadataList() {
            return metadata;
        }

        @Override
        public <R, D> R accept(TreeVisitor<R, D> v, D d) {
            return v.visitModule(this, d);
        }

        @Override
        public int getTag() {
            return MODULE;
        }
    }

    public static class JCModuleId extends JCTree implements com.sun.source.tree.ModuleIdTree {
        public JCTree qualId;
        public Name version;
        protected JCModuleId(JCTree qualId, Name version) {
            this.qualId = qualId;
            this.version = version;
        }

        @Override
        public void accept(Visitor v) { v.visitModuleId(this); }

        public Kind getKind() {
            return Kind.MODULE_ID;
        }

        public JCTree getModuleName() {
            return qualId;
        }

        public Name getModuleVersion() {
            return version;
        }

        @Override
        public <R, D> R accept(TreeVisitor<R, D> v, D d) {
            return v.visitModuleId(this, d);
        }

        @Override
        public int getTag() {
            return MODULE_ID;
        }
    }

    public static abstract class JCModuleMetadata extends JCTree {

    }

    public static class JCModuleClass extends JCModuleMetadata implements com.sun.source.tree.ModuleClassTree {
        public JCTree qualId;
        public List<Name> flags;
        protected JCModuleClass(List<Name> flags, JCTree qualId) {
            this.qualId = qualId;
            this.flags = flags;
        }

        @Override
        public void accept(Visitor v) { v.visitModuleClass(this); }

        public Kind getKind() {
            return Kind.MODULE_CLASS;
        }

        public JCTree getClassName() {
            return qualId;
        }

        public List<Name> getFlags() {
            return flags;
        }

        @Override
        public <R, D> R accept(TreeVisitor<R, D> v, D d) {
            return v.visitModuleClass(this, d);
        }

        @Override
        public int getTag() {
            return MODULE_ID;
        }
    }

    public static class JCModulePermits extends JCModuleMetadata
            implements com.sun.source.tree.ModulePermitsTree {
        public List<JCExpression> moduleNames;

        protected JCModulePermits(List<JCExpression> moduleNames) {
            this.moduleNames = moduleNames;
        }

        @Override
        public void accept(Visitor v) { v.visitModulePermits(this); }

        public Kind getKind() {
            return Kind.MODULE_PERMITS;
        }

        @Override
        public <R, D> R accept(TreeVisitor<R, D> v, D d) {
            return v.visitModulePermits(this, d);
        }

        public List<JCExpression> getModuleNames() {
            return moduleNames;
        }

        @Override
        public int getTag() {
            return MODULE_PERMITS;
        }
    }

    public static class JCModuleRequires extends JCModuleMetadata
            implements com.sun.source.tree.ModuleRequiresTree {
        public List<Name> flags;
        public List<JCModuleId> moduleIds;

        protected JCModuleRequires(List<Name> flags, List<JCModuleId> moduleIds) {
            this.flags = flags;
            this.moduleIds = moduleIds;
        }

        @Override
        public void accept(Visitor v) { v.visitModuleRequires(this); }

        public Kind getKind() {
            return Kind.MODULE_REQUIRES;
        }

        @Override
        public <R, D> R accept(TreeVisitor<R, D> v, D d) {
            return v.visitModuleRequires(this, d);
        }

        public List<Name> getFlags() {
            return flags;
        }

        public List<JCModuleId> getModuleIds() {
            return moduleIds;
        }

        @Override
        public int getTag() {
            return MODULE_REQUIRES;
        }
    }

    public static class JCPackageDecl extends JCTree implements com.sun.source.tree.PackageTree {
        public List<JCAnnotation> annots;
        public JCExpression packageId;
        public PackageSymbol sym;
        protected JCPackageDecl(List<JCAnnotation> annots, JCExpression packageId) {
            this.annots = annots;
            this.packageId = packageId;
        }
        @Override
        public void accept(Visitor v) { v.visitPackageDef(this); }

        public Kind getKind() {
            return Kind.PACKAGE;
        }

        public List<JCAnnotation> getAnnotations() {
            return annots;
        }

        public JCExpression getPackageId() {
            return packageId;
        }

        @Override
        public <R, D> R accept(TreeVisitor<R, D> v, D d) {
            return v.visitPackage(this, d);
        }

        @Override
        public int getTag() {
            return PACKAGE;
        }
    }

>>>>>>> 26e8fe88
    public static class JCErroneous extends JCExpression
            implements com.sun.source.tree.ErroneousTree {
        public List<? extends JCTree> errs;
        protected JCErroneous(List<? extends JCTree> errs) {
            this.errs = errs;
        }
        @Override
        public void accept(Visitor v) { v.visitErroneous(this); }

        public Kind getKind() { return Kind.ERRONEOUS; }

        public List<? extends JCTree> getErrorTrees() {
            return errs;
        }

        @Override
        public <R,D> R accept(TreeVisitor<R,D> v, D d) {
            return v.visitErroneous(this, d);
        }
        @Override
        public int getTag() {
            return ERRONEOUS;
        }
    }

    /** (let int x = 3; in x+2) */
    public static class LetExpr extends JCExpression {
        public List<JCVariableDecl> defs;
        public JCTree expr;
        protected LetExpr(List<JCVariableDecl> defs, JCTree expr) {
            this.defs = defs;
            this.expr = expr;
        }
        @Override
        public void accept(Visitor v) { v.visitLetExpr(this); }

        public Kind getKind() {
            throw new AssertionError("LetExpr is not part of a public API");
        }
        @Override
        public <R,D> R accept(TreeVisitor<R,D> v, D d) {
            throw new AssertionError("LetExpr is not part of a public API");
        }
        @Override
        public int getTag() {
            return LETEXPR;
        }
    }

    /** An interface for tree factories
     */
    public interface Factory {
        JCCompilationUnit TopLevel(List<JCTree> defs);
        JCImport Import(JCTree qualid, boolean staticImport);
        JCClassDecl ClassDef(JCModifiers mods,
                          Name name,
                          List<JCTypeParameter> typarams,
                          JCTree extending,
                          List<JCExpression> implementing,
                          List<JCTree> defs);
        JCMethodDecl MethodDef(JCModifiers mods,
                            Name name,
                            JCExpression restype,
                            List<JCTypeParameter> typarams,
                            List<JCVariableDecl> params,
                            List<JCExpression> thrown,
                            JCBlock body,
                            JCExpression defaultValue);
        JCVariableDecl VarDef(JCModifiers mods,
                      Name name,
                      JCExpression vartype,
                      JCExpression init);
        JCSkip Skip();
        JCBlock Block(long flags, List<JCStatement> stats);
        JCDoWhileLoop DoLoop(JCStatement body, JCExpression cond);
        JCWhileLoop WhileLoop(JCExpression cond, JCStatement body);
        JCForLoop ForLoop(List<JCStatement> init,
                        JCExpression cond,
                        List<JCExpressionStatement> step,
                        JCStatement body);
        JCEnhancedForLoop ForeachLoop(JCVariableDecl var, JCExpression expr, JCStatement body);
        JCLabeledStatement Labelled(Name label, JCStatement body);
        JCSwitch Switch(JCExpression selector, List<JCCase> cases);
        JCCase Case(JCExpression pat, List<JCStatement> stats);
        JCSynchronized Synchronized(JCExpression lock, JCBlock body);
        JCTry Try(JCBlock body, List<JCCatch> catchers, JCBlock finalizer);
        JCTry Try(List<JCTree> resources,
                  JCBlock body,
                  List<JCCatch> catchers,
                  JCBlock finalizer);
        JCCatch Catch(JCVariableDecl param, JCBlock body);
        JCConditional Conditional(JCExpression cond,
                                JCExpression thenpart,
                                JCExpression elsepart);
        JCIf If(JCExpression cond, JCStatement thenpart, JCStatement elsepart);
        JCExpressionStatement Exec(JCExpression expr);
        JCBreak Break(Name label);
        JCContinue Continue(Name label);
        JCReturn Return(JCExpression expr);
        JCThrow Throw(JCTree expr);
        JCAssert Assert(JCExpression cond, JCExpression detail);
        JCMethodInvocation Apply(List<JCExpression> typeargs,
                    JCExpression fn,
                    List<JCExpression> args);
        JCNewClass NewClass(JCExpression encl,
                          List<JCExpression> typeargs,
                          JCExpression clazz,
                          List<JCExpression> args,
                          JCClassDecl def);
        JCNewArray NewArray(JCExpression elemtype,
                          List<JCExpression> dims,
                          List<JCExpression> elems);
        JCParens Parens(JCExpression expr);
        JCAssign Assign(JCExpression lhs, JCExpression rhs);
        JCAssignOp Assignop(int opcode, JCTree lhs, JCTree rhs);
        JCUnary Unary(int opcode, JCExpression arg);
        JCBinary Binary(int opcode, JCExpression lhs, JCExpression rhs);
        JCTypeCast TypeCast(JCTree expr, JCExpression type);
        JCInstanceOf TypeTest(JCExpression expr, JCTree clazz);
        JCArrayAccess Indexed(JCExpression indexed, JCExpression index);
        JCFieldAccess Select(JCExpression selected, Name selector);
        JCIdent Ident(Name idname);
        JCLiteral Literal(int tag, Object value);
        JCPrimitiveTypeTree TypeIdent(int typetag);
        JCArrayTypeTree TypeArray(JCExpression elemtype);
        JCTypeApply TypeApply(JCExpression clazz, List<JCExpression> arguments);
        JCTypeParameter TypeParameter(Name name, List<JCExpression> bounds);
        JCWildcard Wildcard(TypeBoundKind kind, JCTree type);
        TypeBoundKind TypeBoundKind(BoundKind kind);
        JCAnnotation Annotation(JCTree annotationType, List<JCExpression> args);
        JCModifiers Modifiers(long flags, List<JCAnnotation> annotations);
        JCErroneous Erroneous(List<? extends JCTree> errs);
        JCModuleId ModuleId(JCTree qualId, Name version);
        JCModuleMetadata ModuleClass(List<Name> flags, JCTree qualId);
        JCModuleMetadata ModulePermits(List<JCExpression> qualIds);
        JCModuleMetadata ModuleRequires(List<Name> flags, List<JCModuleId> moduleIds);
        LetExpr LetExpr(List<JCVariableDecl> defs, JCTree expr);
    }

    /** A generic visitor class for trees.
     */
    public static abstract class Visitor {
        public void visitTopLevel(JCCompilationUnit that)    { visitTree(that); }
        public void visitImport(JCImport that)               { visitTree(that); }
        public void visitClassDef(JCClassDecl that)          { visitTree(that); }
        public void visitMethodDef(JCMethodDecl that)        { visitTree(that); }
        public void visitVarDef(JCVariableDecl that)         { visitTree(that); }
        public void visitSkip(JCSkip that)                   { visitTree(that); }
        public void visitBlock(JCBlock that)                 { visitTree(that); }
        public void visitDoLoop(JCDoWhileLoop that)          { visitTree(that); }
        public void visitWhileLoop(JCWhileLoop that)         { visitTree(that); }
        public void visitForLoop(JCForLoop that)             { visitTree(that); }
        public void visitForeachLoop(JCEnhancedForLoop that) { visitTree(that); }
        public void visitLabelled(JCLabeledStatement that)   { visitTree(that); }
        public void visitSwitch(JCSwitch that)               { visitTree(that); }
        public void visitCase(JCCase that)                   { visitTree(that); }
        public void visitSynchronized(JCSynchronized that)   { visitTree(that); }
        public void visitTry(JCTry that)                     { visitTree(that); }
        public void visitCatch(JCCatch that)                 { visitTree(that); }
        public void visitConditional(JCConditional that)     { visitTree(that); }
        public void visitIf(JCIf that)                       { visitTree(that); }
        public void visitExec(JCExpressionStatement that)    { visitTree(that); }
        public void visitBreak(JCBreak that)                 { visitTree(that); }
        public void visitContinue(JCContinue that)           { visitTree(that); }
        public void visitReturn(JCReturn that)               { visitTree(that); }
        public void visitThrow(JCThrow that)                 { visitTree(that); }
        public void visitAssert(JCAssert that)               { visitTree(that); }
        public void visitApply(JCMethodInvocation that)      { visitTree(that); }
        public void visitNewClass(JCNewClass that)           { visitTree(that); }
        public void visitNewArray(JCNewArray that)           { visitTree(that); }
        public void visitParens(JCParens that)               { visitTree(that); }
        public void visitAssign(JCAssign that)               { visitTree(that); }
        public void visitAssignop(JCAssignOp that)           { visitTree(that); }
        public void visitUnary(JCUnary that)                 { visitTree(that); }
        public void visitBinary(JCBinary that)               { visitTree(that); }
        public void visitTypeCast(JCTypeCast that)           { visitTree(that); }
        public void visitTypeTest(JCInstanceOf that)         { visitTree(that); }
        public void visitIndexed(JCArrayAccess that)         { visitTree(that); }
        public void visitSelect(JCFieldAccess that)          { visitTree(that); }
        public void visitIdent(JCIdent that)                 { visitTree(that); }
        public void visitLiteral(JCLiteral that)             { visitTree(that); }
        public void visitTypeIdent(JCPrimitiveTypeTree that) { visitTree(that); }
        public void visitTypeArray(JCArrayTypeTree that)     { visitTree(that); }
        public void visitTypeApply(JCTypeApply that)         { visitTree(that); }
        public void visitTypeDisjunction(JCTypeDisjunction that)   { visitTree(that); }
        public void visitTypeParameter(JCTypeParameter that) { visitTree(that); }
        public void visitWildcard(JCWildcard that)           { visitTree(that); }
        public void visitTypeBoundKind(TypeBoundKind that)   { visitTree(that); }
        public void visitAnnotation(JCAnnotation that)       { visitTree(that); }
        public void visitModifiers(JCModifiers that)         { visitTree(that); }
        public void visitErroneous(JCErroneous that)         { visitTree(that); }
        public void visitModuleDef(JCModuleDecl that)        { visitTree(that); }
        public void visitModuleClass(JCModuleClass that)     { visitTree(that); }
        public void visitModuleId(JCModuleId that)           { visitTree(that); }
        public void visitModulePermits(JCModulePermits that) { visitTree(that); }
        public void visitModuleRequires(JCModuleRequires that) { visitTree(that); }
        public void visitPackageDef(JCPackageDecl that)      { visitTree(that); }
        public void visitLetExpr(LetExpr that)               { visitTree(that); }

        public void visitTree(JCTree that)                   { Assert.error(); }
    }

}<|MERGE_RESOLUTION|>--- conflicted
+++ resolved
@@ -2053,42 +2053,6 @@
         }
     }
 
-<<<<<<< HEAD
-=======
-    public static class JCAnnotatedType extends JCExpression
-//308            implements com.sun.source.tree.AnnotatedTypeTree
-    {
-        public List<JCTypeAnnotation> annotations;
-        public JCExpression underlyingType;
-        protected JCAnnotatedType(List<JCTypeAnnotation> annotations, JCExpression underlyingType) {
-            throw new UnsupportedOperationException();
-//308            this.annotations = annotations;
-//308            this.underlyingType = underlyingType;
-        }
-        @Override
-        public void accept(Visitor v) { v.visitAnnotatedType(this); }
-
-        public Kind getKind() {
-            throw new UnsupportedOperationException();
-//308            return Kind.ANNOTATED_TYPE;
-        }
-        public List<JCTypeAnnotation> getAnnotations() {
-            return annotations;
-        }
-        public JCExpression getUnderlyingType() {
-            return underlyingType;
-        }
-        @Override
-        public <R,D> R accept(TreeVisitor<R,D> v, D d) {
-            throw new UnsupportedOperationException();
-//308            return v.visitAnnotatedType(this, d);
-        }
-        @Override
-        public int getTag() {
-            return ANNOTATED_TYPE;
-        }
-    }
-
     public static class JCModuleDecl extends JCTree implements com.sun.source.tree.ModuleTree {
         public List<JCAnnotation> annots;
         public JCModuleId id;
@@ -2308,7 +2272,6 @@
         }
     }
 
->>>>>>> 26e8fe88
     public static class JCErroneous extends JCExpression
             implements com.sun.source.tree.ErroneousTree {
         public List<? extends JCTree> errs;
