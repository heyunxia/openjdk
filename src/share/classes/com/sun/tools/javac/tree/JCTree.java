/*
 * Copyright 1999-2009 Sun Microsystems, Inc.  All Rights Reserved.
 * DO NOT ALTER OR REMOVE COPYRIGHT NOTICES OR THIS FILE HEADER.
 *
 * This code is free software; you can redistribute it and/or modify it
 * under the terms of the GNU General Public License version 2 only, as
 * published by the Free Software Foundation.  Sun designates this
 * particular file as subject to the "Classpath" exception as provided
 * by Sun in the LICENSE file that accompanied this code.
 *
 * This code is distributed in the hope that it will be useful, but WITHOUT
 * ANY WARRANTY; without even the implied warranty of MERCHANTABILITY or
 * FITNESS FOR A PARTICULAR PURPOSE.  See the GNU General Public License
 * version 2 for more details (a copy is included in the LICENSE file that
 * accompanied this code).
 *
 * You should have received a copy of the GNU General Public License version
 * 2 along with this work; if not, write to the Free Software Foundation,
 * Inc., 51 Franklin St, Fifth Floor, Boston, MA 02110-1301 USA.
 *
 * Please contact Sun Microsystems, Inc., 4150 Network Circle, Santa Clara,
 * CA 95054 USA or visit www.sun.com if you need additional information or
 * have any questions.
 */

package com.sun.tools.javac.tree;

import java.util.*;

import java.io.IOException;
import java.io.StringWriter;
import javax.lang.model.element.Modifier;
import javax.lang.model.type.TypeKind;
import javax.tools.JavaFileManager.Location;
import javax.tools.JavaFileObject;

import com.sun.tools.javac.util.*;
import com.sun.tools.javac.util.JCDiagnostic.DiagnosticPosition;
import com.sun.tools.javac.util.List;
import com.sun.tools.javac.code.*;
import com.sun.tools.javac.code.Scope;
import com.sun.tools.javac.code.Symbol.*;
import com.sun.source.tree.*;

import static com.sun.tools.javac.code.BoundKind.*;

/**
 * Root class for abstract syntax tree nodes. It provides definitions
 * for specific tree nodes as subclasses nested inside.
 *
 * <p>Each subclass is highly standardized.  It generally contains
 * only tree fields for the syntactic subcomponents of the node.  Some
 * classes that represent identifier uses or definitions also define a
 * Symbol field that denotes the represented identifier.  Classes for
 * non-local jumps also carry the jump target as a field.  The root
 * class Tree itself defines fields for the tree's type and position.
 * No other fields are kept in a tree node; instead parameters are
 * passed to methods accessing the node.
 *
 * <p>Except for the methods defined by com.sun.source, the only
 * method defined in subclasses is `visit' which applies a given
 * visitor to the tree. The actual tree processing is done by visitor
 * classes in other packages. The abstract class Visitor, as well as
 * an Factory interface for trees, are defined as inner classes in
 * Tree.
 *
 * <p>To avoid ambiguities with the Tree API in com.sun.source all sub
 * classes should, by convention, start with JC (javac).
 *
 * <p><b>This is NOT part of any API supported by Sun Microsystems.
 * If you write code that depends on this, you do so at your own risk.
 * This code and its internal interfaces are subject to change or
 * deletion without notice.</b>
 *
 * @see TreeMaker
 * @see TreeInfo
 * @see TreeTranslator
 * @see Pretty
 */
public abstract class JCTree implements Tree, Cloneable, DiagnosticPosition {

    /* Tree tag values, identifying kinds of trees */

    /** Toplevel nodes, of type TopLevel, representing entire source files.
     */
    public static final int  TOPLEVEL = 1;

    /** Import clauses, of type Import.
     */
    public static final int IMPORT = TOPLEVEL + 1;

    /** Class definitions, of type ClassDef.
     */
    public static final int CLASSDEF = IMPORT + 1;

    /** Method definitions, of type MethodDef.
     */
    public static final int METHODDEF = CLASSDEF + 1;

    /** Variable definitions, of type VarDef.
     */
    public static final int VARDEF = METHODDEF + 1;

    /** The no-op statement ";", of type Skip
     */
    public static final int SKIP = VARDEF + 1;

    /** Blocks, of type Block.
     */
    public static final int BLOCK = SKIP + 1;

    /** Do-while loops, of type DoLoop.
     */
    public static final int DOLOOP = BLOCK + 1;

    /** While-loops, of type WhileLoop.
     */
    public static final int WHILELOOP = DOLOOP + 1;

    /** For-loops, of type ForLoop.
     */
    public static final int FORLOOP = WHILELOOP + 1;

    /** Foreach-loops, of type ForeachLoop.
     */
    public static final int FOREACHLOOP = FORLOOP + 1;

    /** Labelled statements, of type Labelled.
     */
    public static final int LABELLED = FOREACHLOOP + 1;

    /** Switch statements, of type Switch.
     */
    public static final int SWITCH = LABELLED + 1;

    /** Case parts in switch statements, of type Case.
     */
    public static final int CASE = SWITCH + 1;

    /** Synchronized statements, of type Synchonized.
     */
    public static final int SYNCHRONIZED = CASE + 1;

    /** Try statements, of type Try.
     */
    public static final int TRY = SYNCHRONIZED + 1;

    /** Catch clauses in try statements, of type Catch.
     */
    public static final int CATCH = TRY + 1;

    /** Conditional expressions, of type Conditional.
     */
    public static final int CONDEXPR = CATCH + 1;

    /** Conditional statements, of type If.
     */
    public static final int IF = CONDEXPR + 1;

    /** Expression statements, of type Exec.
     */
    public static final int EXEC = IF + 1;

    /** Break statements, of type Break.
     */
    public static final int BREAK = EXEC + 1;

    /** Continue statements, of type Continue.
     */
    public static final int CONTINUE = BREAK + 1;

    /** Return statements, of type Return.
     */
    public static final int RETURN = CONTINUE + 1;

    /** Throw statements, of type Throw.
     */
    public static final int THROW = RETURN + 1;

    /** Assert statements, of type Assert.
     */
    public static final int ASSERT = THROW + 1;

    /** Method invocation expressions, of type Apply.
     */
    public static final int APPLY = ASSERT + 1;

    /** Class instance creation expressions, of type NewClass.
     */
    public static final int NEWCLASS = APPLY + 1;

    /** Array creation expressions, of type NewArray.
     */
    public static final int NEWARRAY = NEWCLASS + 1;

    /** Parenthesized subexpressions, of type Parens.
     */
    public static final int PARENS = NEWARRAY + 1;

    /** Assignment expressions, of type Assign.
     */
    public static final int ASSIGN = PARENS + 1;

    /** Type cast expressions, of type TypeCast.
     */
    public static final int TYPECAST = ASSIGN + 1;

    /** Type test expressions, of type TypeTest.
     */
    public static final int TYPETEST = TYPECAST + 1;

    /** Indexed array expressions, of type Indexed.
     */
    public static final int INDEXED = TYPETEST + 1;

    /** Selections, of type Select.
     */
    public static final int SELECT = INDEXED + 1;

    /** Simple identifiers, of type Ident.
     */
    public static final int IDENT = SELECT + 1;

    /** Literals, of type Literal.
     */
    public static final int LITERAL = IDENT + 1;

    /** Basic type identifiers, of type TypeIdent.
     */
    public static final int TYPEIDENT = LITERAL + 1;

    /** Array types, of type TypeArray.
     */
    public static final int TYPEARRAY = TYPEIDENT + 1;

    /** Parameterized types, of type TypeApply.
     */
    public static final int TYPEAPPLY = TYPEARRAY + 1;

    /** Formal type parameters, of type TypeParameter.
     */
    public static final int TYPEPARAMETER = TYPEAPPLY + 1;

    /** Type argument.
     */
    public static final int WILDCARD = TYPEPARAMETER + 1;

    /** Bound kind: extends, super, exact, or unbound
     */
    public static final int TYPEBOUNDKIND = WILDCARD + 1;

    /** metadata: Annotation.
     */
    public static final int ANNOTATION = TYPEBOUNDKIND + 1;

    /** metadata: Modifiers
     */
    public static final int MODIFIERS = ANNOTATION + 1;

    public static final int ANNOTATED_TYPE = MODIFIERS + 1;

    /** Error trees, of type Erroneous.
     */
    public static final int ERRONEOUS = ANNOTATED_TYPE + 1;

    /** Unary operators, of type Unary.
     */
    public static final int POS = ERRONEOUS + 1;             // +
    public static final int NEG = POS + 1;                   // -
    public static final int NOT = NEG + 1;                   // !
    public static final int COMPL = NOT + 1;                 // ~
    public static final int PREINC = COMPL + 1;              // ++ _
    public static final int PREDEC = PREINC + 1;             // -- _
    public static final int POSTINC = PREDEC + 1;            // _ ++
    public static final int POSTDEC = POSTINC + 1;           // _ --

    /** unary operator for null reference checks, only used internally.
     */
    public static final int NULLCHK = POSTDEC + 1;

    /** Binary operators, of type Binary.
     */
    public static final int OR = NULLCHK + 1;                // ||
    public static final int AND = OR + 1;                    // &&
    public static final int BITOR = AND + 1;                 // |
    public static final int BITXOR = BITOR + 1;              // ^
    public static final int BITAND = BITXOR + 1;             // &
    public static final int EQ = BITAND + 1;                 // ==
    public static final int NE = EQ + 1;                     // !=
    public static final int LT = NE + 1;                     // <
    public static final int GT = LT + 1;                     // >
    public static final int LE = GT + 1;                     // <=
    public static final int GE = LE + 1;                     // >=
    public static final int SL = GE + 1;                     // <<
    public static final int SR = SL + 1;                     // >>
    public static final int USR = SR + 1;                    // >>>
    public static final int PLUS = USR + 1;                  // +
    public static final int MINUS = PLUS + 1;                // -
    public static final int MUL = MINUS + 1;                 // *
    public static final int DIV = MUL + 1;                   // /
    public static final int MOD = DIV + 1;                   // %

    /** Assignment operators, of type Assignop.
     */
    public static final int BITOR_ASG = MOD + 1;             // |=
    public static final int BITXOR_ASG = BITOR_ASG + 1;      // ^=
    public static final int BITAND_ASG = BITXOR_ASG + 1;     // &=

    public static final int SL_ASG = SL + BITOR_ASG - BITOR; // <<=
    public static final int SR_ASG = SL_ASG + 1;             // >>=
    public static final int USR_ASG = SR_ASG + 1;            // >>>=
    public static final int PLUS_ASG = USR_ASG + 1;          // +=
    public static final int MINUS_ASG = PLUS_ASG + 1;        // -=
    public static final int MUL_ASG = MINUS_ASG + 1;         // *=
    public static final int DIV_ASG = MUL_ASG + 1;           // /=
    public static final int MOD_ASG = DIV_ASG + 1;           // %=

    public static final int MODULE = MOD_ASG + 1;
    public static final int MODULE_CLASS = MODULE + 1;
    public static final int MODULE_ID = MODULE_CLASS + 1;
    public static final int MODULE_PERMITS = MODULE_CLASS + 1;
    public static final int MODULE_REQUIRES = MODULE_PERMITS + 1;

    public static final int PACKAGE = MODULE_PERMITS + 1;

    /** A synthetic let expression, of type LetExpr.
     */
    public static final int LETEXPR = PACKAGE + 1;           // ala scheme


    /** The offset between assignment operators and normal operators.
     */
    public static final int ASGOffset = BITOR_ASG - BITOR;

    /* The (encoded) position in the source file. @see util.Position.
     */
    public int pos;

    /* The type of this node.
     */
    public Type type;

    /* The tag of this node -- one of the constants declared above.
     */
    public abstract int getTag();

    /** Convert a tree to a pretty-printed string. */
    @Override
    public String toString() {
        StringWriter s = new StringWriter();
        try {
            new Pretty(s, false).printExpr(this);
        }
        catch (IOException e) {
            // should never happen, because StringWriter is defined
            // never to throw any IOExceptions
            throw new AssertionError(e);
        }
        return s.toString();
    }

    /** Set position field and return this tree.
     */
    public JCTree setPos(int pos) {
        this.pos = pos;
        return this;
    }

    /** Set type field and return this tree.
     */
    public JCTree setType(Type type) {
        this.type = type;
        return this;
    }

    /** Visit this tree with a given visitor.
     */
    public abstract void accept(Visitor v);

    public abstract <R,D> R accept(TreeVisitor<R,D> v, D d);

    /** Return a shallow copy of this tree.
     */
    @Override
    public Object clone() {
        try {
            return super.clone();
        } catch (CloneNotSupportedException e) {
            throw new RuntimeException(e);
        }
    }

    /** Get a default position for this tree node.
     */
    public DiagnosticPosition pos() {
        return this;
    }

    // for default DiagnosticPosition
    public JCTree getTree() {
        return this;
    }

    // for default DiagnosticPosition
    public int getStartPosition() {
        return TreeInfo.getStartPos(this);
    }

    // for default DiagnosticPosition
    public int getPreferredPosition() {
        return pos;
    }

    // for default DiagnosticPosition
    public int getEndPosition(Map<JCTree, Integer> endPosTable) {
        return TreeInfo.getEndPos(this, endPosTable);
    }

    /**
     * Everything in one source file is kept in a TopLevel structure.
     * @param pid              The tree representing the package clause.
     * @param sourcefile       The source file name.
     * @param defs             All definitions in this file (ClassDef, Import, and Skip)
     * @param packge           The package it belongs to.
     * @param namedImportScope A scope for all named imports.
     * @param starImportScope  A scope for all import-on-demands.
     * @param lineMap          Line starting positions, defined only
     *                         if option -g is set.
     * @param docComments      A hashtable that stores all documentation comments
     *                         indexed by the tree nodes they refer to.
     *                         defined only if option -s is set.
     * @param endPositions     A hashtable that stores ending positions of source
     *                         ranges indexed by the tree nodes they belong to.
     *                         Defined only if option -Xjcov is set.
     */
    public static class JCCompilationUnit extends JCTree implements CompilationUnitTree {
        public List<JCTree> defs;
        public JavaFileObject sourcefile;
        public ModuleSymbol modle;
        public Location locn;
        public PackageSymbol packge;
        public Scope namedImportScope;
        public Scope starImportScope;
        public long flags;
        public Position.LineMap lineMap = null;
        public Map<JCTree, String> docComments = null;
        public Map<JCTree, Integer> endPositions = null;
        protected JCCompilationUnit(List<JCTree> defs,
                        JavaFileObject sourcefile,
                        PackageSymbol packge,
                        Scope namedImportScope,
                        Scope starImportScope) {
            this.defs = defs;
            this.sourcefile = sourcefile;
            this.packge = packge;
            this.namedImportScope = namedImportScope;
            this.starImportScope = starImportScope;
        }
        @Override
        public void accept(Visitor v) { v.visitTopLevel(this); }

        public Kind getKind() { return Kind.COMPILATION_UNIT; }
        public List<JCAnnotation> getPackageAnnotations() {
            JCPackageDecl pd = TreeInfo.getPackage(this);
            return pd == null ? List.<JCAnnotation>nil() : pd.getAnnotations();
        }
        public List<JCImport> getImports() {
            ListBuffer<JCImport> imports = new ListBuffer<JCImport>();
            for (JCTree tree : defs) {
                if (tree.getTag() == IMPORT)
                    imports.append((JCImport)tree);
                else
                    break;
            }
            return imports.toList();
        }
        public JCExpression getPackageName() {
            JCPackageDecl pd = TreeInfo.getPackage(this);
            return pd == null ? null : pd.getPackageId();
        }
        public JavaFileObject getSourceFile() {
            return sourcefile;
        }
        public Position.LineMap getLineMap() {
            return lineMap;
        }
        public List<JCTree> getTypeDecls() {
            List<JCTree> typeDefs;
            for (typeDefs = defs; !typeDefs.isEmpty(); typeDefs = typeDefs.tail)
                if (typeDefs.head.getTag() != IMPORT)
                    break;
            return typeDefs;
        }
        @Override
        public <R,D> R accept(TreeVisitor<R,D> v, D d) {
            return v.visitCompilationUnit(this, d);
        }

        @Override
        public int getTag() {
            return TOPLEVEL;
        }
    }

    /**
     * An import clause.
     * @param qualid    The imported class(es).
     */
    public static class JCImport extends JCTree implements ImportTree {
        public boolean staticImport;
        public JCTree qualid;
        protected JCImport(JCTree qualid, boolean importStatic) {
            this.qualid = qualid;
            this.staticImport = importStatic;
        }
        @Override
        public void accept(Visitor v) { v.visitImport(this); }

        public boolean isStatic() { return staticImport; }
        public JCTree getQualifiedIdentifier() { return qualid; }

        public Kind getKind() { return Kind.IMPORT; }
        @Override
        public <R,D> R accept(TreeVisitor<R,D> v, D d) {
            return v.visitImport(this, d);
        }

        @Override
        public int getTag() {
            return IMPORT;
        }
    }

    public static abstract class JCStatement extends JCTree implements StatementTree {
        @Override
        public JCStatement setType(Type type) {
            super.setType(type);
            return this;
        }
        @Override
        public JCStatement setPos(int pos) {
            super.setPos(pos);
            return this;
        }
    }

    public static abstract class JCExpression extends JCTree implements ExpressionTree {
        @Override
        public JCExpression setType(Type type) {
            super.setType(type);
            return this;
        }
        @Override
        public JCExpression setPos(int pos) {
            super.setPos(pos);
            return this;
        }
    }

    /**
     * A class definition.
     * @param modifiers the modifiers
     * @param name the name of the class
     * @param typarams formal class parameters
     * @param extending the classes this class extends
     * @param implementing the interfaces implemented by this class
     * @param defs all variables and methods defined in this class
     * @param sym the symbol
     */
    public static class JCClassDecl extends JCStatement implements ClassTree {
        public JCModifiers mods;
        public Name name;
        public List<JCTypeParameter> typarams;
        public JCTree extending;
        public List<JCExpression> implementing;
        public List<JCTree> defs;
        public ClassSymbol sym;
        protected JCClassDecl(JCModifiers mods,
                           Name name,
                           List<JCTypeParameter> typarams,
                           JCTree extending,
                           List<JCExpression> implementing,
                           List<JCTree> defs,
                           ClassSymbol sym)
        {
            this.mods = mods;
            this.name = name;
            this.typarams = typarams;
            this.extending = extending;
            this.implementing = implementing;
            this.defs = defs;
            this.sym = sym;
        }
        @Override
        public void accept(Visitor v) { v.visitClassDef(this); }

        public Kind getKind() { return Kind.CLASS; }
        public JCModifiers getModifiers() { return mods; }
        public Name getSimpleName() { return name; }
        public List<JCTypeParameter> getTypeParameters() {
            return typarams;
        }
        public JCTree getExtendsClause() { return extending; }
        public List<JCExpression> getImplementsClause() {
            return implementing;
        }
        public List<JCTree> getMembers() {
            return defs;
        }
        @Override
        public <R,D> R accept(TreeVisitor<R,D> v, D d) {
            return v.visitClass(this, d);
        }

        @Override
        public int getTag() {
            return CLASSDEF;
        }
    }

    /**
     * A method definition.
     * @param modifiers method modifiers
     * @param name method name
     * @param restype type of method return value
     * @param typarams type parameters
     * @param params value parameters
     * @param thrown exceptions thrown by this method
     * @param stats statements in the method
     * @param sym method symbol
     */
    public static class JCMethodDecl extends JCTree implements MethodTree {
        public JCModifiers mods;
        public Name name;
        public JCExpression restype;
        public List<JCTypeParameter> typarams;
        public List<JCVariableDecl> params;
        public List<JCTypeAnnotation> receiverAnnotations;
        public List<JCExpression> thrown;
        public JCBlock body;
        public JCExpression defaultValue; // for annotation types
        public MethodSymbol sym;
        protected JCMethodDecl(JCModifiers mods,
                            Name name,
                            JCExpression restype,
                            List<JCTypeParameter> typarams,
                            List<JCVariableDecl> params,
                            List<JCTypeAnnotation> receiver,
                            List<JCExpression> thrown,
                            JCBlock body,
                            JCExpression defaultValue,
                            MethodSymbol sym)
        {
            this.mods = mods;
            this.name = name;
            this.restype = restype;
            this.typarams = typarams;
            this.params = params;
            this.receiverAnnotations = (receiver != null ? receiver : List.<JCTypeAnnotation>nil());
            this.thrown = thrown;
            this.body = body;
            this.defaultValue = defaultValue;
            this.sym = sym;
        }
        @Override
        public void accept(Visitor v) { v.visitMethodDef(this); }

        public Kind getKind() { return Kind.METHOD; }
        public JCModifiers getModifiers() { return mods; }
        public Name getName() { return name; }
        public JCTree getReturnType() { return restype; }
        public List<JCTypeParameter> getTypeParameters() {
            return typarams;
        }
        public List<JCVariableDecl> getParameters() {
            return params;
        }
        public List<JCTypeAnnotation> getReceiverAnnotations() { return receiverAnnotations; }
        public List<JCExpression> getThrows() {
            return thrown;
        }
        public JCBlock getBody() { return body; }
        public JCTree getDefaultValue() { // for annotation types
            return defaultValue;
        }
        @Override
        public <R,D> R accept(TreeVisitor<R,D> v, D d) {
            return v.visitMethod(this, d);
        }

        @Override
        public int getTag() {
            return METHODDEF;
        }
  }

    /**
     * A variable definition.
     * @param modifiers variable modifiers
     * @param name variable name
     * @param vartype type of the variable
     * @param init variables initial value
     * @param sym symbol
     */
    public static class JCVariableDecl extends JCStatement implements VariableTree {
        public JCModifiers mods;
        public Name name;
        public JCExpression vartype;
        public JCExpression init;
        public VarSymbol sym;
        protected JCVariableDecl(JCModifiers mods,
                         Name name,
                         JCExpression vartype,
                         JCExpression init,
                         VarSymbol sym) {
            this.mods = mods;
            this.name = name;
            this.vartype = vartype;
            this.init = init;
            this.sym = sym;
        }
        @Override
        public void accept(Visitor v) { v.visitVarDef(this); }

        public Kind getKind() { return Kind.VARIABLE; }
        public JCModifiers getModifiers() { return mods; }
        public Name getName() { return name; }
        public JCTree getType() { return vartype; }
        public JCExpression getInitializer() {
            return init;
        }
        @Override
        public <R,D> R accept(TreeVisitor<R,D> v, D d) {
            return v.visitVariable(this, d);
        }

        @Override
        public int getTag() {
            return VARDEF;
        }
    }

      /**
     * A no-op statement ";".
     */
    public static class JCSkip extends JCStatement implements EmptyStatementTree {
        protected JCSkip() {
        }
        @Override
        public void accept(Visitor v) { v.visitSkip(this); }

        public Kind getKind() { return Kind.EMPTY_STATEMENT; }
        @Override
        public <R,D> R accept(TreeVisitor<R,D> v, D d) {
            return v.visitEmptyStatement(this, d);
        }

        @Override
        public int getTag() {
            return SKIP;
        }
    }

    /**
     * A statement block.
     * @param stats statements
     * @param flags flags
     */
    public static class JCBlock extends JCStatement implements BlockTree {
        public long flags;
        public List<JCStatement> stats;
        /** Position of closing brace, optional. */
        public int endpos = Position.NOPOS;
        protected JCBlock(long flags, List<JCStatement> stats) {
            this.stats = stats;
            this.flags = flags;
        }
        @Override
        public void accept(Visitor v) { v.visitBlock(this); }

        public Kind getKind() { return Kind.BLOCK; }
        public List<JCStatement> getStatements() {
            return stats;
        }
        public boolean isStatic() { return (flags & Flags.STATIC) != 0; }
        @Override
        public <R,D> R accept(TreeVisitor<R,D> v, D d) {
            return v.visitBlock(this, d);
        }

        @Override
        public int getTag() {
            return BLOCK;
        }
    }

    /**
     * A do loop
     */
    public static class JCDoWhileLoop extends JCStatement implements DoWhileLoopTree {
        public JCStatement body;
        public JCExpression cond;
        protected JCDoWhileLoop(JCStatement body, JCExpression cond) {
            this.body = body;
            this.cond = cond;
        }
        @Override
        public void accept(Visitor v) { v.visitDoLoop(this); }

        public Kind getKind() { return Kind.DO_WHILE_LOOP; }
        public JCExpression getCondition() { return cond; }
        public JCStatement getStatement() { return body; }
        @Override
        public <R,D> R accept(TreeVisitor<R,D> v, D d) {
            return v.visitDoWhileLoop(this, d);
        }

        @Override
        public int getTag() {
            return DOLOOP;
        }
    }

    /**
     * A while loop
     */
    public static class JCWhileLoop extends JCStatement implements WhileLoopTree {
        public JCExpression cond;
        public JCStatement body;
        protected JCWhileLoop(JCExpression cond, JCStatement body) {
            this.cond = cond;
            this.body = body;
        }
        @Override
        public void accept(Visitor v) { v.visitWhileLoop(this); }

        public Kind getKind() { return Kind.WHILE_LOOP; }
        public JCExpression getCondition() { return cond; }
        public JCStatement getStatement() { return body; }
        @Override
        public <R,D> R accept(TreeVisitor<R,D> v, D d) {
            return v.visitWhileLoop(this, d);
        }

        @Override
        public int getTag() {
            return WHILELOOP;
        }
    }

    /**
     * A for loop.
     */
    public static class JCForLoop extends JCStatement implements ForLoopTree {
        public List<JCStatement> init;
        public JCExpression cond;
        public List<JCExpressionStatement> step;
        public JCStatement body;
        protected JCForLoop(List<JCStatement> init,
                          JCExpression cond,
                          List<JCExpressionStatement> update,
                          JCStatement body)
        {
            this.init = init;
            this.cond = cond;
            this.step = update;
            this.body = body;
        }
        @Override
        public void accept(Visitor v) { v.visitForLoop(this); }

        public Kind getKind() { return Kind.FOR_LOOP; }
        public JCExpression getCondition() { return cond; }
        public JCStatement getStatement() { return body; }
        public List<JCStatement> getInitializer() {
            return init;
        }
        public List<JCExpressionStatement> getUpdate() {
            return step;
        }
        @Override
        public <R,D> R accept(TreeVisitor<R,D> v, D d) {
            return v.visitForLoop(this, d);
        }

        @Override
        public int getTag() {
            return FORLOOP;
        }
    }

    /**
     * The enhanced for loop.
     */
    public static class JCEnhancedForLoop extends JCStatement implements EnhancedForLoopTree {
        public JCVariableDecl var;
        public JCExpression expr;
        public JCStatement body;
        protected JCEnhancedForLoop(JCVariableDecl var, JCExpression expr, JCStatement body) {
            this.var = var;
            this.expr = expr;
            this.body = body;
        }
        @Override
        public void accept(Visitor v) { v.visitForeachLoop(this); }

        public Kind getKind() { return Kind.ENHANCED_FOR_LOOP; }
        public JCVariableDecl getVariable() { return var; }
        public JCExpression getExpression() { return expr; }
        public JCStatement getStatement() { return body; }
        @Override
        public <R,D> R accept(TreeVisitor<R,D> v, D d) {
            return v.visitEnhancedForLoop(this, d);
        }
        @Override
        public int getTag() {
            return FOREACHLOOP;
        }
    }

    /**
     * A labelled expression or statement.
     */
    public static class JCLabeledStatement extends JCStatement implements LabeledStatementTree {
        public Name label;
        public JCStatement body;
        protected JCLabeledStatement(Name label, JCStatement body) {
            this.label = label;
            this.body = body;
        }
        @Override
        public void accept(Visitor v) { v.visitLabelled(this); }
        public Kind getKind() { return Kind.LABELED_STATEMENT; }
        public Name getLabel() { return label; }
        public JCStatement getStatement() { return body; }
        @Override
        public <R,D> R accept(TreeVisitor<R,D> v, D d) {
            return v.visitLabeledStatement(this, d);
        }
        @Override
        public int getTag() {
            return LABELLED;
        }
    }

    /**
     * A "switch ( ) { }" construction.
     */
    public static class JCSwitch extends JCStatement implements SwitchTree {
        public JCExpression selector;
        public List<JCCase> cases;
        protected JCSwitch(JCExpression selector, List<JCCase> cases) {
            this.selector = selector;
            this.cases = cases;
        }
        @Override
        public void accept(Visitor v) { v.visitSwitch(this); }

        public Kind getKind() { return Kind.SWITCH; }
        public JCExpression getExpression() { return selector; }
        public List<JCCase> getCases() { return cases; }
        @Override
        public <R,D> R accept(TreeVisitor<R,D> v, D d) {
            return v.visitSwitch(this, d);
        }
        @Override
        public int getTag() {
            return SWITCH;
        }
    }

    /**
     * A "case  :" of a switch.
     */
    public static class JCCase extends JCStatement implements CaseTree {
        public JCExpression pat;
        public List<JCStatement> stats;
        protected JCCase(JCExpression pat, List<JCStatement> stats) {
            this.pat = pat;
            this.stats = stats;
        }
        @Override
        public void accept(Visitor v) { v.visitCase(this); }

        public Kind getKind() { return Kind.CASE; }
        public JCExpression getExpression() { return pat; }
        public List<JCStatement> getStatements() { return stats; }
        @Override
        public <R,D> R accept(TreeVisitor<R,D> v, D d) {
            return v.visitCase(this, d);
        }
        @Override
        public int getTag() {
            return CASE;
        }
    }

    /**
     * A synchronized block.
     */
    public static class JCSynchronized extends JCStatement implements SynchronizedTree {
        public JCExpression lock;
        public JCBlock body;
        protected JCSynchronized(JCExpression lock, JCBlock body) {
            this.lock = lock;
            this.body = body;
        }
        @Override
        public void accept(Visitor v) { v.visitSynchronized(this); }

        public Kind getKind() { return Kind.SYNCHRONIZED; }
        public JCExpression getExpression() { return lock; }
        public JCBlock getBlock() { return body; }
        @Override
        public <R,D> R accept(TreeVisitor<R,D> v, D d) {
            return v.visitSynchronized(this, d);
        }
        @Override
        public int getTag() {
            return SYNCHRONIZED;
        }
    }

    /**
     * A "try { } catch ( ) { } finally { }" block.
     */
    public static class JCTry extends JCStatement implements TryTree {
        public JCBlock body;
        public List<JCCatch> catchers;
        public JCBlock finalizer;
        protected JCTry(JCBlock body, List<JCCatch> catchers, JCBlock finalizer) {
            this.body = body;
            this.catchers = catchers;
            this.finalizer = finalizer;
        }
        @Override
        public void accept(Visitor v) { v.visitTry(this); }

        public Kind getKind() { return Kind.TRY; }
        public JCBlock getBlock() { return body; }
        public List<JCCatch> getCatches() {
            return catchers;
        }
        public JCBlock getFinallyBlock() { return finalizer; }
        @Override
        public <R,D> R accept(TreeVisitor<R,D> v, D d) {
            return v.visitTry(this, d);
        }
        @Override
        public int getTag() {
            return TRY;
        }
    }

    /**
     * A catch block.
     */
    public static class JCCatch extends JCTree implements CatchTree {
        public JCVariableDecl param;
        public JCBlock body;
        protected JCCatch(JCVariableDecl param, JCBlock body) {
            this.param = param;
            this.body = body;
        }
        @Override
        public void accept(Visitor v) { v.visitCatch(this); }

        public Kind getKind() { return Kind.CATCH; }
        public JCVariableDecl getParameter() { return param; }
        public JCBlock getBlock() { return body; }
        @Override
        public <R,D> R accept(TreeVisitor<R,D> v, D d) {
            return v.visitCatch(this, d);
        }
        @Override
        public int getTag() {
            return CATCH;
        }
    }

    /**
     * A ( ) ? ( ) : ( ) conditional expression
     */
    public static class JCConditional extends JCExpression implements ConditionalExpressionTree {
        public JCExpression cond;
        public JCExpression truepart;
        public JCExpression falsepart;
        protected JCConditional(JCExpression cond,
                              JCExpression truepart,
                              JCExpression falsepart)
        {
            this.cond = cond;
            this.truepart = truepart;
            this.falsepart = falsepart;
        }
        @Override
        public void accept(Visitor v) { v.visitConditional(this); }

        public Kind getKind() { return Kind.CONDITIONAL_EXPRESSION; }
        public JCExpression getCondition() { return cond; }
        public JCExpression getTrueExpression() { return truepart; }
        public JCExpression getFalseExpression() { return falsepart; }
        @Override
        public <R,D> R accept(TreeVisitor<R,D> v, D d) {
            return v.visitConditionalExpression(this, d);
        }
        @Override
        public int getTag() {
            return CONDEXPR;
        }
    }

    /**
     * An "if ( ) { } else { }" block
     */
    public static class JCIf extends JCStatement implements IfTree {
        public JCExpression cond;
        public JCStatement thenpart;
        public JCStatement elsepart;
        protected JCIf(JCExpression cond,
                     JCStatement thenpart,
                     JCStatement elsepart)
        {
            this.cond = cond;
            this.thenpart = thenpart;
            this.elsepart = elsepart;
        }
        @Override
        public void accept(Visitor v) { v.visitIf(this); }

        public Kind getKind() { return Kind.IF; }
        public JCExpression getCondition() { return cond; }
        public JCStatement getThenStatement() { return thenpart; }
        public JCStatement getElseStatement() { return elsepart; }
        @Override
        public <R,D> R accept(TreeVisitor<R,D> v, D d) {
            return v.visitIf(this, d);
        }
        @Override
        public int getTag() {
            return IF;
        }
    }

    /**
     * an expression statement
     * @param expr expression structure
     */
    public static class JCExpressionStatement extends JCStatement implements ExpressionStatementTree {
        public JCExpression expr;
        protected JCExpressionStatement(JCExpression expr)
        {
            this.expr = expr;
        }
        @Override
        public void accept(Visitor v) { v.visitExec(this); }

        public Kind getKind() { return Kind.EXPRESSION_STATEMENT; }
        public JCExpression getExpression() { return expr; }
        @Override
        public <R,D> R accept(TreeVisitor<R,D> v, D d) {
            return v.visitExpressionStatement(this, d);
        }
        @Override
        public int getTag() {
            return EXEC;
        }
    }

    /**
     * A break from a loop or switch.
     */
    public static class JCBreak extends JCStatement implements BreakTree {
        public Name label;
        public JCTree target;
        protected JCBreak(Name label, JCTree target) {
            this.label = label;
            this.target = target;
        }
        @Override
        public void accept(Visitor v) { v.visitBreak(this); }

        public Kind getKind() { return Kind.BREAK; }
        public Name getLabel() { return label; }
        @Override
        public <R,D> R accept(TreeVisitor<R,D> v, D d) {
            return v.visitBreak(this, d);
        }
        @Override
        public int getTag() {
            return BREAK;
        }
    }

    /**
     * A continue of a loop.
     */
    public static class JCContinue extends JCStatement implements ContinueTree {
        public Name label;
        public JCTree target;
        protected JCContinue(Name label, JCTree target) {
            this.label = label;
            this.target = target;
        }
        @Override
        public void accept(Visitor v) { v.visitContinue(this); }

        public Kind getKind() { return Kind.CONTINUE; }
        public Name getLabel() { return label; }
        @Override
        public <R,D> R accept(TreeVisitor<R,D> v, D d) {
            return v.visitContinue(this, d);
        }
        @Override
        public int getTag() {
            return CONTINUE;
        }
    }

    /**
     * A return statement.
     */
    public static class JCReturn extends JCStatement implements ReturnTree {
        public JCExpression expr;
        protected JCReturn(JCExpression expr) {
            this.expr = expr;
        }
        @Override
        public void accept(Visitor v) { v.visitReturn(this); }

        public Kind getKind() { return Kind.RETURN; }
        public JCExpression getExpression() { return expr; }
        @Override
        public <R,D> R accept(TreeVisitor<R,D> v, D d) {
            return v.visitReturn(this, d);
        }
        @Override
        public int getTag() {
            return RETURN;
        }
    }

    /**
     * A throw statement.
     */
    public static class JCThrow extends JCStatement implements ThrowTree {
        public JCExpression expr;
        protected JCThrow(JCTree expr) {
            this.expr = (JCExpression)expr;
        }
        @Override
        public void accept(Visitor v) { v.visitThrow(this); }

        public Kind getKind() { return Kind.THROW; }
        public JCExpression getExpression() { return expr; }
        @Override
        public <R,D> R accept(TreeVisitor<R,D> v, D d) {
            return v.visitThrow(this, d);
        }
        @Override
        public int getTag() {
            return THROW;
        }
    }

    /**
     * An assert statement.
     */
    public static class JCAssert extends JCStatement implements AssertTree {
        public JCExpression cond;
        public JCExpression detail;
        protected JCAssert(JCExpression cond, JCExpression detail) {
            this.cond = cond;
            this.detail = detail;
        }
        @Override
        public void accept(Visitor v) { v.visitAssert(this); }

        public Kind getKind() { return Kind.ASSERT; }
        public JCExpression getCondition() { return cond; }
        public JCExpression getDetail() { return detail; }
        @Override
        public <R,D> R accept(TreeVisitor<R,D> v, D d) {
            return v.visitAssert(this, d);
        }
        @Override
        public int getTag() {
            return ASSERT;
        }
    }

    /**
     * A method invocation
     */
    public static class JCMethodInvocation extends JCExpression implements MethodInvocationTree {
        public List<JCExpression> typeargs;
        public JCExpression meth;
        public List<JCExpression> args;
        public Type varargsElement;
        protected JCMethodInvocation(List<JCExpression> typeargs,
                        JCExpression meth,
                        List<JCExpression> args)
        {
            this.typeargs = (typeargs == null) ? List.<JCExpression>nil()
                                               : typeargs;
            this.meth = meth;
            this.args = args;
        }
        @Override
        public void accept(Visitor v) { v.visitApply(this); }

        public Kind getKind() { return Kind.METHOD_INVOCATION; }
        public List<JCExpression> getTypeArguments() {
            return typeargs;
        }
        public JCExpression getMethodSelect() { return meth; }
        public List<JCExpression> getArguments() {
            return args;
        }
        @Override
        public <R,D> R accept(TreeVisitor<R,D> v, D d) {
            return v.visitMethodInvocation(this, d);
        }
        @Override
        public JCMethodInvocation setType(Type type) {
            super.setType(type);
            return this;
        }
        @Override
        public int getTag() {
            return(APPLY);
        }
    }

    /**
     * A new(...) operation.
     */
    public static class JCNewClass extends JCExpression implements NewClassTree {
        public JCExpression encl;
        public List<JCExpression> typeargs;
        public JCExpression clazz;
        public List<JCExpression> args;
        public JCClassDecl def;
        public Symbol constructor;
        public Type varargsElement;
        public Type constructorType;
        protected JCNewClass(JCExpression encl,
                           List<JCExpression> typeargs,
                           JCExpression clazz,
                           List<JCExpression> args,
                           JCClassDecl def)
        {
            this.encl = encl;
            this.typeargs = (typeargs == null) ? List.<JCExpression>nil()
                                               : typeargs;
            this.clazz = clazz;
            this.args = args;
            this.def = def;
        }
        @Override
        public void accept(Visitor v) { v.visitNewClass(this); }

        public Kind getKind() { return Kind.NEW_CLASS; }
        public JCExpression getEnclosingExpression() { // expr.new C< ... > ( ... )
            return encl;
        }
        public List<JCExpression> getTypeArguments() {
            return typeargs;
        }
        public JCExpression getIdentifier() { return clazz; }
        public List<JCExpression> getArguments() {
            return args;
        }
        public JCClassDecl getClassBody() { return def; }
        @Override
        public <R,D> R accept(TreeVisitor<R,D> v, D d) {
            return v.visitNewClass(this, d);
        }
        @Override
        public int getTag() {
            return NEWCLASS;
        }
    }

    /**
     * A new[...] operation.
     */
    public static class JCNewArray extends JCExpression implements NewArrayTree {
        public JCExpression elemtype;
        public List<JCExpression> dims;
        public List<JCTypeAnnotation> annotations;
        public List<List<JCTypeAnnotation>> dimAnnotations;
        public List<JCExpression> elems;
        protected JCNewArray(JCExpression elemtype,
                           List<JCExpression> dims,
                           List<JCExpression> elems)
        {
            this.elemtype = elemtype;
            this.dims = dims;
            this.annotations = List.nil();
            this.dimAnnotations = List.nil();
            this.elems = elems;
        }
        @Override
        public void accept(Visitor v) { v.visitNewArray(this); }

        public Kind getKind() { return Kind.NEW_ARRAY; }
        public JCExpression getType() { return elemtype; }
        public List<JCExpression> getDimensions() {
            return dims;
        }
        public List<JCExpression> getInitializers() {
            return elems;
        }
        @Override
        public <R,D> R accept(TreeVisitor<R,D> v, D d) {
            return v.visitNewArray(this, d);
        }
        @Override
        public int getTag() {
            return NEWARRAY;
        }
    }

    /**
     * A parenthesized subexpression ( ... )
     */
    public static class JCParens extends JCExpression implements ParenthesizedTree {
        public JCExpression expr;
        protected JCParens(JCExpression expr) {
            this.expr = expr;
        }
        @Override
        public void accept(Visitor v) { v.visitParens(this); }

        public Kind getKind() { return Kind.PARENTHESIZED; }
        public JCExpression getExpression() { return expr; }
        @Override
        public <R,D> R accept(TreeVisitor<R,D> v, D d) {
            return v.visitParenthesized(this, d);
        }
        @Override
        public int getTag() {
            return PARENS;
        }
    }

    /**
     * A assignment with "=".
     */
    public static class JCAssign extends JCExpression implements AssignmentTree {
        public JCExpression lhs;
        public JCExpression rhs;
        protected JCAssign(JCExpression lhs, JCExpression rhs) {
            this.lhs = lhs;
            this.rhs = rhs;
        }
        @Override
        public void accept(Visitor v) { v.visitAssign(this); }

        public Kind getKind() { return Kind.ASSIGNMENT; }
        public JCExpression getVariable() { return lhs; }
        public JCExpression getExpression() { return rhs; }
        @Override
        public <R,D> R accept(TreeVisitor<R,D> v, D d) {
            return v.visitAssignment(this, d);
        }
        @Override
        public int getTag() {
            return ASSIGN;
        }
    }

    /**
     * An assignment with "+=", "|=" ...
     */
    public static class JCAssignOp extends JCExpression implements CompoundAssignmentTree {
        private int opcode;
        public JCExpression lhs;
        public JCExpression rhs;
        public Symbol operator;
        protected JCAssignOp(int opcode, JCTree lhs, JCTree rhs, Symbol operator) {
            this.opcode = opcode;
            this.lhs = (JCExpression)lhs;
            this.rhs = (JCExpression)rhs;
            this.operator = operator;
        }
        @Override
        public void accept(Visitor v) { v.visitAssignop(this); }

        public Kind getKind() { return TreeInfo.tagToKind(getTag()); }
        public JCExpression getVariable() { return lhs; }
        public JCExpression getExpression() { return rhs; }
        public Symbol getOperator() {
            return operator;
        }
        @Override
        public <R,D> R accept(TreeVisitor<R,D> v, D d) {
            return v.visitCompoundAssignment(this, d);
        }
        @Override
        public int getTag() {
            return opcode;
        }
    }

    /**
     * A unary operation.
     */
    public static class JCUnary extends JCExpression implements UnaryTree {
        private int opcode;
        public JCExpression arg;
        public Symbol operator;
        protected JCUnary(int opcode, JCExpression arg) {
            this.opcode = opcode;
            this.arg = arg;
        }
        @Override
        public void accept(Visitor v) { v.visitUnary(this); }

        public Kind getKind() { return TreeInfo.tagToKind(getTag()); }
        public JCExpression getExpression() { return arg; }
        public Symbol getOperator() {
            return operator;
        }
        @Override
        public <R,D> R accept(TreeVisitor<R,D> v, D d) {
            return v.visitUnary(this, d);
        }
        @Override
        public int getTag() {
            return opcode;
        }

        public void setTag(int tag) {
            opcode = tag;
        }
    }

    /**
     * A binary operation.
     */
    public static class JCBinary extends JCExpression implements BinaryTree {
        private int opcode;
        public JCExpression lhs;
        public JCExpression rhs;
        public Symbol operator;
        protected JCBinary(int opcode,
                         JCExpression lhs,
                         JCExpression rhs,
                         Symbol operator) {
            this.opcode = opcode;
            this.lhs = lhs;
            this.rhs = rhs;
            this.operator = operator;
        }
        @Override
        public void accept(Visitor v) { v.visitBinary(this); }

        public Kind getKind() { return TreeInfo.tagToKind(getTag()); }
        public JCExpression getLeftOperand() { return lhs; }
        public JCExpression getRightOperand() { return rhs; }
        public Symbol getOperator() {
            return operator;
        }
        @Override
        public <R,D> R accept(TreeVisitor<R,D> v, D d) {
            return v.visitBinary(this, d);
        }
        @Override
        public int getTag() {
            return opcode;
        }
    }

    /**
     * A type cast.
     */
    public static class JCTypeCast extends JCExpression implements TypeCastTree {
        public JCTree clazz;
        public JCExpression expr;
        protected JCTypeCast(JCTree clazz, JCExpression expr) {
            this.clazz = clazz;
            this.expr = expr;
        }
        @Override
        public void accept(Visitor v) { v.visitTypeCast(this); }

        public Kind getKind() { return Kind.TYPE_CAST; }
        public JCTree getType() { return clazz; }
        public JCExpression getExpression() { return expr; }
        @Override
        public <R,D> R accept(TreeVisitor<R,D> v, D d) {
            return v.visitTypeCast(this, d);
        }
        @Override
        public int getTag() {
            return TYPECAST;
        }
    }

    /**
     * A type test.
     */
    public static class JCInstanceOf extends JCExpression implements InstanceOfTree {
        public JCExpression expr;
        public JCTree clazz;
        protected JCInstanceOf(JCExpression expr, JCTree clazz) {
            this.expr = expr;
            this.clazz = clazz;
        }
        @Override
        public void accept(Visitor v) { v.visitTypeTest(this); }

        public Kind getKind() { return Kind.INSTANCE_OF; }
        public JCTree getType() { return clazz; }
        public JCExpression getExpression() { return expr; }
        @Override
        public <R,D> R accept(TreeVisitor<R,D> v, D d) {
            return v.visitInstanceOf(this, d);
        }
        @Override
        public int getTag() {
            return TYPETEST;
        }
    }

    /**
     * An array selection
     */
    public static class JCArrayAccess extends JCExpression implements ArrayAccessTree {
        public JCExpression indexed;
        public JCExpression index;
        protected JCArrayAccess(JCExpression indexed, JCExpression index) {
            this.indexed = indexed;
            this.index = index;
        }
        @Override
        public void accept(Visitor v) { v.visitIndexed(this); }

        public Kind getKind() { return Kind.ARRAY_ACCESS; }
        public JCExpression getExpression() { return indexed; }
        public JCExpression getIndex() { return index; }
        @Override
        public <R,D> R accept(TreeVisitor<R,D> v, D d) {
            return v.visitArrayAccess(this, d);
        }
        @Override
        public int getTag() {
            return INDEXED;
        }
    }

    /**
     * Selects through packages and classes
     * @param selected selected Tree hierarchie
     * @param selector name of field to select thru
     * @param sym symbol of the selected class
     */
    public static class JCFieldAccess extends JCExpression implements MemberSelectTree {
        public JCExpression selected;
        public Name name;
        public Symbol sym;
        protected JCFieldAccess(JCExpression selected, Name name, Symbol sym) {
            this.selected = selected;
            this.name = name;
            this.sym = sym;
        }
        @Override
        public void accept(Visitor v) { v.visitSelect(this); }

        public Kind getKind() { return Kind.MEMBER_SELECT; }
        public JCExpression getExpression() { return selected; }
        @Override
        public <R,D> R accept(TreeVisitor<R,D> v, D d) {
            return v.visitMemberSelect(this, d);
        }
        public Name getIdentifier() { return name; }
        @Override
        public int getTag() {
            return SELECT;
        }
    }

    /**
     * An identifier
     * @param idname the name
     * @param sym the symbol
     */
    public static class JCIdent extends JCExpression implements IdentifierTree {
        public Name name;
        public Symbol sym;
        protected JCIdent(Name name, Symbol sym) {
            this.name = name;
            this.sym = sym;
        }
        @Override
        public void accept(Visitor v) { v.visitIdent(this); }

        public Kind getKind() { return Kind.IDENTIFIER; }
        public Name getName() { return name; }
        @Override
        public <R,D> R accept(TreeVisitor<R,D> v, D d) {
            return v.visitIdentifier(this, d);
        }
        public int getTag() {
            return IDENT;
        }
    }

    /**
     * A constant value given literally.
     * @param value value representation
     */
    public static class JCLiteral extends JCExpression implements LiteralTree {
        public int typetag;
        public Object value;
        protected JCLiteral(int typetag, Object value) {
            this.typetag = typetag;
            this.value = value;
        }
        @Override
        public void accept(Visitor v) { v.visitLiteral(this); }

        public Kind getKind() {
            switch (typetag) {
            case TypeTags.INT:
                return Kind.INT_LITERAL;
            case TypeTags.LONG:
                return Kind.LONG_LITERAL;
            case TypeTags.FLOAT:
                return Kind.FLOAT_LITERAL;
            case TypeTags.DOUBLE:
                return Kind.DOUBLE_LITERAL;
            case TypeTags.BOOLEAN:
                return Kind.BOOLEAN_LITERAL;
            case TypeTags.CHAR:
                return Kind.CHAR_LITERAL;
            case TypeTags.CLASS:
                return Kind.STRING_LITERAL;
            case TypeTags.BOT:
                return Kind.NULL_LITERAL;
            default:
                throw new AssertionError("unknown literal kind " + this);
            }
        }
        public Object getValue() {
            switch (typetag) {
                case TypeTags.BOOLEAN:
                    int bi = (Integer) value;
                    return (bi != 0);
                case TypeTags.CHAR:
                    int ci = (Integer) value;
                    char c = (char) ci;
                    if (c != ci)
                        throw new AssertionError("bad value for char literal");
                    return c;
                default:
                    return value;
            }
        }
        @Override
        public <R,D> R accept(TreeVisitor<R,D> v, D d) {
            return v.visitLiteral(this, d);
        }
        @Override
        public JCLiteral setType(Type type) {
            super.setType(type);
            return this;
        }
        @Override
        public int getTag() {
            return LITERAL;
        }
    }

    /**
     * Identifies a basic type.
     * @param tag the basic type id
     * @see TypeTags
     */
    public static class JCPrimitiveTypeTree extends JCExpression implements PrimitiveTypeTree {
        public int typetag;
        protected JCPrimitiveTypeTree(int typetag) {
            this.typetag = typetag;
        }
        @Override
        public void accept(Visitor v) { v.visitTypeIdent(this); }

        public Kind getKind() { return Kind.PRIMITIVE_TYPE; }
        public TypeKind getPrimitiveTypeKind() {
            switch (typetag) {
            case TypeTags.BOOLEAN:
                return TypeKind.BOOLEAN;
            case TypeTags.BYTE:
                return TypeKind.BYTE;
            case TypeTags.SHORT:
                return TypeKind.SHORT;
            case TypeTags.INT:
                return TypeKind.INT;
            case TypeTags.LONG:
                return TypeKind.LONG;
            case TypeTags.CHAR:
                return TypeKind.CHAR;
            case TypeTags.FLOAT:
                return TypeKind.FLOAT;
            case TypeTags.DOUBLE:
                return TypeKind.DOUBLE;
            case TypeTags.VOID:
                return TypeKind.VOID;
            default:
                throw new AssertionError("unknown primitive type " + this);
            }
        }
        @Override
        public <R,D> R accept(TreeVisitor<R,D> v, D d) {
            return v.visitPrimitiveType(this, d);
        }
        @Override
        public int getTag() {
            return TYPEIDENT;
        }
    }

    /**
     * An array type, A[]
     */
    public static class JCArrayTypeTree extends JCExpression implements ArrayTypeTree {
        public JCExpression elemtype;
        protected JCArrayTypeTree(JCExpression elemtype) {
            this.elemtype = elemtype;
        }
        @Override
        public void accept(Visitor v) { v.visitTypeArray(this); }

        public Kind getKind() { return Kind.ARRAY_TYPE; }
        public JCTree getType() { return elemtype; }
        @Override
        public <R,D> R accept(TreeVisitor<R,D> v, D d) {
            return v.visitArrayType(this, d);
        }
        @Override
        public int getTag() {
            return TYPEARRAY;
        }
    }

    /**
     * A parameterized type, T<...>
     */
    public static class JCTypeApply extends JCExpression implements ParameterizedTypeTree {
        public JCExpression clazz;
        public List<JCExpression> arguments;
        protected JCTypeApply(JCExpression clazz, List<JCExpression> arguments) {
            this.clazz = clazz;
            this.arguments = arguments;
        }
        @Override
        public void accept(Visitor v) { v.visitTypeApply(this); }

        public Kind getKind() { return Kind.PARAMETERIZED_TYPE; }
        public JCTree getType() { return clazz; }
        public List<JCExpression> getTypeArguments() {
            return arguments;
        }
        @Override
        public <R,D> R accept(TreeVisitor<R,D> v, D d) {
            return v.visitParameterizedType(this, d);
        }
        @Override
        public int getTag() {
            return TYPEAPPLY;
        }
    }

    /**
     * A formal class parameter.
     * @param name name
     * @param bounds bounds
     */
    public static class JCTypeParameter extends JCTree implements TypeParameterTree {
        public Name name;
        public List<JCExpression> bounds;
        public List<JCTypeAnnotation> annotations;
        protected JCTypeParameter(Name name, List<JCExpression> bounds, List<JCTypeAnnotation> annotations) {
            this.name = name;
            this.bounds = bounds;
            this.annotations = annotations;
        }
        @Override
        public void accept(Visitor v) { v.visitTypeParameter(this); }

        public Kind getKind() { return Kind.TYPE_PARAMETER; }
        public Name getName() { return name; }
        public List<JCExpression> getBounds() {
            return bounds;
        }
        public List<JCTypeAnnotation> getAnnotations() {
            return annotations;
        }
        @Override
        public <R,D> R accept(TreeVisitor<R,D> v, D d) {
            return v.visitTypeParameter(this, d);
        }
        @Override
        public int getTag() {
            return TYPEPARAMETER;
        }
    }

    public static class JCWildcard extends JCExpression implements WildcardTree {
        public TypeBoundKind kind;
        public JCTree inner;
        protected JCWildcard(TypeBoundKind kind, JCTree inner) {
            kind.getClass(); // null-check
            this.kind = kind;
            this.inner = inner;
        }
        @Override
        public void accept(Visitor v) { v.visitWildcard(this); }

        public Kind getKind() {
            switch (kind.kind) {
            case UNBOUND:
                return Kind.UNBOUNDED_WILDCARD;
            case EXTENDS:
                return Kind.EXTENDS_WILDCARD;
            case SUPER:
                return Kind.SUPER_WILDCARD;
            default:
                throw new AssertionError("Unknown wildcard bound " + kind);
            }
        }
        public JCTree getBound() { return inner; }
        @Override
        public <R,D> R accept(TreeVisitor<R,D> v, D d) {
            return v.visitWildcard(this, d);
        }
        @Override
        public int getTag() {
            return WILDCARD;
        }
    }

    public static class TypeBoundKind extends JCTree {
        public BoundKind kind;
        protected TypeBoundKind(BoundKind kind) {
            this.kind = kind;
        }
        @Override
        public void accept(Visitor v) { v.visitTypeBoundKind(this); }

        public Kind getKind() {
            throw new AssertionError("TypeBoundKind is not part of a public API");
        }
        @Override
        public <R,D> R accept(TreeVisitor<R,D> v, D d) {
            throw new AssertionError("TypeBoundKind is not part of a public API");
        }
        @Override
        public int getTag() {
            return TYPEBOUNDKIND;
        }
    }

    public static class JCAnnotation extends JCExpression implements AnnotationTree {
        public JCTree annotationType;
        public List<JCExpression> args;
        protected JCAnnotation(JCTree annotationType, List<JCExpression> args) {
            this.annotationType = annotationType;
            this.args = args;
        }
        @Override
        public void accept(Visitor v) { v.visitAnnotation(this); }

        public Kind getKind() { return Kind.ANNOTATION; }
        public JCTree getAnnotationType() { return annotationType; }
        public List<JCExpression> getArguments() {
            return args;
        }
        @Override
        public <R,D> R accept(TreeVisitor<R,D> v, D d) {
            return v.visitAnnotation(this, d);
        }
        @Override
        public int getTag() {
            return ANNOTATION;
        }
    }

    public static class JCTypeAnnotation extends JCAnnotation {
        public TypeAnnotationPosition annotation_position;
        public Attribute.TypeCompound attribute_field;

        protected JCTypeAnnotation(JCTree annotationType, List<JCExpression> args) {
            super(annotationType, args);
            this.annotation_position = new TypeAnnotationPosition();
        }
    }

    public static class JCModifiers extends JCTree implements com.sun.source.tree.ModifiersTree {
        public long flags;
        public List<JCAnnotation> annotations;
        protected JCModifiers(long flags, List<JCAnnotation> annotations) {
            this.flags = flags;
            this.annotations = annotations;
        }
        @Override
        public void accept(Visitor v) { v.visitModifiers(this); }

        public Kind getKind() { return Kind.MODIFIERS; }
        public Set<Modifier> getFlags() {
            return Flags.asModifierSet(flags);
        }
        public List<JCAnnotation> getAnnotations() {
            return annotations;
        }
        @Override
        public <R,D> R accept(TreeVisitor<R,D> v, D d) {
            return v.visitModifiers(this, d);
        }
        @Override
        public int getTag() {
            return MODIFIERS;
        }
    }

<<<<<<< HEAD
    public static class JCAnnotatedType extends JCExpression implements com.sun.source.tree.AnnotatedTypeTree {
        public List<JCTypeAnnotation> annotations;
        public JCExpression underlyingType;
        protected JCAnnotatedType(List<JCTypeAnnotation> annotations, JCExpression underlyingType) {
            this.annotations = annotations;
            this.underlyingType = underlyingType;
        }
        @Override
        public void accept(Visitor v) { v.visitAnnotatedType(this); }

        public Kind getKind() { return Kind.ANNOTATED_TYPE; }
        public List<JCTypeAnnotation> getAnnotations() {
            return annotations;
        }
        public JCExpression getUnderlyingType() {
            return underlyingType;
        }
        @Override
        public <R,D> R accept(TreeVisitor<R,D> v, D d) {
            return v.visitAnnotatedType(this, d);
        }
        @Override
        public int getTag() {
            return ANNOTATED_TYPE;
=======
    public static class JCModuleDecl extends JCTree implements com.sun.source.tree.ModuleTree {
        public List<JCAnnotation> annots;
        public JCModuleId id;
        public List<JCModuleId> provides;
        public List<JCModuleMetadata> metadata;
        public ModuleSymbol sym;
        protected JCModuleDecl(List<JCAnnotation> annots, JCModuleId id,
                List<JCModuleId> provides, List<JCModuleMetadata> metadata) {
            this.annots = annots;
            this.id = id;
            this.provides = provides;
            this.metadata = metadata;
        }
        @Override
        public void accept(Visitor v) { v.visitModuleDef(this); }

        public Kind getKind() {
            return Kind.MODULE;
        }

        public List<JCAnnotation> getAnnotations() {
            return annots;
        }

        public JCModuleId getId() {
            return id;
        }

        public List<JCModuleId> getProvides() {
            return provides;
        }

        public List<JCModuleMetadata> getMetadataList() {
            return metadata;
        }

        @Override
        public <R, D> R accept(TreeVisitor<R, D> v, D d) {
            return v.visitModule(this, d);
        }

        @Override
        public int getTag() {
            return MODULE;
        }
    }

    public static class JCModuleId extends JCTree implements com.sun.source.tree.ModuleIdTree {
        public JCTree qualId;
        public Name version;
        protected JCModuleId(JCTree qualId, Name version) {
            this.qualId = qualId;
            this.version = version;
        }

        @Override
        public void accept(Visitor v) { v.visitModuleId(this); }

        public Kind getKind() {
            return Kind.MODULE_ID;
        }

        public JCTree getModuleName() {
            return qualId;
        }

        public Name getModuleVersion() {
            return version;
        }

        @Override
        public <R, D> R accept(TreeVisitor<R, D> v, D d) {
            return v.visitModuleId(this, d);
        }

        @Override
        public int getTag() {
            return MODULE_ID;
        }
    }

    public static abstract class JCModuleMetadata extends JCTree {

    }

    public static class JCModuleClass extends JCModuleMetadata implements com.sun.source.tree.ModuleClassTree {
        public JCTree qualId;
        public List<Name> flags;
        protected JCModuleClass(List<Name> flags, JCTree qualId) {
            this.qualId = qualId;
            this.flags = flags;
        }

        @Override
        public void accept(Visitor v) { v.visitModuleClass(this); }

        public Kind getKind() {
            return Kind.MODULE_CLASS;
        }

        public JCTree getClassName() {
            return qualId;
        }

        public List<Name> getFlags() {
            return flags;
        }

        @Override
        public <R, D> R accept(TreeVisitor<R, D> v, D d) {
            return v.visitModuleClass(this, d);
        }

        @Override
        public int getTag() {
            return MODULE_ID;
        }
    }

    public static class JCModulePermits extends JCModuleMetadata
            implements com.sun.source.tree.ModulePermitsTree {
        public List<JCExpression> moduleNames;

        protected JCModulePermits(List<JCExpression> moduleNames) {
            this.moduleNames = moduleNames;
        }

        @Override
        public void accept(Visitor v) { v.visitModulePermits(this); }

        public Kind getKind() {
            return Kind.MODULE_PERMITS;
        }

        @Override
        public <R, D> R accept(TreeVisitor<R, D> v, D d) {
            return v.visitModulePermits(this, d);
        }

        public List<JCExpression> getModuleNames() {
            return moduleNames;
        }

        @Override
        public int getTag() {
            return MODULE_PERMITS;
        }
    }

    public static class JCModuleRequires extends JCModuleMetadata
            implements com.sun.source.tree.ModuleRequiresTree {
        public List<Name> flags;
        public List<JCModuleId> moduleIds;

        protected JCModuleRequires(List<Name> flags, List<JCModuleId> moduleIds) {
            this.flags = flags;
            this.moduleIds = moduleIds;
        }

        @Override
        public void accept(Visitor v) { v.visitModuleRequires(this); }

        public Kind getKind() {
            return Kind.MODULE_REQUIRES;
        }

        @Override
        public <R, D> R accept(TreeVisitor<R, D> v, D d) {
            return v.visitModuleRequires(this, d);
        }

        public List<Name> getFlags() {
            return flags;
        }

        public List<JCModuleId> getModuleIds() {
            return moduleIds;
        }

        @Override
        public int getTag() {
            return MODULE_REQUIRES;
        }
    }

    public static class JCPackageDecl extends JCTree implements com.sun.source.tree.PackageTree {
        public List<JCAnnotation> annots;
        public JCExpression packageId;
        public PackageSymbol sym;
        protected JCPackageDecl(List<JCAnnotation> annots, JCExpression packageId) {
            this.annots = annots;
            this.packageId = packageId;
        }
        @Override
        public void accept(Visitor v) { v.visitPackageDef(this); }

        public Kind getKind() {
            return Kind.PACKAGE;
        }

        public List<JCAnnotation> getAnnotations() {
            return annots;
        }

        public JCExpression getPackageId() {
            return packageId;
        }

        @Override
        public <R, D> R accept(TreeVisitor<R, D> v, D d) {
            return v.visitPackage(this, d);
        }

        @Override
        public int getTag() {
            return PACKAGE;
>>>>>>> a69ee8a6
        }
    }

    public static class JCErroneous extends JCExpression
            implements com.sun.source.tree.ErroneousTree {
        public List<? extends JCTree> errs;
        protected JCErroneous(List<? extends JCTree> errs) {
            this.errs = errs;
        }
        @Override
        public void accept(Visitor v) { v.visitErroneous(this); }

        public Kind getKind() { return Kind.ERRONEOUS; }

        public List<? extends JCTree> getErrorTrees() {
            return errs;
        }

        @Override
        public <R,D> R accept(TreeVisitor<R,D> v, D d) {
            return v.visitErroneous(this, d);
        }
        @Override
        public int getTag() {
            return ERRONEOUS;
        }
    }

    /** (let int x = 3; in x+2) */
    public static class LetExpr extends JCExpression {
        public List<JCVariableDecl> defs;
        public JCTree expr;
        protected LetExpr(List<JCVariableDecl> defs, JCTree expr) {
            this.defs = defs;
            this.expr = expr;
        }
        @Override
        public void accept(Visitor v) { v.visitLetExpr(this); }

        public Kind getKind() {
            throw new AssertionError("LetExpr is not part of a public API");
        }
        @Override
        public <R,D> R accept(TreeVisitor<R,D> v, D d) {
            throw new AssertionError("LetExpr is not part of a public API");
        }
        @Override
        public int getTag() {
            return LETEXPR;
        }
    }

    /** An interface for tree factories
     */
    public interface Factory {
        JCCompilationUnit TopLevel(List<JCTree> defs);
        JCImport Import(JCTree qualid, boolean staticImport);
        JCClassDecl ClassDef(JCModifiers mods,
                          Name name,
                          List<JCTypeParameter> typarams,
                          JCTree extending,
                          List<JCExpression> implementing,
                          List<JCTree> defs);
        JCMethodDecl MethodDef(JCModifiers mods,
                            Name name,
                            JCExpression restype,
                            List<JCTypeParameter> typarams,
                            List<JCVariableDecl> params,
                            List<JCTypeAnnotation> receiver,
                            List<JCExpression> thrown,
                            JCBlock body,
                            JCExpression defaultValue);
        JCVariableDecl VarDef(JCModifiers mods,
                      Name name,
                      JCExpression vartype,
                      JCExpression init);
        JCSkip Skip();
        JCBlock Block(long flags, List<JCStatement> stats);
        JCDoWhileLoop DoLoop(JCStatement body, JCExpression cond);
        JCWhileLoop WhileLoop(JCExpression cond, JCStatement body);
        JCForLoop ForLoop(List<JCStatement> init,
                        JCExpression cond,
                        List<JCExpressionStatement> step,
                        JCStatement body);
        JCEnhancedForLoop ForeachLoop(JCVariableDecl var, JCExpression expr, JCStatement body);
        JCLabeledStatement Labelled(Name label, JCStatement body);
        JCSwitch Switch(JCExpression selector, List<JCCase> cases);
        JCCase Case(JCExpression pat, List<JCStatement> stats);
        JCSynchronized Synchronized(JCExpression lock, JCBlock body);
        JCTry Try(JCBlock body, List<JCCatch> catchers, JCBlock finalizer);
        JCCatch Catch(JCVariableDecl param, JCBlock body);
        JCConditional Conditional(JCExpression cond,
                                JCExpression thenpart,
                                JCExpression elsepart);
        JCIf If(JCExpression cond, JCStatement thenpart, JCStatement elsepart);
        JCExpressionStatement Exec(JCExpression expr);
        JCBreak Break(Name label);
        JCContinue Continue(Name label);
        JCReturn Return(JCExpression expr);
        JCThrow Throw(JCTree expr);
        JCAssert Assert(JCExpression cond, JCExpression detail);
        JCMethodInvocation Apply(List<JCExpression> typeargs,
                    JCExpression fn,
                    List<JCExpression> args);
        JCNewClass NewClass(JCExpression encl,
                          List<JCExpression> typeargs,
                          JCExpression clazz,
                          List<JCExpression> args,
                          JCClassDecl def);
        JCNewArray NewArray(JCExpression elemtype,
                          List<JCExpression> dims,
                          List<JCExpression> elems);
        JCParens Parens(JCExpression expr);
        JCAssign Assign(JCExpression lhs, JCExpression rhs);
        JCAssignOp Assignop(int opcode, JCTree lhs, JCTree rhs);
        JCUnary Unary(int opcode, JCExpression arg);
        JCBinary Binary(int opcode, JCExpression lhs, JCExpression rhs);
        JCTypeCast TypeCast(JCTree expr, JCExpression type);
        JCInstanceOf TypeTest(JCExpression expr, JCTree clazz);
        JCArrayAccess Indexed(JCExpression indexed, JCExpression index);
        JCFieldAccess Select(JCExpression selected, Name selector);
        JCIdent Ident(Name idname);
        JCLiteral Literal(int tag, Object value);
        JCPrimitiveTypeTree TypeIdent(int typetag);
        JCArrayTypeTree TypeArray(JCExpression elemtype);
        JCTypeApply TypeApply(JCExpression clazz, List<JCExpression> arguments);
        JCTypeParameter TypeParameter(Name name, List<JCExpression> bounds);
        JCWildcard Wildcard(TypeBoundKind kind, JCTree type);
        TypeBoundKind TypeBoundKind(BoundKind kind);
        JCAnnotation Annotation(JCTree annotationType, List<JCExpression> args);
        JCModifiers Modifiers(long flags, List<JCAnnotation> annotations);
        JCErroneous Erroneous(List<? extends JCTree> errs);
        JCModuleId ModuleId(JCTree qualId, Name version);
        JCModuleMetadata ModuleClass(List<Name> flags, JCTree qualId);
        JCModuleMetadata ModulePermits(List<JCExpression> qualIds);
        JCModuleMetadata ModuleRequires(List<Name> flags, List<JCModuleId> moduleIds);
        LetExpr LetExpr(List<JCVariableDecl> defs, JCTree expr);
    }

    /** A generic visitor class for trees.
     */
    public static abstract class Visitor {
        public void visitTopLevel(JCCompilationUnit that)    { visitTree(that); }
        public void visitImport(JCImport that)               { visitTree(that); }
        public void visitClassDef(JCClassDecl that)          { visitTree(that); }
        public void visitMethodDef(JCMethodDecl that)        { visitTree(that); }
        public void visitVarDef(JCVariableDecl that)         { visitTree(that); }
        public void visitSkip(JCSkip that)                   { visitTree(that); }
        public void visitBlock(JCBlock that)                 { visitTree(that); }
        public void visitDoLoop(JCDoWhileLoop that)          { visitTree(that); }
        public void visitWhileLoop(JCWhileLoop that)         { visitTree(that); }
        public void visitForLoop(JCForLoop that)             { visitTree(that); }
        public void visitForeachLoop(JCEnhancedForLoop that) { visitTree(that); }
        public void visitLabelled(JCLabeledStatement that)   { visitTree(that); }
        public void visitSwitch(JCSwitch that)               { visitTree(that); }
        public void visitCase(JCCase that)                   { visitTree(that); }
        public void visitSynchronized(JCSynchronized that)   { visitTree(that); }
        public void visitTry(JCTry that)                     { visitTree(that); }
        public void visitCatch(JCCatch that)                 { visitTree(that); }
        public void visitConditional(JCConditional that)     { visitTree(that); }
        public void visitIf(JCIf that)                       { visitTree(that); }
        public void visitExec(JCExpressionStatement that)    { visitTree(that); }
        public void visitBreak(JCBreak that)                 { visitTree(that); }
        public void visitContinue(JCContinue that)           { visitTree(that); }
        public void visitReturn(JCReturn that)               { visitTree(that); }
        public void visitThrow(JCThrow that)                 { visitTree(that); }
        public void visitAssert(JCAssert that)               { visitTree(that); }
        public void visitApply(JCMethodInvocation that)      { visitTree(that); }
        public void visitNewClass(JCNewClass that)           { visitTree(that); }
        public void visitNewArray(JCNewArray that)           { visitTree(that); }
        public void visitParens(JCParens that)               { visitTree(that); }
        public void visitAssign(JCAssign that)               { visitTree(that); }
        public void visitAssignop(JCAssignOp that)           { visitTree(that); }
        public void visitUnary(JCUnary that)                 { visitTree(that); }
        public void visitBinary(JCBinary that)               { visitTree(that); }
        public void visitTypeCast(JCTypeCast that)           { visitTree(that); }
        public void visitTypeTest(JCInstanceOf that)         { visitTree(that); }
        public void visitIndexed(JCArrayAccess that)         { visitTree(that); }
        public void visitSelect(JCFieldAccess that)          { visitTree(that); }
        public void visitIdent(JCIdent that)                 { visitTree(that); }
        public void visitLiteral(JCLiteral that)             { visitTree(that); }
        public void visitTypeIdent(JCPrimitiveTypeTree that) { visitTree(that); }
        public void visitTypeArray(JCArrayTypeTree that)     { visitTree(that); }
        public void visitTypeApply(JCTypeApply that)         { visitTree(that); }
        public void visitTypeParameter(JCTypeParameter that) { visitTree(that); }
        public void visitWildcard(JCWildcard that)           { visitTree(that); }
        public void visitTypeBoundKind(TypeBoundKind that)   { visitTree(that); }
        public void visitAnnotation(JCAnnotation that)       { visitTree(that); }
        public void visitModifiers(JCModifiers that)         { visitTree(that); }
        public void visitAnnotatedType(JCAnnotatedType that) { visitTree(that); }
        public void visitErroneous(JCErroneous that)         { visitTree(that); }
        public void visitModuleDef(JCModuleDecl that)        { visitTree(that); }
        public void visitModuleClass(JCModuleClass that)     { visitTree(that); }
        public void visitModuleId(JCModuleId that)           { visitTree(that); }
        public void visitModulePermits(JCModulePermits that) { visitTree(that); }
        public void visitModuleRequires(JCModuleRequires that) { visitTree(that); }
        public void visitPackageDef(JCPackageDecl that)      { visitTree(that); }
        public void visitLetExpr(LetExpr that)               { visitTree(that); }

        public void visitTree(JCTree that)                   { assert false; }
    }

}<|MERGE_RESOLUTION|>--- conflicted
+++ resolved
@@ -2025,7 +2025,6 @@
         }
     }
 
-<<<<<<< HEAD
     public static class JCAnnotatedType extends JCExpression implements com.sun.source.tree.AnnotatedTypeTree {
         public List<JCTypeAnnotation> annotations;
         public JCExpression underlyingType;
@@ -2050,7 +2049,9 @@
         @Override
         public int getTag() {
             return ANNOTATED_TYPE;
-=======
+        }
+    }
+
     public static class JCModuleDecl extends JCTree implements com.sun.source.tree.ModuleTree {
         public List<JCAnnotation> annots;
         public JCModuleId id;
@@ -2267,7 +2268,6 @@
         @Override
         public int getTag() {
             return PACKAGE;
->>>>>>> a69ee8a6
         }
     }
 
