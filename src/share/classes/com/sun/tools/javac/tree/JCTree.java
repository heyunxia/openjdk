/*
 * Copyright (c) 1999, 2010, Oracle and/or its affiliates. All rights reserved.
 * DO NOT ALTER OR REMOVE COPYRIGHT NOTICES OR THIS FILE HEADER.
 *
 * This code is free software; you can redistribute it and/or modify it
 * under the terms of the GNU General Public License version 2 only, as
 * published by the Free Software Foundation.  Oracle designates this
 * particular file as subject to the "Classpath" exception as provided
 * by Oracle in the LICENSE file that accompanied this code.
 *
 * This code is distributed in the hope that it will be useful, but WITHOUT
 * ANY WARRANTY; without even the implied warranty of MERCHANTABILITY or
 * FITNESS FOR A PARTICULAR PURPOSE.  See the GNU General Public License
 * version 2 for more details (a copy is included in the LICENSE file that
 * accompanied this code).
 *
 * You should have received a copy of the GNU General Public License version
 * 2 along with this work; if not, write to the Free Software Foundation,
 * Inc., 51 Franklin St, Fifth Floor, Boston, MA 02110-1301 USA.
 *
 * Please contact Oracle, 500 Oracle Parkway, Redwood Shores, CA 94065 USA
 * or visit www.oracle.com if you need additional information or have any
 * questions.
 */

package com.sun.tools.javac.tree;

import java.util.*;

import java.io.IOException;
import java.io.StringWriter;
import javax.lang.model.element.Modifier;
import javax.lang.model.type.TypeKind;
import javax.tools.JavaFileManager.Location;
import javax.tools.JavaFileObject;

import com.sun.tools.javac.util.*;
import com.sun.tools.javac.util.JCDiagnostic.DiagnosticPosition;
import com.sun.tools.javac.util.List;
import com.sun.tools.javac.code.*;
import com.sun.tools.javac.code.Scope.*;
import com.sun.tools.javac.code.Symbol.*;
import com.sun.source.tree.*;

import static com.sun.tools.javac.code.BoundKind.*;

/**
 * Root class for abstract syntax tree nodes. It provides definitions
 * for specific tree nodes as subclasses nested inside.
 *
 * <p>Each subclass is highly standardized.  It generally contains
 * only tree fields for the syntactic subcomponents of the node.  Some
 * classes that represent identifier uses or definitions also define a
 * Symbol field that denotes the represented identifier.  Classes for
 * non-local jumps also carry the jump target as a field.  The root
 * class Tree itself defines fields for the tree's type and position.
 * No other fields are kept in a tree node; instead parameters are
 * passed to methods accessing the node.
 *
 * <p>Except for the methods defined by com.sun.source, the only
 * method defined in subclasses is `visit' which applies a given
 * visitor to the tree. The actual tree processing is done by visitor
 * classes in other packages. The abstract class Visitor, as well as
 * an Factory interface for trees, are defined as inner classes in
 * Tree.
 *
 * <p>To avoid ambiguities with the Tree API in com.sun.source all sub
 * classes should, by convention, start with JC (javac).
 *
 * <p><b>This is NOT part of any supported API.
 * If you write code that depends on this, you do so at your own risk.
 * This code and its internal interfaces are subject to change or
 * deletion without notice.</b>
 *
 * @see TreeMaker
 * @see TreeInfo
 * @see TreeTranslator
 * @see Pretty
 */
public abstract class JCTree implements Tree, Cloneable, DiagnosticPosition {

    /* Tree tag values, identifying kinds of trees */

    /** Toplevel nodes, of type TopLevel, representing entire source files.
     */
    public static final int  TOPLEVEL = 1;

    /** Import clauses, of type Import.
     */
    public static final int IMPORT = TOPLEVEL + 1;

    /** Class definitions, of type ClassDef.
     */
    public static final int CLASSDEF = IMPORT + 1;

    /** Method definitions, of type MethodDef.
     */
    public static final int METHODDEF = CLASSDEF + 1;

    /** Variable definitions, of type VarDef.
     */
    public static final int VARDEF = METHODDEF + 1;

    /** The no-op statement ";", of type Skip
     */
    public static final int SKIP = VARDEF + 1;

    /** Blocks, of type Block.
     */
    public static final int BLOCK = SKIP + 1;

    /** Do-while loops, of type DoLoop.
     */
    public static final int DOLOOP = BLOCK + 1;

    /** While-loops, of type WhileLoop.
     */
    public static final int WHILELOOP = DOLOOP + 1;

    /** For-loops, of type ForLoop.
     */
    public static final int FORLOOP = WHILELOOP + 1;

    /** Foreach-loops, of type ForeachLoop.
     */
    public static final int FOREACHLOOP = FORLOOP + 1;

    /** Labelled statements, of type Labelled.
     */
    public static final int LABELLED = FOREACHLOOP + 1;

    /** Switch statements, of type Switch.
     */
    public static final int SWITCH = LABELLED + 1;

    /** Case parts in switch statements, of type Case.
     */
    public static final int CASE = SWITCH + 1;

    /** Synchronized statements, of type Synchonized.
     */
    public static final int SYNCHRONIZED = CASE + 1;

    /** Try statements, of type Try.
     */
    public static final int TRY = SYNCHRONIZED + 1;

    /** Catch clauses in try statements, of type Catch.
     */
    public static final int CATCH = TRY + 1;

    /** Conditional expressions, of type Conditional.
     */
    public static final int CONDEXPR = CATCH + 1;

    /** Conditional statements, of type If.
     */
    public static final int IF = CONDEXPR + 1;

    /** Expression statements, of type Exec.
     */
    public static final int EXEC = IF + 1;

    /** Break statements, of type Break.
     */
    public static final int BREAK = EXEC + 1;

    /** Continue statements, of type Continue.
     */
    public static final int CONTINUE = BREAK + 1;

    /** Return statements, of type Return.
     */
    public static final int RETURN = CONTINUE + 1;

    /** Throw statements, of type Throw.
     */
    public static final int THROW = RETURN + 1;

    /** Assert statements, of type Assert.
     */
    public static final int ASSERT = THROW + 1;

    /** Method invocation expressions, of type Apply.
     */
    public static final int APPLY = ASSERT + 1;

    /** Class instance creation expressions, of type NewClass.
     */
    public static final int NEWCLASS = APPLY + 1;

    /** Array creation expressions, of type NewArray.
     */
    public static final int NEWARRAY = NEWCLASS + 1;

    /** Parenthesized subexpressions, of type Parens.
     */
    public static final int PARENS = NEWARRAY + 1;

    /** Assignment expressions, of type Assign.
     */
    public static final int ASSIGN = PARENS + 1;

    /** Type cast expressions, of type TypeCast.
     */
    public static final int TYPECAST = ASSIGN + 1;

    /** Type test expressions, of type TypeTest.
     */
    public static final int TYPETEST = TYPECAST + 1;

    /** Indexed array expressions, of type Indexed.
     */
    public static final int INDEXED = TYPETEST + 1;

    /** Selections, of type Select.
     */
    public static final int SELECT = INDEXED + 1;

    /** Simple identifiers, of type Ident.
     */
    public static final int IDENT = SELECT + 1;

    /** Literals, of type Literal.
     */
    public static final int LITERAL = IDENT + 1;

    /** Basic type identifiers, of type TypeIdent.
     */
    public static final int TYPEIDENT = LITERAL + 1;

    /** Array types, of type TypeArray.
     */
    public static final int TYPEARRAY = TYPEIDENT + 1;

    /** Parameterized types, of type TypeApply.
     */
    public static final int TYPEAPPLY = TYPEARRAY + 1;

    /** Disjunction types, of type TypeDisjunction
     */
    public static final int TYPEDISJUNCTION = TYPEAPPLY + 1;

    /** Formal type parameters, of type TypeParameter.
     */
    public static final int TYPEPARAMETER = TYPEDISJUNCTION + 1;

    /** Type argument.
     */
    public static final int WILDCARD = TYPEPARAMETER + 1;

    /** Bound kind: extends, super, exact, or unbound
     */
    public static final int TYPEBOUNDKIND = WILDCARD + 1;

    /** metadata: Annotation.
     */
    public static final int ANNOTATION = TYPEBOUNDKIND + 1;

    /** metadata: Modifiers
     */
    public static final int MODIFIERS = ANNOTATION + 1;

    public static final int ANNOTATED_TYPE = MODIFIERS + 1;

    /** Error trees, of type Erroneous.
     */
    public static final int ERRONEOUS = ANNOTATED_TYPE + 1;

    /** Unary operators, of type Unary.
     */
    public static final int POS = ERRONEOUS + 1;             // +
    public static final int NEG = POS + 1;                   // -
    public static final int NOT = NEG + 1;                   // !
    public static final int COMPL = NOT + 1;                 // ~
    public static final int PREINC = COMPL + 1;              // ++ _
    public static final int PREDEC = PREINC + 1;             // -- _
    public static final int POSTINC = PREDEC + 1;            // _ ++
    public static final int POSTDEC = POSTINC + 1;           // _ --

    /** unary operator for null reference checks, only used internally.
     */
    public static final int NULLCHK = POSTDEC + 1;

    /** Binary operators, of type Binary.
     */
    public static final int OR = NULLCHK + 1;                // ||
    public static final int AND = OR + 1;                    // &&
    public static final int BITOR = AND + 1;                 // |
    public static final int BITXOR = BITOR + 1;              // ^
    public static final int BITAND = BITXOR + 1;             // &
    public static final int EQ = BITAND + 1;                 // ==
    public static final int NE = EQ + 1;                     // !=
    public static final int LT = NE + 1;                     // <
    public static final int GT = LT + 1;                     // >
    public static final int LE = GT + 1;                     // <=
    public static final int GE = LE + 1;                     // >=
    public static final int SL = GE + 1;                     // <<
    public static final int SR = SL + 1;                     // >>
    public static final int USR = SR + 1;                    // >>>
    public static final int PLUS = USR + 1;                  // +
    public static final int MINUS = PLUS + 1;                // -
    public static final int MUL = MINUS + 1;                 // *
    public static final int DIV = MUL + 1;                   // /
    public static final int MOD = DIV + 1;                   // %

    /** Assignment operators, of type Assignop.
     */
    public static final int BITOR_ASG = MOD + 1;             // |=
    public static final int BITXOR_ASG = BITOR_ASG + 1;      // ^=
    public static final int BITAND_ASG = BITXOR_ASG + 1;     // &=

    public static final int SL_ASG = SL + BITOR_ASG - BITOR; // <<=
    public static final int SR_ASG = SL_ASG + 1;             // >>=
    public static final int USR_ASG = SR_ASG + 1;            // >>>=
    public static final int PLUS_ASG = USR_ASG + 1;          // +=
    public static final int MINUS_ASG = PLUS_ASG + 1;        // -=
    public static final int MUL_ASG = MINUS_ASG + 1;         // *=
    public static final int DIV_ASG = MUL_ASG + 1;           // /=
    public static final int MOD_ASG = DIV_ASG + 1;           // %=

    public static final int MODULE = MOD_ASG + 1;
    public static final int MODULE_CLASS = MODULE + 1;
    public static final int MODULE_ID = MODULE_CLASS + 1;
    public static final int MODULE_PERMITS = MODULE_ID + 1;
    public static final int MODULE_REQUIRES = MODULE_PERMITS + 1;

    public static final int PACKAGE = MODULE_REQUIRES + 1;

    /** A synthetic let expression, of type LetExpr.
     */
    public static final int LETEXPR = PACKAGE + 1;           // ala scheme


    /** The offset between assignment operators and normal operators.
     */
    public static final int ASGOffset = BITOR_ASG - BITOR;

    /* The (encoded) position in the source file. @see util.Position.
     */
    public int pos;

    /* The type of this node.
     */
    public Type type;

    /* The tag of this node -- one of the constants declared above.
     */
    public abstract int getTag();

    /** Convert a tree to a pretty-printed string. */
    @Override
    public String toString() {
        StringWriter s = new StringWriter();
        try {
            new Pretty(s, false).printExpr(this);
        }
        catch (IOException e) {
            // should never happen, because StringWriter is defined
            // never to throw any IOExceptions
            throw new AssertionError(e);
        }
        return s.toString();
    }

    /** Set position field and return this tree.
     */
    public JCTree setPos(int pos) {
        this.pos = pos;
        return this;
    }

    /** Set type field and return this tree.
     */
    public JCTree setType(Type type) {
        this.type = type;
        return this;
    }

    /** Visit this tree with a given visitor.
     */
    public abstract void accept(Visitor v);

    public abstract <R,D> R accept(TreeVisitor<R,D> v, D d);

    /** Return a shallow copy of this tree.
     */
    @Override
    public Object clone() {
        try {
            return super.clone();
        } catch (CloneNotSupportedException e) {
            throw new RuntimeException(e);
        }
    }

    /** Get a default position for this tree node.
     */
    public DiagnosticPosition pos() {
        return this;
    }

    // for default DiagnosticPosition
    public JCTree getTree() {
        return this;
    }

    // for default DiagnosticPosition
    public int getStartPosition() {
        return TreeInfo.getStartPos(this);
    }

    // for default DiagnosticPosition
    public int getPreferredPosition() {
        return pos;
    }

    // for default DiagnosticPosition
    public int getEndPosition(Map<JCTree, Integer> endPosTable) {
        return TreeInfo.getEndPos(this, endPosTable);
    }

    /**
     * Everything in one source file is kept in a TopLevel structure.
     * @param pid              The tree representing the package clause.
     * @param sourcefile       The source file name.
     * @param defs             All definitions in this file (ClassDef, Import, and Skip)
     * @param packge           The package it belongs to.
     * @param namedImportScope A scope for all named imports.
     * @param starImportScope  A scope for all import-on-demands.
     * @param lineMap          Line starting positions, defined only
     *                         if option -g is set.
     * @param docComments      A hashtable that stores all documentation comments
     *                         indexed by the tree nodes they refer to.
     *                         defined only if option -s is set.
     * @param endPositions     A hashtable that stores ending positions of source
     *                         ranges indexed by the tree nodes they belong to.
     *                         Defined only if option -Xjcov is set.
     */
    public static class JCCompilationUnit extends JCTree implements CompilationUnitTree {
        public List<JCTree> defs;
        public JavaFileObject sourcefile;
        public ModuleSymbol modle;
        public Location locn;
        public PackageSymbol packge;
        public ImportScope namedImportScope;
        public StarImportScope starImportScope;
        public long flags;
        public Position.LineMap lineMap = null;
        public Map<JCTree, String> docComments = null;
        public Map<JCTree, Integer> endPositions = null;
        protected JCCompilationUnit(List<JCTree> defs,
                        JavaFileObject sourcefile,
                        PackageSymbol packge,
<<<<<<< HEAD
                        Scope namedImportScope,
                        Scope starImportScope) {
=======
                        ImportScope namedImportScope,
                        StarImportScope starImportScope) {
            this.packageAnnotations = packageAnnotations;
            this.pid = pid;
>>>>>>> d87bfaa2
            this.defs = defs;
            this.sourcefile = sourcefile;
            this.packge = packge;
            this.namedImportScope = namedImportScope;
            this.starImportScope = starImportScope;
        }
        @Override
        public void accept(Visitor v) { v.visitTopLevel(this); }

        public Kind getKind() { return Kind.COMPILATION_UNIT; }
        public List<JCAnnotation> getPackageAnnotations() {
            JCPackageDecl pd = TreeInfo.getPackage(this);
            return pd == null ? List.<JCAnnotation>nil() : pd.getAnnotations();
        }
        public List<JCImport> getImports() {
            ListBuffer<JCImport> imports = new ListBuffer<JCImport>();
            for (JCTree tree : defs) {
                if (tree.getTag() == IMPORT)
                    imports.append((JCImport)tree);
                else
                    break;
            }
            return imports.toList();
        }
        public JCExpression getPackageName() {
            JCPackageDecl pd = TreeInfo.getPackage(this);
            return pd == null ? null : pd.getPackageId();
        }
        public JavaFileObject getSourceFile() {
            return sourcefile;
        }
        public Position.LineMap getLineMap() {
            return lineMap;
        }
        public List<JCTree> getTypeDecls() {
            List<JCTree> typeDefs;
            for (typeDefs = defs; !typeDefs.isEmpty(); typeDefs = typeDefs.tail)
                if (typeDefs.head.getTag() != IMPORT)
                    break;
            return typeDefs;
        }
        @Override
        public <R,D> R accept(TreeVisitor<R,D> v, D d) {
            return v.visitCompilationUnit(this, d);
        }

        @Override
        public int getTag() {
            return TOPLEVEL;
        }
    }

    /**
     * An import clause.
     * @param qualid    The imported class(es).
     */
    public static class JCImport extends JCTree implements ImportTree {
        public boolean staticImport;
        public JCTree qualid;
        protected JCImport(JCTree qualid, boolean importStatic) {
            this.qualid = qualid;
            this.staticImport = importStatic;
        }
        @Override
        public void accept(Visitor v) { v.visitImport(this); }

        public boolean isStatic() { return staticImport; }
        public JCTree getQualifiedIdentifier() { return qualid; }

        public Kind getKind() { return Kind.IMPORT; }
        @Override
        public <R,D> R accept(TreeVisitor<R,D> v, D d) {
            return v.visitImport(this, d);
        }

        @Override
        public int getTag() {
            return IMPORT;
        }
    }

    public static abstract class JCStatement extends JCTree implements StatementTree {
        @Override
        public JCStatement setType(Type type) {
            super.setType(type);
            return this;
        }
        @Override
        public JCStatement setPos(int pos) {
            super.setPos(pos);
            return this;
        }
    }

    public static abstract class JCExpression extends JCTree implements ExpressionTree {
        @Override
        public JCExpression setType(Type type) {
            super.setType(type);
            return this;
        }
        @Override
        public JCExpression setPos(int pos) {
            super.setPos(pos);
            return this;
        }
    }

    /**
     * A class definition.
     * @param modifiers the modifiers
     * @param name the name of the class
     * @param typarams formal class parameters
     * @param extending the classes this class extends
     * @param implementing the interfaces implemented by this class
     * @param defs all variables and methods defined in this class
     * @param sym the symbol
     */
    public static class JCClassDecl extends JCStatement implements ClassTree {
        public JCModifiers mods;
        public Name name;
        public List<JCTypeParameter> typarams;
        public JCTree extending;
        public List<JCExpression> implementing;
        public List<JCTree> defs;
        public ClassSymbol sym;
        protected JCClassDecl(JCModifiers mods,
                           Name name,
                           List<JCTypeParameter> typarams,
                           JCTree extending,
                           List<JCExpression> implementing,
                           List<JCTree> defs,
                           ClassSymbol sym)
        {
            this.mods = mods;
            this.name = name;
            this.typarams = typarams;
            this.extending = extending;
            this.implementing = implementing;
            this.defs = defs;
            this.sym = sym;
        }
        @Override
        public void accept(Visitor v) { v.visitClassDef(this); }

        public Kind getKind() {
            if ((mods.flags & Flags.ANNOTATION) != 0)
                return Kind.ANNOTATION_TYPE;
            else if ((mods.flags & Flags.INTERFACE) != 0)
                return Kind.INTERFACE;
            else if ((mods.flags & Flags.ENUM) != 0)
                return Kind.ENUM;
            else
                return Kind.CLASS;
        }

        public JCModifiers getModifiers() { return mods; }
        public Name getSimpleName() { return name; }
        public List<JCTypeParameter> getTypeParameters() {
            return typarams;
        }
        public JCTree getExtendsClause() { return extending; }
        public List<JCExpression> getImplementsClause() {
            return implementing;
        }
        public List<JCTree> getMembers() {
            return defs;
        }
        @Override
        public <R,D> R accept(TreeVisitor<R,D> v, D d) {
            return v.visitClass(this, d);
        }

        @Override
        public int getTag() {
            return CLASSDEF;
        }
    }

    /**
     * A method definition.
     * @param modifiers method modifiers
     * @param name method name
     * @param restype type of method return value
     * @param typarams type parameters
     * @param params value parameters
     * @param thrown exceptions thrown by this method
     * @param stats statements in the method
     * @param sym method symbol
     */
    public static class JCMethodDecl extends JCTree implements MethodTree {
        public JCModifiers mods;
        public Name name;
        public JCExpression restype;
        public List<JCTypeParameter> typarams;
        public List<JCVariableDecl> params;
        public List<JCTypeAnnotation> receiverAnnotations;
        public List<JCExpression> thrown;
        public JCBlock body;
        public JCExpression defaultValue; // for annotation types
        public MethodSymbol sym;
        protected JCMethodDecl(JCModifiers mods,
                            Name name,
                            JCExpression restype,
                            List<JCTypeParameter> typarams,
                            List<JCVariableDecl> params,
                            List<JCTypeAnnotation> receiver,
                            List<JCExpression> thrown,
                            JCBlock body,
                            JCExpression defaultValue,
                            MethodSymbol sym)
        {
            this.mods = mods;
            this.name = name;
            this.restype = restype;
            this.typarams = typarams;
            this.params = params;
            this.receiverAnnotations = (receiver != null ? receiver : List.<JCTypeAnnotation>nil());
            this.thrown = thrown;
            this.body = body;
            this.defaultValue = defaultValue;
            this.sym = sym;
        }
        @Override
        public void accept(Visitor v) { v.visitMethodDef(this); }

        public Kind getKind() { return Kind.METHOD; }
        public JCModifiers getModifiers() { return mods; }
        public Name getName() { return name; }
        public JCTree getReturnType() { return restype; }
        public List<JCTypeParameter> getTypeParameters() {
            return typarams;
        }
        public List<JCVariableDecl> getParameters() {
            return params;
        }
        public List<JCTypeAnnotation> getReceiverAnnotations() { return receiverAnnotations; }
        public List<JCExpression> getThrows() {
            return thrown;
        }
        public JCBlock getBody() { return body; }
        public JCTree getDefaultValue() { // for annotation types
            return defaultValue;
        }
        @Override
        public <R,D> R accept(TreeVisitor<R,D> v, D d) {
            return v.visitMethod(this, d);
        }

        @Override
        public int getTag() {
            return METHODDEF;
        }
  }

    /**
     * A variable definition.
     * @param modifiers variable modifiers
     * @param name variable name
     * @param vartype type of the variable
     * @param init variables initial value
     * @param sym symbol
     */
    public static class JCVariableDecl extends JCStatement implements VariableTree {
        public JCModifiers mods;
        public Name name;
        public JCExpression vartype;
        public JCExpression init;
        public VarSymbol sym;
        protected JCVariableDecl(JCModifiers mods,
                         Name name,
                         JCExpression vartype,
                         JCExpression init,
                         VarSymbol sym) {
            this.mods = mods;
            this.name = name;
            this.vartype = vartype;
            this.init = init;
            this.sym = sym;
        }
        @Override
        public void accept(Visitor v) { v.visitVarDef(this); }

        public Kind getKind() { return Kind.VARIABLE; }
        public JCModifiers getModifiers() { return mods; }
        public Name getName() { return name; }
        public JCTree getType() { return vartype; }
        public JCExpression getInitializer() {
            return init;
        }
        @Override
        public <R,D> R accept(TreeVisitor<R,D> v, D d) {
            return v.visitVariable(this, d);
        }

        @Override
        public int getTag() {
            return VARDEF;
        }
    }

      /**
     * A no-op statement ";".
     */
    public static class JCSkip extends JCStatement implements EmptyStatementTree {
        protected JCSkip() {
        }
        @Override
        public void accept(Visitor v) { v.visitSkip(this); }

        public Kind getKind() { return Kind.EMPTY_STATEMENT; }
        @Override
        public <R,D> R accept(TreeVisitor<R,D> v, D d) {
            return v.visitEmptyStatement(this, d);
        }

        @Override
        public int getTag() {
            return SKIP;
        }
    }

    /**
     * A statement block.
     * @param stats statements
     * @param flags flags
     */
    public static class JCBlock extends JCStatement implements BlockTree {
        public long flags;
        public List<JCStatement> stats;
        /** Position of closing brace, optional. */
        public int endpos = Position.NOPOS;
        protected JCBlock(long flags, List<JCStatement> stats) {
            this.stats = stats;
            this.flags = flags;
        }
        @Override
        public void accept(Visitor v) { v.visitBlock(this); }

        public Kind getKind() { return Kind.BLOCK; }
        public List<JCStatement> getStatements() {
            return stats;
        }
        public boolean isStatic() { return (flags & Flags.STATIC) != 0; }
        @Override
        public <R,D> R accept(TreeVisitor<R,D> v, D d) {
            return v.visitBlock(this, d);
        }

        @Override
        public int getTag() {
            return BLOCK;
        }
    }

    /**
     * A do loop
     */
    public static class JCDoWhileLoop extends JCStatement implements DoWhileLoopTree {
        public JCStatement body;
        public JCExpression cond;
        protected JCDoWhileLoop(JCStatement body, JCExpression cond) {
            this.body = body;
            this.cond = cond;
        }
        @Override
        public void accept(Visitor v) { v.visitDoLoop(this); }

        public Kind getKind() { return Kind.DO_WHILE_LOOP; }
        public JCExpression getCondition() { return cond; }
        public JCStatement getStatement() { return body; }
        @Override
        public <R,D> R accept(TreeVisitor<R,D> v, D d) {
            return v.visitDoWhileLoop(this, d);
        }

        @Override
        public int getTag() {
            return DOLOOP;
        }
    }

    /**
     * A while loop
     */
    public static class JCWhileLoop extends JCStatement implements WhileLoopTree {
        public JCExpression cond;
        public JCStatement body;
        protected JCWhileLoop(JCExpression cond, JCStatement body) {
            this.cond = cond;
            this.body = body;
        }
        @Override
        public void accept(Visitor v) { v.visitWhileLoop(this); }

        public Kind getKind() { return Kind.WHILE_LOOP; }
        public JCExpression getCondition() { return cond; }
        public JCStatement getStatement() { return body; }
        @Override
        public <R,D> R accept(TreeVisitor<R,D> v, D d) {
            return v.visitWhileLoop(this, d);
        }

        @Override
        public int getTag() {
            return WHILELOOP;
        }
    }

    /**
     * A for loop.
     */
    public static class JCForLoop extends JCStatement implements ForLoopTree {
        public List<JCStatement> init;
        public JCExpression cond;
        public List<JCExpressionStatement> step;
        public JCStatement body;
        protected JCForLoop(List<JCStatement> init,
                          JCExpression cond,
                          List<JCExpressionStatement> update,
                          JCStatement body)
        {
            this.init = init;
            this.cond = cond;
            this.step = update;
            this.body = body;
        }
        @Override
        public void accept(Visitor v) { v.visitForLoop(this); }

        public Kind getKind() { return Kind.FOR_LOOP; }
        public JCExpression getCondition() { return cond; }
        public JCStatement getStatement() { return body; }
        public List<JCStatement> getInitializer() {
            return init;
        }
        public List<JCExpressionStatement> getUpdate() {
            return step;
        }
        @Override
        public <R,D> R accept(TreeVisitor<R,D> v, D d) {
            return v.visitForLoop(this, d);
        }

        @Override
        public int getTag() {
            return FORLOOP;
        }
    }

    /**
     * The enhanced for loop.
     */
    public static class JCEnhancedForLoop extends JCStatement implements EnhancedForLoopTree {
        public JCVariableDecl var;
        public JCExpression expr;
        public JCStatement body;
        protected JCEnhancedForLoop(JCVariableDecl var, JCExpression expr, JCStatement body) {
            this.var = var;
            this.expr = expr;
            this.body = body;
        }
        @Override
        public void accept(Visitor v) { v.visitForeachLoop(this); }

        public Kind getKind() { return Kind.ENHANCED_FOR_LOOP; }
        public JCVariableDecl getVariable() { return var; }
        public JCExpression getExpression() { return expr; }
        public JCStatement getStatement() { return body; }
        @Override
        public <R,D> R accept(TreeVisitor<R,D> v, D d) {
            return v.visitEnhancedForLoop(this, d);
        }
        @Override
        public int getTag() {
            return FOREACHLOOP;
        }
    }

    /**
     * A labelled expression or statement.
     */
    public static class JCLabeledStatement extends JCStatement implements LabeledStatementTree {
        public Name label;
        public JCStatement body;
        protected JCLabeledStatement(Name label, JCStatement body) {
            this.label = label;
            this.body = body;
        }
        @Override
        public void accept(Visitor v) { v.visitLabelled(this); }
        public Kind getKind() { return Kind.LABELED_STATEMENT; }
        public Name getLabel() { return label; }
        public JCStatement getStatement() { return body; }
        @Override
        public <R,D> R accept(TreeVisitor<R,D> v, D d) {
            return v.visitLabeledStatement(this, d);
        }
        @Override
        public int getTag() {
            return LABELLED;
        }
    }

    /**
     * A "switch ( ) { }" construction.
     */
    public static class JCSwitch extends JCStatement implements SwitchTree {
        public JCExpression selector;
        public List<JCCase> cases;
        protected JCSwitch(JCExpression selector, List<JCCase> cases) {
            this.selector = selector;
            this.cases = cases;
        }
        @Override
        public void accept(Visitor v) { v.visitSwitch(this); }

        public Kind getKind() { return Kind.SWITCH; }
        public JCExpression getExpression() { return selector; }
        public List<JCCase> getCases() { return cases; }
        @Override
        public <R,D> R accept(TreeVisitor<R,D> v, D d) {
            return v.visitSwitch(this, d);
        }
        @Override
        public int getTag() {
            return SWITCH;
        }
    }

    /**
     * A "case  :" of a switch.
     */
    public static class JCCase extends JCStatement implements CaseTree {
        public JCExpression pat;
        public List<JCStatement> stats;
        protected JCCase(JCExpression pat, List<JCStatement> stats) {
            this.pat = pat;
            this.stats = stats;
        }
        @Override
        public void accept(Visitor v) { v.visitCase(this); }

        public Kind getKind() { return Kind.CASE; }
        public JCExpression getExpression() { return pat; }
        public List<JCStatement> getStatements() { return stats; }
        @Override
        public <R,D> R accept(TreeVisitor<R,D> v, D d) {
            return v.visitCase(this, d);
        }
        @Override
        public int getTag() {
            return CASE;
        }
    }

    /**
     * A synchronized block.
     */
    public static class JCSynchronized extends JCStatement implements SynchronizedTree {
        public JCExpression lock;
        public JCBlock body;
        protected JCSynchronized(JCExpression lock, JCBlock body) {
            this.lock = lock;
            this.body = body;
        }
        @Override
        public void accept(Visitor v) { v.visitSynchronized(this); }

        public Kind getKind() { return Kind.SYNCHRONIZED; }
        public JCExpression getExpression() { return lock; }
        public JCBlock getBlock() { return body; }
        @Override
        public <R,D> R accept(TreeVisitor<R,D> v, D d) {
            return v.visitSynchronized(this, d);
        }
        @Override
        public int getTag() {
            return SYNCHRONIZED;
        }
    }

    /**
     * A "try { } catch ( ) { } finally { }" block.
     */
    public static class JCTry extends JCStatement implements TryTree {
        public JCBlock body;
        public List<JCCatch> catchers;
        public JCBlock finalizer;
        public List<JCTree> resources;
        protected JCTry(List<JCTree> resources,
                        JCBlock body,
                        List<JCCatch> catchers,
                        JCBlock finalizer) {
            this.body = body;
            this.catchers = catchers;
            this.finalizer = finalizer;
            this.resources = resources;
        }
        @Override
        public void accept(Visitor v) { v.visitTry(this); }

        public Kind getKind() { return Kind.TRY; }
        public JCBlock getBlock() { return body; }
        public List<JCCatch> getCatches() {
            return catchers;
        }
        public JCBlock getFinallyBlock() { return finalizer; }
        @Override
        public <R,D> R accept(TreeVisitor<R,D> v, D d) {
            return v.visitTry(this, d);
        }
        @Override
        public List<? extends JCTree> getResources() {
            return resources;
        }
        @Override
        public int getTag() {
            return TRY;
        }
    }

    /**
     * A catch block.
     */
    public static class JCCatch extends JCTree implements CatchTree {
        public JCVariableDecl param;
        public JCBlock body;
        protected JCCatch(JCVariableDecl param, JCBlock body) {
            this.param = param;
            this.body = body;
        }
        @Override
        public void accept(Visitor v) { v.visitCatch(this); }

        public Kind getKind() { return Kind.CATCH; }
        public JCVariableDecl getParameter() { return param; }
        public JCBlock getBlock() { return body; }
        @Override
        public <R,D> R accept(TreeVisitor<R,D> v, D d) {
            return v.visitCatch(this, d);
        }
        @Override
        public int getTag() {
            return CATCH;
        }
    }

    /**
     * A ( ) ? ( ) : ( ) conditional expression
     */
    public static class JCConditional extends JCExpression implements ConditionalExpressionTree {
        public JCExpression cond;
        public JCExpression truepart;
        public JCExpression falsepart;
        protected JCConditional(JCExpression cond,
                              JCExpression truepart,
                              JCExpression falsepart)
        {
            this.cond = cond;
            this.truepart = truepart;
            this.falsepart = falsepart;
        }
        @Override
        public void accept(Visitor v) { v.visitConditional(this); }

        public Kind getKind() { return Kind.CONDITIONAL_EXPRESSION; }
        public JCExpression getCondition() { return cond; }
        public JCExpression getTrueExpression() { return truepart; }
        public JCExpression getFalseExpression() { return falsepart; }
        @Override
        public <R,D> R accept(TreeVisitor<R,D> v, D d) {
            return v.visitConditionalExpression(this, d);
        }
        @Override
        public int getTag() {
            return CONDEXPR;
        }
    }

    /**
     * An "if ( ) { } else { }" block
     */
    public static class JCIf extends JCStatement implements IfTree {
        public JCExpression cond;
        public JCStatement thenpart;
        public JCStatement elsepart;
        protected JCIf(JCExpression cond,
                     JCStatement thenpart,
                     JCStatement elsepart)
        {
            this.cond = cond;
            this.thenpart = thenpart;
            this.elsepart = elsepart;
        }
        @Override
        public void accept(Visitor v) { v.visitIf(this); }

        public Kind getKind() { return Kind.IF; }
        public JCExpression getCondition() { return cond; }
        public JCStatement getThenStatement() { return thenpart; }
        public JCStatement getElseStatement() { return elsepart; }
        @Override
        public <R,D> R accept(TreeVisitor<R,D> v, D d) {
            return v.visitIf(this, d);
        }
        @Override
        public int getTag() {
            return IF;
        }
    }

    /**
     * an expression statement
     * @param expr expression structure
     */
    public static class JCExpressionStatement extends JCStatement implements ExpressionStatementTree {
        public JCExpression expr;
        protected JCExpressionStatement(JCExpression expr)
        {
            this.expr = expr;
        }
        @Override
        public void accept(Visitor v) { v.visitExec(this); }

        public Kind getKind() { return Kind.EXPRESSION_STATEMENT; }
        public JCExpression getExpression() { return expr; }
        @Override
        public <R,D> R accept(TreeVisitor<R,D> v, D d) {
            return v.visitExpressionStatement(this, d);
        }
        @Override
        public int getTag() {
            return EXEC;
        }
    }

    /**
     * A break from a loop or switch.
     */
    public static class JCBreak extends JCStatement implements BreakTree {
        public Name label;
        public JCTree target;
        protected JCBreak(Name label, JCTree target) {
            this.label = label;
            this.target = target;
        }
        @Override
        public void accept(Visitor v) { v.visitBreak(this); }

        public Kind getKind() { return Kind.BREAK; }
        public Name getLabel() { return label; }
        @Override
        public <R,D> R accept(TreeVisitor<R,D> v, D d) {
            return v.visitBreak(this, d);
        }
        @Override
        public int getTag() {
            return BREAK;
        }
    }

    /**
     * A continue of a loop.
     */
    public static class JCContinue extends JCStatement implements ContinueTree {
        public Name label;
        public JCTree target;
        protected JCContinue(Name label, JCTree target) {
            this.label = label;
            this.target = target;
        }
        @Override
        public void accept(Visitor v) { v.visitContinue(this); }

        public Kind getKind() { return Kind.CONTINUE; }
        public Name getLabel() { return label; }
        @Override
        public <R,D> R accept(TreeVisitor<R,D> v, D d) {
            return v.visitContinue(this, d);
        }
        @Override
        public int getTag() {
            return CONTINUE;
        }
    }

    /**
     * A return statement.
     */
    public static class JCReturn extends JCStatement implements ReturnTree {
        public JCExpression expr;
        protected JCReturn(JCExpression expr) {
            this.expr = expr;
        }
        @Override
        public void accept(Visitor v) { v.visitReturn(this); }

        public Kind getKind() { return Kind.RETURN; }
        public JCExpression getExpression() { return expr; }
        @Override
        public <R,D> R accept(TreeVisitor<R,D> v, D d) {
            return v.visitReturn(this, d);
        }
        @Override
        public int getTag() {
            return RETURN;
        }
    }

    /**
     * A throw statement.
     */
    public static class JCThrow extends JCStatement implements ThrowTree {
        public JCExpression expr;
        protected JCThrow(JCTree expr) {
            this.expr = (JCExpression)expr;
        }
        @Override
        public void accept(Visitor v) { v.visitThrow(this); }

        public Kind getKind() { return Kind.THROW; }
        public JCExpression getExpression() { return expr; }
        @Override
        public <R,D> R accept(TreeVisitor<R,D> v, D d) {
            return v.visitThrow(this, d);
        }
        @Override
        public int getTag() {
            return THROW;
        }
    }

    /**
     * An assert statement.
     */
    public static class JCAssert extends JCStatement implements AssertTree {
        public JCExpression cond;
        public JCExpression detail;
        protected JCAssert(JCExpression cond, JCExpression detail) {
            this.cond = cond;
            this.detail = detail;
        }
        @Override
        public void accept(Visitor v) { v.visitAssert(this); }

        public Kind getKind() { return Kind.ASSERT; }
        public JCExpression getCondition() { return cond; }
        public JCExpression getDetail() { return detail; }
        @Override
        public <R,D> R accept(TreeVisitor<R,D> v, D d) {
            return v.visitAssert(this, d);
        }
        @Override
        public int getTag() {
            return ASSERT;
        }
    }

    /**
     * A method invocation
     */
    public static class JCMethodInvocation extends JCExpression implements MethodInvocationTree {
        public List<JCExpression> typeargs;
        public JCExpression meth;
        public List<JCExpression> args;
        public Type varargsElement;
        protected JCMethodInvocation(List<JCExpression> typeargs,
                        JCExpression meth,
                        List<JCExpression> args)
        {
            this.typeargs = (typeargs == null) ? List.<JCExpression>nil()
                                               : typeargs;
            this.meth = meth;
            this.args = args;
        }
        @Override
        public void accept(Visitor v) { v.visitApply(this); }

        public Kind getKind() { return Kind.METHOD_INVOCATION; }
        public List<JCExpression> getTypeArguments() {
            return typeargs;
        }
        public JCExpression getMethodSelect() { return meth; }
        public List<JCExpression> getArguments() {
            return args;
        }
        @Override
        public <R,D> R accept(TreeVisitor<R,D> v, D d) {
            return v.visitMethodInvocation(this, d);
        }
        @Override
        public JCMethodInvocation setType(Type type) {
            super.setType(type);
            return this;
        }
        @Override
        public int getTag() {
            return(APPLY);
        }
    }

    /**
     * A new(...) operation.
     */
    public static class JCNewClass extends JCExpression implements NewClassTree {
        public JCExpression encl;
        public List<JCExpression> typeargs;
        public JCExpression clazz;
        public List<JCExpression> args;
        public JCClassDecl def;
        public Symbol constructor;
        public Type varargsElement;
        public Type constructorType;
        protected JCNewClass(JCExpression encl,
                           List<JCExpression> typeargs,
                           JCExpression clazz,
                           List<JCExpression> args,
                           JCClassDecl def)
        {
            this.encl = encl;
            this.typeargs = (typeargs == null) ? List.<JCExpression>nil()
                                               : typeargs;
            this.clazz = clazz;
            this.args = args;
            this.def = def;
        }
        @Override
        public void accept(Visitor v) { v.visitNewClass(this); }

        public Kind getKind() { return Kind.NEW_CLASS; }
        public JCExpression getEnclosingExpression() { // expr.new C< ... > ( ... )
            return encl;
        }
        public List<JCExpression> getTypeArguments() {
            return typeargs;
        }
        public JCExpression getIdentifier() { return clazz; }
        public List<JCExpression> getArguments() {
            return args;
        }
        public JCClassDecl getClassBody() { return def; }
        @Override
        public <R,D> R accept(TreeVisitor<R,D> v, D d) {
            return v.visitNewClass(this, d);
        }
        @Override
        public int getTag() {
            return NEWCLASS;
        }
    }

    /**
     * A new[...] operation.
     */
    public static class JCNewArray extends JCExpression implements NewArrayTree {
        public JCExpression elemtype;
        public List<JCExpression> dims;
        public List<JCTypeAnnotation> annotations;
        public List<List<JCTypeAnnotation>> dimAnnotations;
        public List<JCExpression> elems;
        protected JCNewArray(JCExpression elemtype,
                           List<JCExpression> dims,
                           List<JCExpression> elems)
        {
            this.elemtype = elemtype;
            this.dims = dims;
            this.annotations = List.nil();
            this.dimAnnotations = List.nil();
            this.elems = elems;
        }
        @Override
        public void accept(Visitor v) { v.visitNewArray(this); }

        public Kind getKind() { return Kind.NEW_ARRAY; }
        public JCExpression getType() { return elemtype; }
        public List<JCExpression> getDimensions() {
            return dims;
        }
        public List<JCExpression> getInitializers() {
            return elems;
        }
        @Override
        public <R,D> R accept(TreeVisitor<R,D> v, D d) {
            return v.visitNewArray(this, d);
        }
        @Override
        public int getTag() {
            return NEWARRAY;
        }
    }

    /**
     * A parenthesized subexpression ( ... )
     */
    public static class JCParens extends JCExpression implements ParenthesizedTree {
        public JCExpression expr;
        protected JCParens(JCExpression expr) {
            this.expr = expr;
        }
        @Override
        public void accept(Visitor v) { v.visitParens(this); }

        public Kind getKind() { return Kind.PARENTHESIZED; }
        public JCExpression getExpression() { return expr; }
        @Override
        public <R,D> R accept(TreeVisitor<R,D> v, D d) {
            return v.visitParenthesized(this, d);
        }
        @Override
        public int getTag() {
            return PARENS;
        }
    }

    /**
     * A assignment with "=".
     */
    public static class JCAssign extends JCExpression implements AssignmentTree {
        public JCExpression lhs;
        public JCExpression rhs;
        protected JCAssign(JCExpression lhs, JCExpression rhs) {
            this.lhs = lhs;
            this.rhs = rhs;
        }
        @Override
        public void accept(Visitor v) { v.visitAssign(this); }

        public Kind getKind() { return Kind.ASSIGNMENT; }
        public JCExpression getVariable() { return lhs; }
        public JCExpression getExpression() { return rhs; }
        @Override
        public <R,D> R accept(TreeVisitor<R,D> v, D d) {
            return v.visitAssignment(this, d);
        }
        @Override
        public int getTag() {
            return ASSIGN;
        }
    }

    /**
     * An assignment with "+=", "|=" ...
     */
    public static class JCAssignOp extends JCExpression implements CompoundAssignmentTree {
        private int opcode;
        public JCExpression lhs;
        public JCExpression rhs;
        public Symbol operator;
        protected JCAssignOp(int opcode, JCTree lhs, JCTree rhs, Symbol operator) {
            this.opcode = opcode;
            this.lhs = (JCExpression)lhs;
            this.rhs = (JCExpression)rhs;
            this.operator = operator;
        }
        @Override
        public void accept(Visitor v) { v.visitAssignop(this); }

        public Kind getKind() { return TreeInfo.tagToKind(getTag()); }
        public JCExpression getVariable() { return lhs; }
        public JCExpression getExpression() { return rhs; }
        public Symbol getOperator() {
            return operator;
        }
        @Override
        public <R,D> R accept(TreeVisitor<R,D> v, D d) {
            return v.visitCompoundAssignment(this, d);
        }
        @Override
        public int getTag() {
            return opcode;
        }
    }

    /**
     * A unary operation.
     */
    public static class JCUnary extends JCExpression implements UnaryTree {
        private int opcode;
        public JCExpression arg;
        public Symbol operator;
        protected JCUnary(int opcode, JCExpression arg) {
            this.opcode = opcode;
            this.arg = arg;
        }
        @Override
        public void accept(Visitor v) { v.visitUnary(this); }

        public Kind getKind() { return TreeInfo.tagToKind(getTag()); }
        public JCExpression getExpression() { return arg; }
        public Symbol getOperator() {
            return operator;
        }
        @Override
        public <R,D> R accept(TreeVisitor<R,D> v, D d) {
            return v.visitUnary(this, d);
        }
        @Override
        public int getTag() {
            return opcode;
        }

        public void setTag(int tag) {
            opcode = tag;
        }
    }

    /**
     * A binary operation.
     */
    public static class JCBinary extends JCExpression implements BinaryTree {
        private int opcode;
        public JCExpression lhs;
        public JCExpression rhs;
        public Symbol operator;
        protected JCBinary(int opcode,
                         JCExpression lhs,
                         JCExpression rhs,
                         Symbol operator) {
            this.opcode = opcode;
            this.lhs = lhs;
            this.rhs = rhs;
            this.operator = operator;
        }
        @Override
        public void accept(Visitor v) { v.visitBinary(this); }

        public Kind getKind() { return TreeInfo.tagToKind(getTag()); }
        public JCExpression getLeftOperand() { return lhs; }
        public JCExpression getRightOperand() { return rhs; }
        public Symbol getOperator() {
            return operator;
        }
        @Override
        public <R,D> R accept(TreeVisitor<R,D> v, D d) {
            return v.visitBinary(this, d);
        }
        @Override
        public int getTag() {
            return opcode;
        }
    }

    /**
     * A type cast.
     */
    public static class JCTypeCast extends JCExpression implements TypeCastTree {
        public JCTree clazz;
        public JCExpression expr;
        protected JCTypeCast(JCTree clazz, JCExpression expr) {
            this.clazz = clazz;
            this.expr = expr;
        }
        @Override
        public void accept(Visitor v) { v.visitTypeCast(this); }

        public Kind getKind() { return Kind.TYPE_CAST; }
        public JCTree getType() { return clazz; }
        public JCExpression getExpression() { return expr; }
        @Override
        public <R,D> R accept(TreeVisitor<R,D> v, D d) {
            return v.visitTypeCast(this, d);
        }
        @Override
        public int getTag() {
            return TYPECAST;
        }
    }

    /**
     * A type test.
     */
    public static class JCInstanceOf extends JCExpression implements InstanceOfTree {
        public JCExpression expr;
        public JCTree clazz;
        protected JCInstanceOf(JCExpression expr, JCTree clazz) {
            this.expr = expr;
            this.clazz = clazz;
        }
        @Override
        public void accept(Visitor v) { v.visitTypeTest(this); }

        public Kind getKind() { return Kind.INSTANCE_OF; }
        public JCTree getType() { return clazz; }
        public JCExpression getExpression() { return expr; }
        @Override
        public <R,D> R accept(TreeVisitor<R,D> v, D d) {
            return v.visitInstanceOf(this, d);
        }
        @Override
        public int getTag() {
            return TYPETEST;
        }
    }

    /**
     * An array selection
     */
    public static class JCArrayAccess extends JCExpression implements ArrayAccessTree {
        public JCExpression indexed;
        public JCExpression index;
        protected JCArrayAccess(JCExpression indexed, JCExpression index) {
            this.indexed = indexed;
            this.index = index;
        }
        @Override
        public void accept(Visitor v) { v.visitIndexed(this); }

        public Kind getKind() { return Kind.ARRAY_ACCESS; }
        public JCExpression getExpression() { return indexed; }
        public JCExpression getIndex() { return index; }
        @Override
        public <R,D> R accept(TreeVisitor<R,D> v, D d) {
            return v.visitArrayAccess(this, d);
        }
        @Override
        public int getTag() {
            return INDEXED;
        }
    }

    /**
     * Selects through packages and classes
     * @param selected selected Tree hierarchie
     * @param selector name of field to select thru
     * @param sym symbol of the selected class
     */
    public static class JCFieldAccess extends JCExpression implements MemberSelectTree {
        public JCExpression selected;
        public Name name;
        public Symbol sym;
        protected JCFieldAccess(JCExpression selected, Name name, Symbol sym) {
            this.selected = selected;
            this.name = name;
            this.sym = sym;
        }
        @Override
        public void accept(Visitor v) { v.visitSelect(this); }

        public Kind getKind() { return Kind.MEMBER_SELECT; }
        public JCExpression getExpression() { return selected; }
        @Override
        public <R,D> R accept(TreeVisitor<R,D> v, D d) {
            return v.visitMemberSelect(this, d);
        }
        public Name getIdentifier() { return name; }
        @Override
        public int getTag() {
            return SELECT;
        }
    }

    /**
     * An identifier
     * @param idname the name
     * @param sym the symbol
     */
    public static class JCIdent extends JCExpression implements IdentifierTree {
        public Name name;
        public Symbol sym;
        protected JCIdent(Name name, Symbol sym) {
            this.name = name;
            this.sym = sym;
        }
        @Override
        public void accept(Visitor v) { v.visitIdent(this); }

        public Kind getKind() { return Kind.IDENTIFIER; }
        public Name getName() { return name; }
        @Override
        public <R,D> R accept(TreeVisitor<R,D> v, D d) {
            return v.visitIdentifier(this, d);
        }
        public int getTag() {
            return IDENT;
        }
    }

    /**
     * A constant value given literally.
     * @param value value representation
     */
    public static class JCLiteral extends JCExpression implements LiteralTree {
        public int typetag;
        public Object value;
        protected JCLiteral(int typetag, Object value) {
            this.typetag = typetag;
            this.value = value;
        }
        @Override
        public void accept(Visitor v) { v.visitLiteral(this); }

        public Kind getKind() {
            switch (typetag) {
            case TypeTags.INT:
                return Kind.INT_LITERAL;
            case TypeTags.LONG:
                return Kind.LONG_LITERAL;
            case TypeTags.FLOAT:
                return Kind.FLOAT_LITERAL;
            case TypeTags.DOUBLE:
                return Kind.DOUBLE_LITERAL;
            case TypeTags.BOOLEAN:
                return Kind.BOOLEAN_LITERAL;
            case TypeTags.CHAR:
                return Kind.CHAR_LITERAL;
            case TypeTags.CLASS:
                return Kind.STRING_LITERAL;
            case TypeTags.BOT:
                return Kind.NULL_LITERAL;
            default:
                throw new AssertionError("unknown literal kind " + this);
            }
        }
        public Object getValue() {
            switch (typetag) {
                case TypeTags.BOOLEAN:
                    int bi = (Integer) value;
                    return (bi != 0);
                case TypeTags.CHAR:
                    int ci = (Integer) value;
                    char c = (char) ci;
                    if (c != ci)
                        throw new AssertionError("bad value for char literal");
                    return c;
                default:
                    return value;
            }
        }
        @Override
        public <R,D> R accept(TreeVisitor<R,D> v, D d) {
            return v.visitLiteral(this, d);
        }
        @Override
        public JCLiteral setType(Type type) {
            super.setType(type);
            return this;
        }
        @Override
        public int getTag() {
            return LITERAL;
        }
    }

    /**
     * Identifies a basic type.
     * @param tag the basic type id
     * @see TypeTags
     */
    public static class JCPrimitiveTypeTree extends JCExpression implements PrimitiveTypeTree {
        public int typetag;
        protected JCPrimitiveTypeTree(int typetag) {
            this.typetag = typetag;
        }
        @Override
        public void accept(Visitor v) { v.visitTypeIdent(this); }

        public Kind getKind() { return Kind.PRIMITIVE_TYPE; }
        public TypeKind getPrimitiveTypeKind() {
            switch (typetag) {
            case TypeTags.BOOLEAN:
                return TypeKind.BOOLEAN;
            case TypeTags.BYTE:
                return TypeKind.BYTE;
            case TypeTags.SHORT:
                return TypeKind.SHORT;
            case TypeTags.INT:
                return TypeKind.INT;
            case TypeTags.LONG:
                return TypeKind.LONG;
            case TypeTags.CHAR:
                return TypeKind.CHAR;
            case TypeTags.FLOAT:
                return TypeKind.FLOAT;
            case TypeTags.DOUBLE:
                return TypeKind.DOUBLE;
            case TypeTags.VOID:
                return TypeKind.VOID;
            default:
                throw new AssertionError("unknown primitive type " + this);
            }
        }
        @Override
        public <R,D> R accept(TreeVisitor<R,D> v, D d) {
            return v.visitPrimitiveType(this, d);
        }
        @Override
        public int getTag() {
            return TYPEIDENT;
        }
    }

    /**
     * An array type, A[]
     */
    public static class JCArrayTypeTree extends JCExpression implements ArrayTypeTree {
        public JCExpression elemtype;
        protected JCArrayTypeTree(JCExpression elemtype) {
            this.elemtype = elemtype;
        }
        @Override
        public void accept(Visitor v) { v.visitTypeArray(this); }

        public Kind getKind() { return Kind.ARRAY_TYPE; }
        public JCTree getType() { return elemtype; }
        @Override
        public <R,D> R accept(TreeVisitor<R,D> v, D d) {
            return v.visitArrayType(this, d);
        }
        @Override
        public int getTag() {
            return TYPEARRAY;
        }
    }

    /**
     * A parameterized type, T<...>
     */
    public static class JCTypeApply extends JCExpression implements ParameterizedTypeTree {
        public JCExpression clazz;
        public List<JCExpression> arguments;
        protected JCTypeApply(JCExpression clazz, List<JCExpression> arguments) {
            this.clazz = clazz;
            this.arguments = arguments;
        }
        @Override
        public void accept(Visitor v) { v.visitTypeApply(this); }

        public Kind getKind() { return Kind.PARAMETERIZED_TYPE; }
        public JCTree getType() { return clazz; }
        public List<JCExpression> getTypeArguments() {
            return arguments;
        }
        @Override
        public <R,D> R accept(TreeVisitor<R,D> v, D d) {
            return v.visitParameterizedType(this, d);
        }
        @Override
        public int getTag() {
            return TYPEAPPLY;
        }
    }

    /**
     * A disjunction type, T1 | T2 | ... Tn (used in multicatch statements)
     */
    public static class JCTypeDisjunction extends JCExpression implements DisjunctiveTypeTree {

        public List<JCExpression> alternatives;

        protected JCTypeDisjunction(List<JCExpression> components) {
            this.alternatives = components;
        }
        @Override
        public void accept(Visitor v) { v.visitTypeDisjunction(this); }

        public Kind getKind() { return Kind.DISJUNCTIVE_TYPE; }

        public List<JCExpression> getTypeAlternatives() {
            return alternatives;
        }
        @Override
        public <R,D> R accept(TreeVisitor<R,D> v, D d) {
            return v.visitDisjunctiveType(this, d);
        }
        @Override
        public int getTag() {
            return TYPEDISJUNCTION;
        }
    }

    /**
     * A formal class parameter.
     * @param name name
     * @param bounds bounds
     */
    public static class JCTypeParameter extends JCTree implements TypeParameterTree {
        public Name name;
        public List<JCExpression> bounds;
        public List<JCTypeAnnotation> annotations;
        protected JCTypeParameter(Name name, List<JCExpression> bounds, List<JCTypeAnnotation> annotations) {
            this.name = name;
            this.bounds = bounds;
            this.annotations = annotations;
        }
        @Override
        public void accept(Visitor v) { v.visitTypeParameter(this); }

        public Kind getKind() { return Kind.TYPE_PARAMETER; }
        public Name getName() { return name; }
        public List<JCExpression> getBounds() {
            return bounds;
        }
        public List<JCTypeAnnotation> getAnnotations() {
            return annotations;
        }
        @Override
        public <R,D> R accept(TreeVisitor<R,D> v, D d) {
            return v.visitTypeParameter(this, d);
        }
        @Override
        public int getTag() {
            return TYPEPARAMETER;
        }
    }

    public static class JCWildcard extends JCExpression implements WildcardTree {
        public TypeBoundKind kind;
        public JCTree inner;
        protected JCWildcard(TypeBoundKind kind, JCTree inner) {
            kind.getClass(); // null-check
            this.kind = kind;
            this.inner = inner;
        }
        @Override
        public void accept(Visitor v) { v.visitWildcard(this); }

        public Kind getKind() {
            switch (kind.kind) {
            case UNBOUND:
                return Kind.UNBOUNDED_WILDCARD;
            case EXTENDS:
                return Kind.EXTENDS_WILDCARD;
            case SUPER:
                return Kind.SUPER_WILDCARD;
            default:
                throw new AssertionError("Unknown wildcard bound " + kind);
            }
        }
        public JCTree getBound() { return inner; }
        @Override
        public <R,D> R accept(TreeVisitor<R,D> v, D d) {
            return v.visitWildcard(this, d);
        }
        @Override
        public int getTag() {
            return WILDCARD;
        }
    }

    public static class TypeBoundKind extends JCTree {
        public BoundKind kind;
        protected TypeBoundKind(BoundKind kind) {
            this.kind = kind;
        }
        @Override
        public void accept(Visitor v) { v.visitTypeBoundKind(this); }

        public Kind getKind() {
            throw new AssertionError("TypeBoundKind is not part of a public API");
        }
        @Override
        public <R,D> R accept(TreeVisitor<R,D> v, D d) {
            throw new AssertionError("TypeBoundKind is not part of a public API");
        }
        @Override
        public int getTag() {
            return TYPEBOUNDKIND;
        }
    }

    public static class JCAnnotation extends JCExpression implements AnnotationTree {
        public JCTree annotationType;
        public List<JCExpression> args;
        protected JCAnnotation(JCTree annotationType, List<JCExpression> args) {
            this.annotationType = annotationType;
            this.args = args;
        }
        @Override
        public void accept(Visitor v) { v.visitAnnotation(this); }

        public Kind getKind() { return Kind.ANNOTATION; }
        public JCTree getAnnotationType() { return annotationType; }
        public List<JCExpression> getArguments() {
            return args;
        }
        @Override
        public <R,D> R accept(TreeVisitor<R,D> v, D d) {
            return v.visitAnnotation(this, d);
        }
        @Override
        public int getTag() {
            return ANNOTATION;
        }
    }

    public static class JCTypeAnnotation extends JCAnnotation {
        public TypeAnnotationPosition annotation_position;
        public Attribute.TypeCompound attribute_field;

        protected JCTypeAnnotation(JCTree annotationType, List<JCExpression> args) {
            super(annotationType, args);
            this.annotation_position = new TypeAnnotationPosition();
        }
    }

    public static class JCModifiers extends JCTree implements com.sun.source.tree.ModifiersTree {
        public long flags;
        public List<JCAnnotation> annotations;
        protected JCModifiers(long flags, List<JCAnnotation> annotations) {
            this.flags = flags;
            this.annotations = annotations;
        }
        @Override
        public void accept(Visitor v) { v.visitModifiers(this); }

        public Kind getKind() { return Kind.MODIFIERS; }
        public Set<Modifier> getFlags() {
            return Flags.asModifierSet(flags);
        }
        public List<JCAnnotation> getAnnotations() {
            return annotations;
        }
        @Override
        public <R,D> R accept(TreeVisitor<R,D> v, D d) {
            return v.visitModifiers(this, d);
        }
        @Override
        public int getTag() {
            return MODIFIERS;
        }
    }

    public static class JCAnnotatedType extends JCExpression
//308            implements com.sun.source.tree.AnnotatedTypeTree
    {
        public List<JCTypeAnnotation> annotations;
        public JCExpression underlyingType;
        protected JCAnnotatedType(List<JCTypeAnnotation> annotations, JCExpression underlyingType) {
            throw new UnsupportedOperationException();
//308            this.annotations = annotations;
//308            this.underlyingType = underlyingType;
        }
        @Override
        public void accept(Visitor v) { v.visitAnnotatedType(this); }

        public Kind getKind() {
            throw new UnsupportedOperationException();
//308            return Kind.ANNOTATED_TYPE;
        }
        public List<JCTypeAnnotation> getAnnotations() {
            return annotations;
        }
        public JCExpression getUnderlyingType() {
            return underlyingType;
        }
        @Override
        public <R,D> R accept(TreeVisitor<R,D> v, D d) {
            throw new UnsupportedOperationException();
//308            return v.visitAnnotatedType(this, d);
        }
        @Override
        public int getTag() {
            return ANNOTATED_TYPE;
        }
    }

    public static class JCModuleDecl extends JCTree implements com.sun.source.tree.ModuleTree {
        public List<JCAnnotation> annots;
        public JCModuleId id;
        public List<JCModuleId> provides;
        public List<JCModuleMetadata> metadata;
        public ModuleSymbol sym;
        protected JCModuleDecl(List<JCAnnotation> annots, JCModuleId id,
                List<JCModuleId> provides, List<JCModuleMetadata> metadata) {
            this.annots = annots;
            this.id = id;
            this.provides = provides;
            this.metadata = metadata;
        }
        @Override
        public void accept(Visitor v) { v.visitModuleDef(this); }

        public Kind getKind() {
            return Kind.MODULE;
        }

        public List<JCAnnotation> getAnnotations() {
            return annots;
        }

        public JCModuleId getId() {
            return id;
        }

        public List<JCModuleId> getProvides() {
            return provides;
        }

        public List<JCModuleMetadata> getMetadataList() {
            return metadata;
        }

        @Override
        public <R, D> R accept(TreeVisitor<R, D> v, D d) {
            return v.visitModule(this, d);
        }

        @Override
        public int getTag() {
            return MODULE;
        }
    }

    public static class JCModuleId extends JCTree implements com.sun.source.tree.ModuleIdTree {
        public JCTree qualId;
        public Name version;
        protected JCModuleId(JCTree qualId, Name version) {
            this.qualId = qualId;
            this.version = version;
        }

        @Override
        public void accept(Visitor v) { v.visitModuleId(this); }

        public Kind getKind() {
            return Kind.MODULE_ID;
        }

        public JCTree getModuleName() {
            return qualId;
        }

        public Name getModuleVersion() {
            return version;
        }

        @Override
        public <R, D> R accept(TreeVisitor<R, D> v, D d) {
            return v.visitModuleId(this, d);
        }

        @Override
        public int getTag() {
            return MODULE_ID;
        }
    }

    public static abstract class JCModuleMetadata extends JCTree {

    }

    public static class JCModuleClass extends JCModuleMetadata implements com.sun.source.tree.ModuleClassTree {
        public JCTree qualId;
        public List<Name> flags;
        protected JCModuleClass(List<Name> flags, JCTree qualId) {
            this.qualId = qualId;
            this.flags = flags;
        }

        @Override
        public void accept(Visitor v) { v.visitModuleClass(this); }

        public Kind getKind() {
            return Kind.MODULE_CLASS;
        }

        public JCTree getClassName() {
            return qualId;
        }

        public List<Name> getFlags() {
            return flags;
        }

        @Override
        public <R, D> R accept(TreeVisitor<R, D> v, D d) {
            return v.visitModuleClass(this, d);
        }

        @Override
        public int getTag() {
            return MODULE_ID;
        }
    }

    public static class JCModulePermits extends JCModuleMetadata
            implements com.sun.source.tree.ModulePermitsTree {
        public List<JCExpression> moduleNames;

        protected JCModulePermits(List<JCExpression> moduleNames) {
            this.moduleNames = moduleNames;
        }

        @Override
        public void accept(Visitor v) { v.visitModulePermits(this); }

        public Kind getKind() {
            return Kind.MODULE_PERMITS;
        }

        @Override
        public <R, D> R accept(TreeVisitor<R, D> v, D d) {
            return v.visitModulePermits(this, d);
        }

        public List<JCExpression> getModuleNames() {
            return moduleNames;
        }

        @Override
        public int getTag() {
            return MODULE_PERMITS;
        }
    }

    public static class JCModuleRequires extends JCModuleMetadata
            implements com.sun.source.tree.ModuleRequiresTree {
        public List<Name> flags;
        public List<JCModuleId> moduleIds;

        protected JCModuleRequires(List<Name> flags, List<JCModuleId> moduleIds) {
            this.flags = flags;
            this.moduleIds = moduleIds;
        }

        @Override
        public void accept(Visitor v) { v.visitModuleRequires(this); }

        public Kind getKind() {
            return Kind.MODULE_REQUIRES;
        }

        @Override
        public <R, D> R accept(TreeVisitor<R, D> v, D d) {
            return v.visitModuleRequires(this, d);
        }

        public List<Name> getFlags() {
            return flags;
        }

        public List<JCModuleId> getModuleIds() {
            return moduleIds;
        }

        @Override
        public int getTag() {
            return MODULE_REQUIRES;
        }
    }

    public static class JCPackageDecl extends JCTree implements com.sun.source.tree.PackageTree {
        public List<JCAnnotation> annots;
        public JCExpression packageId;
        public PackageSymbol sym;
        protected JCPackageDecl(List<JCAnnotation> annots, JCExpression packageId) {
            this.annots = annots;
            this.packageId = packageId;
        }
        @Override
        public void accept(Visitor v) { v.visitPackageDef(this); }

        public Kind getKind() {
            return Kind.PACKAGE;
        }

        public List<JCAnnotation> getAnnotations() {
            return annots;
        }

        public JCExpression getPackageId() {
            return packageId;
        }

        @Override
        public <R, D> R accept(TreeVisitor<R, D> v, D d) {
            return v.visitPackage(this, d);
        }

        @Override
        public int getTag() {
            return PACKAGE;
        }
    }

    public static class JCErroneous extends JCExpression
            implements com.sun.source.tree.ErroneousTree {
        public List<? extends JCTree> errs;
        protected JCErroneous(List<? extends JCTree> errs) {
            this.errs = errs;
        }
        @Override
        public void accept(Visitor v) { v.visitErroneous(this); }

        public Kind getKind() { return Kind.ERRONEOUS; }

        public List<? extends JCTree> getErrorTrees() {
            return errs;
        }

        @Override
        public <R,D> R accept(TreeVisitor<R,D> v, D d) {
            return v.visitErroneous(this, d);
        }
        @Override
        public int getTag() {
            return ERRONEOUS;
        }
    }

    /** (let int x = 3; in x+2) */
    public static class LetExpr extends JCExpression {
        public List<JCVariableDecl> defs;
        public JCTree expr;
        protected LetExpr(List<JCVariableDecl> defs, JCTree expr) {
            this.defs = defs;
            this.expr = expr;
        }
        @Override
        public void accept(Visitor v) { v.visitLetExpr(this); }

        public Kind getKind() {
            throw new AssertionError("LetExpr is not part of a public API");
        }
        @Override
        public <R,D> R accept(TreeVisitor<R,D> v, D d) {
            throw new AssertionError("LetExpr is not part of a public API");
        }
        @Override
        public int getTag() {
            return LETEXPR;
        }
    }

    /** An interface for tree factories
     */
    public interface Factory {
        JCCompilationUnit TopLevel(List<JCTree> defs);
        JCImport Import(JCTree qualid, boolean staticImport);
        JCClassDecl ClassDef(JCModifiers mods,
                          Name name,
                          List<JCTypeParameter> typarams,
                          JCTree extending,
                          List<JCExpression> implementing,
                          List<JCTree> defs);
        JCMethodDecl MethodDef(JCModifiers mods,
                            Name name,
                            JCExpression restype,
                            List<JCTypeParameter> typarams,
                            List<JCVariableDecl> params,
                            List<JCTypeAnnotation> receiver,
                            List<JCExpression> thrown,
                            JCBlock body,
                            JCExpression defaultValue);
        JCVariableDecl VarDef(JCModifiers mods,
                      Name name,
                      JCExpression vartype,
                      JCExpression init);
        JCSkip Skip();
        JCBlock Block(long flags, List<JCStatement> stats);
        JCDoWhileLoop DoLoop(JCStatement body, JCExpression cond);
        JCWhileLoop WhileLoop(JCExpression cond, JCStatement body);
        JCForLoop ForLoop(List<JCStatement> init,
                        JCExpression cond,
                        List<JCExpressionStatement> step,
                        JCStatement body);
        JCEnhancedForLoop ForeachLoop(JCVariableDecl var, JCExpression expr, JCStatement body);
        JCLabeledStatement Labelled(Name label, JCStatement body);
        JCSwitch Switch(JCExpression selector, List<JCCase> cases);
        JCCase Case(JCExpression pat, List<JCStatement> stats);
        JCSynchronized Synchronized(JCExpression lock, JCBlock body);
        JCTry Try(JCBlock body, List<JCCatch> catchers, JCBlock finalizer);
        JCTry Try(List<JCTree> resources,
                  JCBlock body,
                  List<JCCatch> catchers,
                  JCBlock finalizer);
        JCCatch Catch(JCVariableDecl param, JCBlock body);
        JCConditional Conditional(JCExpression cond,
                                JCExpression thenpart,
                                JCExpression elsepart);
        JCIf If(JCExpression cond, JCStatement thenpart, JCStatement elsepart);
        JCExpressionStatement Exec(JCExpression expr);
        JCBreak Break(Name label);
        JCContinue Continue(Name label);
        JCReturn Return(JCExpression expr);
        JCThrow Throw(JCTree expr);
        JCAssert Assert(JCExpression cond, JCExpression detail);
        JCMethodInvocation Apply(List<JCExpression> typeargs,
                    JCExpression fn,
                    List<JCExpression> args);
        JCNewClass NewClass(JCExpression encl,
                          List<JCExpression> typeargs,
                          JCExpression clazz,
                          List<JCExpression> args,
                          JCClassDecl def);
        JCNewArray NewArray(JCExpression elemtype,
                          List<JCExpression> dims,
                          List<JCExpression> elems);
        JCParens Parens(JCExpression expr);
        JCAssign Assign(JCExpression lhs, JCExpression rhs);
        JCAssignOp Assignop(int opcode, JCTree lhs, JCTree rhs);
        JCUnary Unary(int opcode, JCExpression arg);
        JCBinary Binary(int opcode, JCExpression lhs, JCExpression rhs);
        JCTypeCast TypeCast(JCTree expr, JCExpression type);
        JCInstanceOf TypeTest(JCExpression expr, JCTree clazz);
        JCArrayAccess Indexed(JCExpression indexed, JCExpression index);
        JCFieldAccess Select(JCExpression selected, Name selector);
        JCIdent Ident(Name idname);
        JCLiteral Literal(int tag, Object value);
        JCPrimitiveTypeTree TypeIdent(int typetag);
        JCArrayTypeTree TypeArray(JCExpression elemtype);
        JCTypeApply TypeApply(JCExpression clazz, List<JCExpression> arguments);
        JCTypeParameter TypeParameter(Name name, List<JCExpression> bounds);
        JCWildcard Wildcard(TypeBoundKind kind, JCTree type);
        TypeBoundKind TypeBoundKind(BoundKind kind);
        JCAnnotation Annotation(JCTree annotationType, List<JCExpression> args);
        JCModifiers Modifiers(long flags, List<JCAnnotation> annotations);
        JCErroneous Erroneous(List<? extends JCTree> errs);
        JCModuleId ModuleId(JCTree qualId, Name version);
        JCModuleMetadata ModuleClass(List<Name> flags, JCTree qualId);
        JCModuleMetadata ModulePermits(List<JCExpression> qualIds);
        JCModuleMetadata ModuleRequires(List<Name> flags, List<JCModuleId> moduleIds);
        LetExpr LetExpr(List<JCVariableDecl> defs, JCTree expr);
    }

    /** A generic visitor class for trees.
     */
    public static abstract class Visitor {
        public void visitTopLevel(JCCompilationUnit that)    { visitTree(that); }
        public void visitImport(JCImport that)               { visitTree(that); }
        public void visitClassDef(JCClassDecl that)          { visitTree(that); }
        public void visitMethodDef(JCMethodDecl that)        { visitTree(that); }
        public void visitVarDef(JCVariableDecl that)         { visitTree(that); }
        public void visitSkip(JCSkip that)                   { visitTree(that); }
        public void visitBlock(JCBlock that)                 { visitTree(that); }
        public void visitDoLoop(JCDoWhileLoop that)          { visitTree(that); }
        public void visitWhileLoop(JCWhileLoop that)         { visitTree(that); }
        public void visitForLoop(JCForLoop that)             { visitTree(that); }
        public void visitForeachLoop(JCEnhancedForLoop that) { visitTree(that); }
        public void visitLabelled(JCLabeledStatement that)   { visitTree(that); }
        public void visitSwitch(JCSwitch that)               { visitTree(that); }
        public void visitCase(JCCase that)                   { visitTree(that); }
        public void visitSynchronized(JCSynchronized that)   { visitTree(that); }
        public void visitTry(JCTry that)                     { visitTree(that); }
        public void visitCatch(JCCatch that)                 { visitTree(that); }
        public void visitConditional(JCConditional that)     { visitTree(that); }
        public void visitIf(JCIf that)                       { visitTree(that); }
        public void visitExec(JCExpressionStatement that)    { visitTree(that); }
        public void visitBreak(JCBreak that)                 { visitTree(that); }
        public void visitContinue(JCContinue that)           { visitTree(that); }
        public void visitReturn(JCReturn that)               { visitTree(that); }
        public void visitThrow(JCThrow that)                 { visitTree(that); }
        public void visitAssert(JCAssert that)               { visitTree(that); }
        public void visitApply(JCMethodInvocation that)      { visitTree(that); }
        public void visitNewClass(JCNewClass that)           { visitTree(that); }
        public void visitNewArray(JCNewArray that)           { visitTree(that); }
        public void visitParens(JCParens that)               { visitTree(that); }
        public void visitAssign(JCAssign that)               { visitTree(that); }
        public void visitAssignop(JCAssignOp that)           { visitTree(that); }
        public void visitUnary(JCUnary that)                 { visitTree(that); }
        public void visitBinary(JCBinary that)               { visitTree(that); }
        public void visitTypeCast(JCTypeCast that)           { visitTree(that); }
        public void visitTypeTest(JCInstanceOf that)         { visitTree(that); }
        public void visitIndexed(JCArrayAccess that)         { visitTree(that); }
        public void visitSelect(JCFieldAccess that)          { visitTree(that); }
        public void visitIdent(JCIdent that)                 { visitTree(that); }
        public void visitLiteral(JCLiteral that)             { visitTree(that); }
        public void visitTypeIdent(JCPrimitiveTypeTree that) { visitTree(that); }
        public void visitTypeArray(JCArrayTypeTree that)     { visitTree(that); }
        public void visitTypeApply(JCTypeApply that)         { visitTree(that); }
        public void visitTypeDisjunction(JCTypeDisjunction that)   { visitTree(that); }
        public void visitTypeParameter(JCTypeParameter that) { visitTree(that); }
        public void visitWildcard(JCWildcard that)           { visitTree(that); }
        public void visitTypeBoundKind(TypeBoundKind that)   { visitTree(that); }
        public void visitAnnotation(JCAnnotation that)       { visitTree(that); }
        public void visitModifiers(JCModifiers that)         { visitTree(that); }
        public void visitAnnotatedType(JCAnnotatedType that) { visitTree(that); }
        public void visitErroneous(JCErroneous that)         { visitTree(that); }
        public void visitModuleDef(JCModuleDecl that)        { visitTree(that); }
        public void visitModuleClass(JCModuleClass that)     { visitTree(that); }
        public void visitModuleId(JCModuleId that)           { visitTree(that); }
        public void visitModulePermits(JCModulePermits that) { visitTree(that); }
        public void visitModuleRequires(JCModuleRequires that) { visitTree(that); }
        public void visitPackageDef(JCPackageDecl that)      { visitTree(that); }
        public void visitLetExpr(LetExpr that)               { visitTree(that); }

        public void visitTree(JCTree that)                   { assert false; }
    }

}<|MERGE_RESOLUTION|>--- conflicted
+++ resolved
@@ -452,15 +452,8 @@
         protected JCCompilationUnit(List<JCTree> defs,
                         JavaFileObject sourcefile,
                         PackageSymbol packge,
-<<<<<<< HEAD
-                        Scope namedImportScope,
-                        Scope starImportScope) {
-=======
                         ImportScope namedImportScope,
                         StarImportScope starImportScope) {
-            this.packageAnnotations = packageAnnotations;
-            this.pid = pid;
->>>>>>> d87bfaa2
             this.defs = defs;
             this.sourcefile = sourcefile;
             this.packge = packge;
