--- conflicted
+++ resolved
@@ -278,17 +278,18 @@
             return 2;
         }
 
-        public Integer visitMethodref(CONSTANT_Methodref_info info, ClassOutputStream out) {
-            return writeRef(info, out);
-        }
-
         public Integer visitModuleId(CONSTANT_ModuleId_info info, ClassOutputStream out) {
             out.writeShort(info.name_index);
             out.writeShort(info.version_index);
             return 1;
         }
 
-<<<<<<< HEAD
+        public Integer visitNameAndType(CONSTANT_NameAndType_info info, ClassOutputStream out) {
+            out.writeShort(info.name_index);
+            out.writeShort(info.type_index);
+            return 1;
+        }
+
         public Integer visitMethodHandle(CONSTANT_MethodHandle_info info, ClassOutputStream out) {
             out.writeByte(info.reference_kind.tag);
             out.writeShort(info.reference_index);
@@ -302,12 +303,6 @@
 
         public Integer visitMethodref(CONSTANT_Methodref_info info, ClassOutputStream out) {
             return writeRef(info, out);
-=======
-        public Integer visitNameAndType(CONSTANT_NameAndType_info info, ClassOutputStream out) {
-            out.writeShort(info.name_index);
-            out.writeShort(info.type_index);
-            return 1;
->>>>>>> 26e8fe88
         }
 
         public Integer visitString(CONSTANT_String_info info, ClassOutputStream out) {
