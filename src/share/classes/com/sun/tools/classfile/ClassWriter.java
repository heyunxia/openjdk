
/*
 * Copyright (c) 2008, 2013, Oracle and/or its affiliates. All rights reserved.
 * DO NOT ALTER OR REMOVE COPYRIGHT NOTICES OR THIS FILE HEADER.
 *
 * This code is free software; you can redistribute it and/or modify it
 * under the terms of the GNU General Public License version 2 only, as
 * published by the Free Software Foundation.  Oracle designates this
 * particular file as subject to the "Classpath" exception as provided
 * by Oracle in the LICENSE file that accompanied this code.
 *
 * This code is distributed in the hope that it will be useful, but WITHOUT
 * ANY WARRANTY; without even the implied warranty of MERCHANTABILITY or
 * FITNESS FOR A PARTICULAR PURPOSE.  See the GNU General Public License
 * version 2 for more details (a copy is included in the LICENSE file that
 * accompanied this code).
 *
 * You should have received a copy of the GNU General Public License version
 * 2 along with this work; if not, write to the Free Software Foundation,
 * Inc., 51 Franklin St, Fifth Floor, Boston, MA 02110-1301 USA.
 *
 * Please contact Oracle, 500 Oracle Parkway, Redwood Shores, CA 94065 USA
 * or visit www.oracle.com if you need additional information or have any
 * questions.
 */

package com.sun.tools.classfile;

import java.io.ByteArrayOutputStream;
import java.io.DataOutputStream;
import java.io.File;
import java.io.FileOutputStream;
import java.io.IOException;
import java.io.OutputStream;

import static com.sun.tools.classfile.Annotation.*;
import static com.sun.tools.classfile.ConstantPool.*;
import static com.sun.tools.classfile.StackMapTable_attribute.*;
import static com.sun.tools.classfile.StackMapTable_attribute.verification_type_info.*;

/**
 * Write a ClassFile data structure to a file or stream.
 *
 *  <p><b>This is NOT part of any supported API.
 *  If you write code that depends on this, you do so at your own risk.
 *  This code and its internal interfaces are subject to change or
 *  deletion without notice.</b>
 */
public class ClassWriter {
    public ClassWriter() {
        attributeWriter = new AttributeWriter();
        constantPoolWriter = new ConstantPoolWriter();
        out = new ClassOutputStream();
    }

    /**
     * Write a ClassFile data structure to a file.
     */
    public void write(ClassFile classFile, File f) throws IOException {
        FileOutputStream f_out = new FileOutputStream(f);
        try {
            write(classFile, f_out);
        } finally {
            f_out.close();
        }
    }

    /**
     * Write a ClassFile data structure to a stream.
     */
    public void write(ClassFile classFile, OutputStream s) throws IOException {
        this.classFile = classFile;
        out.reset();
        write();
        out.writeTo(s);
    }

    protected void write() throws IOException {
        writeHeader();
        writeConstantPool();
        writeAccessFlags(classFile.access_flags);
        writeClassInfo();
        writeFields();
        writeMethods();
        writeAttributes(classFile.attributes);
    }

    protected void writeHeader() {
        out.writeInt(classFile.magic);
        out.writeShort(classFile.minor_version);
        out.writeShort(classFile.major_version);
    }

    protected void writeAccessFlags(AccessFlags flags) {
        out.writeShort(flags.flags);
    }

    protected void writeAttributes(Attributes attributes) {
        int size = attributes.size();
        out.writeShort(size);
        for (Attribute attr: attributes)
            attributeWriter.write(attr, out);
    }

    protected void writeClassInfo() {
        out.writeShort(classFile.this_class);
        out.writeShort(classFile.super_class);
        int[] interfaces = classFile.interfaces;
        out.writeShort(interfaces.length);
        for (int i: interfaces)
            out.writeShort(i);
    }

    protected void writeDescriptor(Descriptor d) {
        out.writeShort(d.index);
    }

    protected void writeConstantPool() {
        ConstantPool pool = classFile.constant_pool;
        int size = pool.size();
        out.writeShort(size);
        for (CPInfo cpInfo: pool.entries())
            constantPoolWriter.write(cpInfo, out);
    }

    protected void writeFields() throws IOException {
        Field[] fields = classFile.fields;
        out.writeShort(fields.length);
        for (Field f: fields)
            writeField(f);
    }

    protected void writeField(Field f) throws IOException {
        writeAccessFlags(f.access_flags);
        out.writeShort(f.name_index);
        writeDescriptor(f.descriptor);
        writeAttributes(f.attributes);
    }

    protected void writeMethods() throws IOException {
        Method[] methods = classFile.methods;
        out.writeShort(methods.length);
        for (Method m: methods) {
            writeMethod(m);
        }
    }

    protected void writeMethod(Method m) throws IOException {
        writeAccessFlags(m.access_flags);
        out.writeShort(m.name_index);
        writeDescriptor(m.descriptor);
        writeAttributes(m.attributes);
    }

    protected ClassFile classFile;
    protected ClassOutputStream out;
    protected AttributeWriter attributeWriter;
    protected ConstantPoolWriter constantPoolWriter;

    /**
     * Subtype of ByteArrayOutputStream with the convenience methods of
     * a DataOutputStream. Since ByteArrayOutputStream does not throw
     * IOException, there are no exceptions from the additional
     * convenience methods either,
     */
    protected static class ClassOutputStream extends ByteArrayOutputStream {
        public ClassOutputStream() {
            d = new DataOutputStream(this);
        }

        public void writeByte(int value) {
            try {
                d.writeByte(value);
            } catch (IOException ignore) {
            }
        }

        public void writeShort(int value) {
            try {
                d.writeShort(value);
            } catch (IOException ignore) {
            }
        }

        public void writeInt(int value) {
            try {
                d.writeInt(value);
            } catch (IOException ignore) {
            }
        }

        public void writeLong(long value) {
            try {
                d.writeLong(value);
            } catch (IOException ignore) {
            }
        }

        public void writeFloat(float value) {
            try {
                d.writeFloat(value);
            } catch (IOException ignore) {
            }
        }

        public void writeDouble(double value) {
            try {
                d.writeDouble(value);
            } catch (IOException ignore) {
            }
        }

        public void writeUTF(String value) {
            try {
                d.writeUTF(value);
            } catch (IOException ignore) {
            }
        }

        public void writeTo(ClassOutputStream s) {
            try {
                super.writeTo(s);
            } catch (IOException ignore) {
            }
        }

        private DataOutputStream d;
    }

    /**
     * Writer for the entries in the constant pool.
     */
    protected static class ConstantPoolWriter
           implements ConstantPool.Visitor<Integer,ClassOutputStream> {
        protected int write(CPInfo info, ClassOutputStream out) {
            out.writeByte(info.getTag());
            return info.accept(this, out);
        }

        public Integer visitClass(CONSTANT_Class_info info, ClassOutputStream out) {
            out.writeShort(info.name_index);
            return 1;
        }

        public Integer visitDouble(CONSTANT_Double_info info, ClassOutputStream out) {
            out.writeDouble(info.value);
            return 2;
        }

        public Integer visitFieldref(CONSTANT_Fieldref_info info, ClassOutputStream out) {
            writeRef(info, out);
            return 1;
        }

        public Integer visitFloat(CONSTANT_Float_info info, ClassOutputStream out) {
            out.writeFloat(info.value);
            return 1;
        }

        public Integer visitInteger(CONSTANT_Integer_info info, ClassOutputStream out) {
            out.writeInt(info.value);
            return 1;
        }

        public Integer visitInterfaceMethodref(CONSTANT_InterfaceMethodref_info info, ClassOutputStream out) {
            writeRef(info, out);
            return 1;
        }

        public Integer visitInvokeDynamic(CONSTANT_InvokeDynamic_info info, ClassOutputStream out) {
            out.writeShort(info.bootstrap_method_attr_index);
            out.writeShort(info.name_and_type_index);
            return 1;
        }

        public Integer visitLong(CONSTANT_Long_info info, ClassOutputStream out) {
            out.writeLong(info.value);
            return 2;
        }

        public Integer visitModuleId(CONSTANT_ModuleId_info info, ClassOutputStream out) {
            out.writeShort(info.name_index);
            out.writeShort(info.version_index);
            return 1;
        }

        public Integer visitModuleQuery(CONSTANT_ModuleQuery_info info, ClassOutputStream out) {
            out.writeShort(info.name_index);
            out.writeShort(info.version_index);
            return 1;
        }

        public Integer visitNameAndType(CONSTANT_NameAndType_info info, ClassOutputStream out) {
            out.writeShort(info.name_index);
            out.writeShort(info.type_index);
            return 1;
        }

        public Integer visitMethodHandle(CONSTANT_MethodHandle_info info, ClassOutputStream out) {
            out.writeByte(info.reference_kind.tag);
            out.writeShort(info.reference_index);
            return 1;
        }

        public Integer visitMethodType(CONSTANT_MethodType_info info, ClassOutputStream out) {
            out.writeShort(info.descriptor_index);
            return 1;
        }

        public Integer visitMethodref(CONSTANT_Methodref_info info, ClassOutputStream out) {
            return writeRef(info, out);
        }

        public Integer visitString(CONSTANT_String_info info, ClassOutputStream out) {
            out.writeShort(info.string_index);
            return 1;
        }

        public Integer visitUtf8(CONSTANT_Utf8_info info, ClassOutputStream out) {
            out.writeUTF(info.value);
            return 1;
        }

        protected Integer writeRef(CPRefInfo info, ClassOutputStream out) {
            out.writeShort(info.class_index);
            out.writeShort(info.name_and_type_index);
            return 1;
        }
    }

    /**
     * Writer for the different types of attribute.
     */
    protected static class AttributeWriter implements Attribute.Visitor<Void,ClassOutputStream> {
        public void write(Attributes attributes, ClassOutputStream out) {
            int size = attributes.size();
            out.writeShort(size);
            for (Attribute a: attributes)
                write(a, out);
        }

        // Note: due to the use of shared resources, this method is not reentrant.
        public void write(Attribute attr, ClassOutputStream out) {
            out.writeShort(attr.attribute_name_index);
            sharedOut.reset();
            attr.accept(this, sharedOut);
            out.writeInt(sharedOut.size());
            sharedOut.writeTo(out);
        }

        protected ClassOutputStream sharedOut = new ClassOutputStream();
        protected AnnotationWriter annotationWriter = new AnnotationWriter();

        public Void visitDefault(DefaultAttribute attr, ClassOutputStream out) {
            out.write(attr.info, 0, attr.info.length);
            return null;
        }

        public Void visitAnnotationDefault(AnnotationDefault_attribute attr, ClassOutputStream out) {
            annotationWriter.write(attr.default_value, out);
            return null;
        }

        public Void visitBootstrapMethods(BootstrapMethods_attribute attr, ClassOutputStream out) {
            out.writeShort(attr.bootstrap_method_specifiers.length);
            for (BootstrapMethods_attribute.BootstrapMethodSpecifier bsm : attr.bootstrap_method_specifiers) {
                out.writeShort(bsm.bootstrap_method_ref);
                int bsm_args_count = bsm.bootstrap_arguments.length;
                out.writeShort(bsm_args_count);
                for (int i : bsm.bootstrap_arguments) {
                    out.writeShort(i);
                }
            }
            return null;
        }

        public Void visitCharacterRangeTable(CharacterRangeTable_attribute attr, ClassOutputStream out) {
            out.writeShort(attr.character_range_table.length);
            for (CharacterRangeTable_attribute.Entry e: attr.character_range_table)
                writeCharacterRangeTableEntry(e, out);
            return null;
        }

        protected void writeCharacterRangeTableEntry(CharacterRangeTable_attribute.Entry entry, ClassOutputStream out) {
            out.writeShort(entry.start_pc);
            out.writeShort(entry.end_pc);
            out.writeInt(entry.character_range_start);
            out.writeInt(entry.character_range_end);
            out.writeShort(entry.flags);
        }

        public Void visitCode(Code_attribute attr, ClassOutputStream out) {
            out.writeShort(attr.max_stack);
            out.writeShort(attr.max_locals);
            out.writeInt(attr.code.length);
            out.write(attr.code, 0, attr.code.length);
            out.writeShort(attr.exception_table.length);
            for (Code_attribute.Exception_data e: attr.exception_table)
                writeExceptionTableEntry(e, out);
            new AttributeWriter().write(attr.attributes, out);
            return null;
        }

        protected void writeExceptionTableEntry(Code_attribute.Exception_data exception_data, ClassOutputStream out) {
            out.writeShort(exception_data.start_pc);
            out.writeShort(exception_data.end_pc);
            out.writeShort(exception_data.handler_pc);
            out.writeShort(exception_data.catch_type);
        }

        public Void visitCompilationID(CompilationID_attribute attr, ClassOutputStream out) {
            out.writeShort(attr.compilationID_index);
            return null;
        }

        public Void visitConstantValue(ConstantValue_attribute attr, ClassOutputStream out) {
            out.writeShort(attr.constantvalue_index);
            return null;
        }

        public Void visitDeprecated(Deprecated_attribute attr, ClassOutputStream out) {
            return null;
        }

        public Void visitEnclosingMethod(EnclosingMethod_attribute attr, ClassOutputStream out) {
            out.writeShort(attr.class_index);
            out.writeShort(attr.method_index);
            return null;
        }

        public Void visitExceptions(Exceptions_attribute attr, ClassOutputStream out) {
            out.writeShort(attr.exception_index_table.length);
            for (int i: attr.exception_index_table)
                out.writeShort(i);
            return null;
        }

        public Void visitInnerClasses(InnerClasses_attribute attr, ClassOutputStream out) {
            out.writeShort(attr.classes.length);
            for (InnerClasses_attribute.Info info: attr.classes)
                writeInnerClassesInfo(info, out);
            return null;
        }

        protected void writeInnerClassesInfo(InnerClasses_attribute.Info info, ClassOutputStream out) {
            out.writeShort(info.inner_class_info_index);
            out.writeShort(info.outer_class_info_index);
            out.writeShort(info.inner_name_index);
            writeAccessFlags(info.inner_class_access_flags, out);
        }

        public Void visitLineNumberTable(LineNumberTable_attribute attr, ClassOutputStream out) {
            out.writeShort(attr.line_number_table.length);
            for (LineNumberTable_attribute.Entry e: attr.line_number_table)
                writeLineNumberTableEntry(e, out);
            return null;
        }

        protected void writeLineNumberTableEntry(LineNumberTable_attribute.Entry entry, ClassOutputStream out) {
            out.writeShort(entry.start_pc);
            out.writeShort(entry.line_number);
        }

        public Void visitLocalVariableTable(LocalVariableTable_attribute attr, ClassOutputStream out) {
            out.writeShort(attr.local_variable_table.length);
            for (LocalVariableTable_attribute.Entry e: attr.local_variable_table)
                writeLocalVariableTableEntry(e, out);
            return null;
        }

        protected void writeLocalVariableTableEntry(LocalVariableTable_attribute.Entry entry, ClassOutputStream out) {
            out.writeShort(entry.start_pc);
            out.writeShort(entry.length);
            out.writeShort(entry.name_index);
            out.writeShort(entry.descriptor_index);
            out.writeShort(entry.index);
        }

        public Void visitLocalVariableTypeTable(LocalVariableTypeTable_attribute attr, ClassOutputStream out) {
            out.writeShort(attr.local_variable_table.length);
            for (LocalVariableTypeTable_attribute.Entry e: attr.local_variable_table)
                writeLocalVariableTypeTableEntry(e, out);
            return null;
        }

        protected void writeLocalVariableTypeTableEntry(LocalVariableTypeTable_attribute.Entry entry, ClassOutputStream out) {
            out.writeShort(entry.start_pc);
            out.writeShort(entry.length);
            out.writeShort(entry.name_index);
            out.writeShort(entry.signature_index);
            out.writeShort(entry.index);
        }

<<<<<<< HEAD
        public Void visitMethodParameters(MethodParameters_attribute attr, ClassOutputStream out) {
            out.writeByte(attr.method_parameter_table.length);
            for (MethodParameters_attribute.Entry e : attr.method_parameter_table) {
                out.writeShort(e.name_index);
=======
        public Void visitModule(Module_attribute attr, ClassOutputStream out) {
            out.writeShort(attr.module_id_index);
            return null;
        }

        public Void visitModuleData(ModuleData_attribute attr, ClassOutputStream out) {
            out.writeShort(attr.data_index);
            return null;
        }

        public Void visitModuleProvides(ModuleProvides_attribute attr, ClassOutputStream out) {
            out.writeShort(attr.view_table.length);
            for (ModuleProvides_attribute.View v: attr.view_table)
                writeView(v, out);
            return null;
        }

        protected void writeView(ModuleProvides_attribute.View v, ClassOutputStream out) {
            out.writeShort(v.view_name_index);
            out.writeShort(v.entrypoint_index);
            out.writeShort(v.alias_table.length);
            for (int alias_index: v.alias_table)
                out.writeShort(alias_index);
            out.writeShort(v.service_table.length);
            for (ModuleProvides_attribute.Service s: v.service_table) {
                out.writeShort(s.service_index);
                out.writeShort(s.impl_index);
            }
            out.writeShort(v.export_table.length);
            for (int export_index: v.export_table) {
                out.writeShort(export_index);
            }
            out.writeShort(v.permit_table.length);
            for (int permit_index: v.permit_table)
                out.writeShort(permit_index);
        }

        public Void visitModuleRequires(ModuleRequires_attribute attr, ClassOutputStream out) {
            out.writeShort(attr.module_table.length);
            for (ModuleRequires_attribute.Entry e: attr.module_table) {
                out.writeShort(e.index);
                out.writeInt(e.flags);
            }
            out.writeShort(attr.service_table.length);
            for (ModuleRequires_attribute.Entry e: attr.service_table) {
                out.writeShort(e.index);
>>>>>>> e1422381
                out.writeInt(e.flags);
            }
            return null;
        }

        public Void visitRuntimeVisibleAnnotations(RuntimeVisibleAnnotations_attribute attr, ClassOutputStream out) {
            annotationWriter.write(attr.annotations, out);
            return null;
        }

        public Void visitRuntimeInvisibleAnnotations(RuntimeInvisibleAnnotations_attribute attr, ClassOutputStream out) {
            annotationWriter.write(attr.annotations, out);
            return null;
        }

        public Void visitRuntimeVisibleTypeAnnotations(RuntimeVisibleTypeAnnotations_attribute attr, ClassOutputStream out) {
            annotationWriter.write(attr.annotations, out);
            return null;
        }

        public Void visitRuntimeInvisibleTypeAnnotations(RuntimeInvisibleTypeAnnotations_attribute attr, ClassOutputStream out) {
            annotationWriter.write(attr.annotations, out);
            return null;
        }

        public Void visitRuntimeVisibleParameterAnnotations(RuntimeVisibleParameterAnnotations_attribute attr, ClassOutputStream out) {
            out.writeByte(attr.parameter_annotations.length);
            for (Annotation[] annos: attr.parameter_annotations)
                annotationWriter.write(annos, out);
            return null;
        }

        public Void visitRuntimeInvisibleParameterAnnotations(RuntimeInvisibleParameterAnnotations_attribute attr, ClassOutputStream out) {
            out.writeByte(attr.parameter_annotations.length);
            for (Annotation[] annos: attr.parameter_annotations)
                annotationWriter.write(annos, out);
            return null;
        }

        public Void visitSignature(Signature_attribute attr, ClassOutputStream out) {
            out.writeShort(attr.signature_index);
            return null;
        }

        public Void visitSourceDebugExtension(SourceDebugExtension_attribute attr, ClassOutputStream out) {
            out.write(attr.debug_extension, 0, attr.debug_extension.length);
            return null;
        }

        public Void visitSourceFile(SourceFile_attribute attr, ClassOutputStream out) {
            out.writeShort(attr.sourcefile_index);
            return null;
        }

        public Void visitSourceID(SourceID_attribute attr, ClassOutputStream out) {
            out.writeShort(attr.sourceID_index);
            return null;
        }

        public Void visitStackMap(StackMap_attribute attr, ClassOutputStream out) {
            if (stackMapWriter == null)
                stackMapWriter = new StackMapTableWriter();

            out.writeShort(attr.entries.length);
            for (stack_map_frame f: attr.entries)
                stackMapWriter.write(f, out);
            return null;
        }

        public Void visitStackMapTable(StackMapTable_attribute attr, ClassOutputStream out) {
            if (stackMapWriter == null)
                stackMapWriter = new StackMapTableWriter();

            out.writeShort(attr.entries.length);
            for (stack_map_frame f: attr.entries)
                stackMapWriter.write(f, out);
            return null;
        }

        public Void visitSynthetic(Synthetic_attribute attr, ClassOutputStream out) {
            return null;
        }

        protected void writeAccessFlags(AccessFlags flags, ClassOutputStream p) {
            sharedOut.writeShort(flags.flags);
        }

        protected StackMapTableWriter stackMapWriter;
    }

    /**
     * Writer for the frames of StackMap and StackMapTable attributes.
     */
    protected static class StackMapTableWriter
            implements stack_map_frame.Visitor<Void,ClassOutputStream> {

        public void write(stack_map_frame frame, ClassOutputStream out) {
            out.write(frame.frame_type);
            frame.accept(this, out);
        }

        public Void visit_same_frame(same_frame frame, ClassOutputStream p) {
            return null;
        }

        public Void visit_same_locals_1_stack_item_frame(same_locals_1_stack_item_frame frame, ClassOutputStream out) {
            writeVerificationTypeInfo(frame.stack[0], out);
            return null;
        }

        public Void visit_same_locals_1_stack_item_frame_extended(same_locals_1_stack_item_frame_extended frame, ClassOutputStream out) {
            out.writeShort(frame.offset_delta);
            writeVerificationTypeInfo(frame.stack[0], out);
            return null;
        }

        public Void visit_chop_frame(chop_frame frame, ClassOutputStream out) {
            out.writeShort(frame.offset_delta);
            return null;
        }

        public Void visit_same_frame_extended(same_frame_extended frame, ClassOutputStream out) {
            out.writeShort(frame.offset_delta);
            return null;
        }

        public Void visit_append_frame(append_frame frame, ClassOutputStream out) {
            out.writeShort(frame.offset_delta);
            for (verification_type_info l: frame.locals)
                writeVerificationTypeInfo(l, out);
            return null;
        }

        public Void visit_full_frame(full_frame frame, ClassOutputStream out) {
            out.writeShort(frame.offset_delta);
            out.writeShort(frame.locals.length);
            for (verification_type_info l: frame.locals)
                writeVerificationTypeInfo(l, out);
            out.writeShort(frame.stack.length);
            for (verification_type_info s: frame.stack)
                writeVerificationTypeInfo(s, out);
            return null;
        }

        protected void writeVerificationTypeInfo(verification_type_info info,
                ClassOutputStream out)  {
            out.write(info.tag);
            switch (info.tag) {
            case ITEM_Top:
            case ITEM_Integer:
            case ITEM_Float:
            case ITEM_Long:
            case ITEM_Double:
            case ITEM_Null:
            case ITEM_UninitializedThis:
                break;

            case ITEM_Object:
                Object_variable_info o = (Object_variable_info) info;
                out.writeShort(o.cpool_index);
                break;

            case ITEM_Uninitialized:
                Uninitialized_variable_info u = (Uninitialized_variable_info) info;
                out.writeShort(u.offset);
                break;

            default:
                throw new Error();
            }
        }
    }

    /**
     * Writer for annotations and the values they contain.
     */
    protected static class AnnotationWriter
            implements Annotation.element_value.Visitor<Void,ClassOutputStream> {
        public void write(Annotation[] annos, ClassOutputStream out) {
            out.writeShort(annos.length);
            for (Annotation anno: annos)
                write(anno, out);
        }

        public void write(TypeAnnotation[] annos, ClassOutputStream out) {
            out.writeShort(annos.length);
            for (TypeAnnotation anno: annos)
                write(anno, out);
        }

        public void write(Annotation anno, ClassOutputStream out) {
            out.writeShort(anno.type_index);
            out.writeShort(anno.element_value_pairs.length);
            for (element_value_pair p: anno.element_value_pairs)
                write(p, out);
        }

        public void write(TypeAnnotation anno, ClassOutputStream out) {
            write(anno.position, out);
            write(anno.annotation, out);
        }

        public void write(element_value_pair pair, ClassOutputStream out) {
            out.writeShort(pair.element_name_index);
            write(pair.value, out);
        }

        public void write(element_value ev, ClassOutputStream out) {
            out.writeByte(ev.tag);
            ev.accept(this, out);
        }

        public Void visitPrimitive(Primitive_element_value ev, ClassOutputStream out) {
            out.writeShort(ev.const_value_index);
            return null;
        }

        public Void visitEnum(Enum_element_value ev, ClassOutputStream out) {
            out.writeShort(ev.type_name_index);
            out.writeShort(ev.const_name_index);
            return null;
        }

        public Void visitClass(Class_element_value ev, ClassOutputStream out) {
            out.writeShort(ev.class_info_index);
            return null;
        }

        public Void visitAnnotation(Annotation_element_value ev, ClassOutputStream out) {
            write(ev.annotation_value, out);
            return null;
        }

        public Void visitArray(Array_element_value ev, ClassOutputStream out) {
            out.writeShort(ev.num_values);
            for (element_value v: ev.values)
                write(v, out);
            return null;
        }

        // TODO: Move this to TypeAnnotation to be closer with similar logic?
        private void write(TypeAnnotation.Position p, ClassOutputStream out) {
            out.writeByte(p.type.targetTypeValue());
            switch (p.type) {
            // type cast
            case CAST:
            // instanceof
            case INSTANCEOF:
            // new expression
            case NEW:
                out.writeShort(p.offset);
                break;
            // local variable
            case LOCAL_VARIABLE:
            // resource variable
            case RESOURCE_VARIABLE:
                int table_length = p.lvarOffset.length;
                out.writeShort(table_length);
                for (int i = 0; i < table_length; ++i) {
                    out.writeShort(1);  // for table length
                    out.writeShort(p.lvarOffset[i]);
                    out.writeShort(p.lvarLength[i]);
                    out.writeShort(p.lvarIndex[i]);
                }
                break;
            // exception parameter
            case EXCEPTION_PARAMETER:
                out.writeByte(p.exception_index);
                break;
            // method receiver
            case METHOD_RECEIVER:
                // Do nothing
                break;
            // type parameters
            case CLASS_TYPE_PARAMETER:
            case METHOD_TYPE_PARAMETER:
                out.writeByte(p.parameter_index);
                break;
            // type parameters bounds
            case CLASS_TYPE_PARAMETER_BOUND:
            case METHOD_TYPE_PARAMETER_BOUND:
                out.writeByte(p.parameter_index);
                out.writeByte(p.bound_index);
                break;
            // class extends or implements clause
            case CLASS_EXTENDS:
                out.writeByte(p.type_index);
                break;
            // throws
            case THROWS:
                out.writeByte(p.type_index);
                break;
            // method parameter
            case METHOD_FORMAL_PARAMETER:
                out.writeByte(p.parameter_index);
                break;
            // method/constructor/reference type argument
            case CONSTRUCTOR_INVOCATION_TYPE_ARGUMENT:
            case METHOD_INVOCATION_TYPE_ARGUMENT:
            case METHOD_REFERENCE_TYPE_ARGUMENT:
                out.writeShort(p.offset);
                out.writeByte(p.type_index);
                break;
            // We don't need to worry about these
            case METHOD_RETURN:
            case FIELD:
                break;
            // lambda formal parameter
            case LAMBDA_FORMAL_PARAMETER:
                out.writeByte(p.parameter_index);
                break;
            case UNKNOWN:
                throw new AssertionError("ClassWriter: UNKNOWN target type should never occur!");
            default:
                throw new AssertionError("ClassWriter: Unknown target type for position: " + p);
            }

            { // Append location data for generics/arrays.
                // TODO: check for overrun?
                out.writeByte((byte)p.location.size());
                for (int i : TypeAnnotation.Position.getBinaryFromTypePath(p.location))
                    out.writeByte((byte)i);
            }
        }
    }
}<|MERGE_RESOLUTION|>--- conflicted
+++ resolved
@@ -491,12 +491,6 @@
             out.writeShort(entry.index);
         }
 
-<<<<<<< HEAD
-        public Void visitMethodParameters(MethodParameters_attribute attr, ClassOutputStream out) {
-            out.writeByte(attr.method_parameter_table.length);
-            for (MethodParameters_attribute.Entry e : attr.method_parameter_table) {
-                out.writeShort(e.name_index);
-=======
         public Void visitModule(Module_attribute attr, ClassOutputStream out) {
             out.writeShort(attr.module_id_index);
             return null;
@@ -543,7 +537,15 @@
             out.writeShort(attr.service_table.length);
             for (ModuleRequires_attribute.Entry e: attr.service_table) {
                 out.writeShort(e.index);
->>>>>>> e1422381
+                out.writeInt(e.flags);
+            }
+            return null;
+        }
+
+        public Void visitMethodParameters(MethodParameters_attribute attr, ClassOutputStream out) {
+            out.writeByte(attr.method_parameter_table.length);
+            for (MethodParameters_attribute.Entry e : attr.method_parameter_table) {
+                out.writeShort(e.name_index);
                 out.writeInt(e.flags);
             }
             return null;
