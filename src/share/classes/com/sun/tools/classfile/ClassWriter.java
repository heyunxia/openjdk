--- conflicted
+++ resolved
@@ -455,8 +455,6 @@
             out.writeShort(entry.index);
         }
 
-<<<<<<< HEAD
-=======
         public Void visitModule(Module_attribute attr, ClassOutputStream out) {
             out.writeShort(attr.module_id_index);
             return null;
@@ -497,7 +495,6 @@
             return null;
         }
 
->>>>>>> d4683b90
         public Void visitRuntimeVisibleAnnotations(RuntimeVisibleAnnotations_attribute attr, ClassOutputStream out) {
             annotationWriter.write(attr.annotations, out);
             return null;
