--- conflicted
+++ resolved
@@ -114,10 +114,10 @@
     public static final int CONSTANT_Methodref = 10;
     public static final int CONSTANT_InterfaceMethodref = 11;
     public static final int CONSTANT_NameAndType = 12;
-<<<<<<< HEAD
     public static final int CONSTANT_MethodHandle = 15;
     public static final int CONSTANT_MethodType = 16;
     public static final int CONSTANT_InvokeDynamic = 18;
+    public static final int CONSTANT_ModuleId = 13;
 
     public static enum RefKind {
         REF_getField(1, "getfield"),
@@ -163,9 +163,6 @@
             }
         }
     }
-=======
-    public static final int CONSTANT_ModuleId = 13;
->>>>>>> 26e8fe88
 
     ConstantPool(ClassReader cr) throws IOException, InvalidEntry {
         int count = cr.readUnsignedShort();
@@ -353,14 +350,11 @@
         R visitInterfaceMethodref(CONSTANT_InterfaceMethodref_info info, P p);
         R visitInvokeDynamic(CONSTANT_InvokeDynamic_info info, P p);
         R visitLong(CONSTANT_Long_info info, P p);
+        R visitModuleId(CONSTANT_ModuleId_info info, P p);
+        R visitNameAndType(CONSTANT_NameAndType_info info, P p);
         R visitMethodref(CONSTANT_Methodref_info info, P p);
-<<<<<<< HEAD
         R visitMethodHandle(CONSTANT_MethodHandle_info info, P p);
         R visitMethodType(CONSTANT_MethodType_info info, P p);
-=======
-        R visitModuleId(CONSTANT_ModuleId_info info, P p);
-        R visitNameAndType(CONSTANT_NameAndType_info info, P p);
->>>>>>> 26e8fe88
         R visitString(CONSTANT_String_info info, P p);
         R visitUtf8(CONSTANT_Utf8_info info, P p);
     }
