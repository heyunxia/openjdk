--- conflicted
+++ resolved
@@ -64,8 +64,6 @@
     public static final String StackMapTable            = "StackMapTable";
     public static final String Synthetic                = "Synthetic";
 
-<<<<<<< HEAD
-=======
     // JSR 294
     public static final String Module                   = "Module";
     public static final String ModuleClass              = "ModuleClass";
@@ -73,7 +71,6 @@
     public static final String ModuleProvides           = "ModuleProvides";
     public static final String ModuleRequires           = "ModuleRequires";
 
->>>>>>> a69ee8a6
     public static class Factory {
         public Factory() {
             // defer init of standardAttributeClasses until after options set up
@@ -122,15 +119,12 @@
             standardAttributes.put(LocalVariableTable, LocalVariableTable_attribute.class);
             standardAttributes.put(LocalVariableTypeTable, LocalVariableTypeTable_attribute.class);
 
-<<<<<<< HEAD
-=======
             standardAttributes.put(Module,            Module_attribute.class);
             standardAttributes.put(ModuleClass,       ModuleClass_attribute.class);
             standardAttributes.put(ModulePermits,     ModulePermits_attribute.class);
             standardAttributes.put(ModuleProvides,    ModuleProvides_attribute.class);
             standardAttributes.put(ModuleRequires,    ModuleRequires_attribute.class);
 
->>>>>>> a69ee8a6
             if (!compat) { // old javap does not recognize recent attributes
                 standardAttributes.put(CompilationID, CompilationID_attribute.class);
                 standardAttributes.put(RuntimeInvisibleAnnotations, RuntimeInvisibleAnnotations_attribute.class);
@@ -204,14 +198,11 @@
         R visitStackMap(StackMap_attribute attr, P p);
         R visitStackMapTable(StackMapTable_attribute attr, P p);
         R visitSynthetic(Synthetic_attribute attr, P p);
-<<<<<<< HEAD
-=======
 
         R visitModule(Module_attribute attr, P p);
         R visitModuleClass(ModuleClass_attribute attr, P p);
         R visitModulePermits(ModulePermits_attribute attr, P p);
         R visitModuleProvides(ModuleProvides_attribute attr, P p);
         R visitModuleRequires(ModuleRequires_attribute attr, P p);
->>>>>>> a69ee8a6
     }
 }