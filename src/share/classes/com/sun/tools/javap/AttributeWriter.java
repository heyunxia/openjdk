/*
 * Copyright 2007-2008 Sun Microsystems, Inc.  All Rights Reserved.
 * DO NOT ALTER OR REMOVE COPYRIGHT NOTICES OR THIS FILE HEADER.
 *
 * This code is free software; you can redistribute it and/or modify it
 * under the terms of the GNU General Public License version 2 only, as
 * published by the Free Software Foundation.  Sun designates this
 * particular file as subject to the "Classpath" exception as provided
 * by Sun in the LICENSE file that accompanied this code.
 *
 * This code is distributed in the hope that it will be useful, but WITHOUT
 * ANY WARRANTY; without even the implied warranty of MERCHANTABILITY or
 * FITNESS FOR A PARTICULAR PURPOSE.  See the GNU General Public License
 * version 2 for more details (a copy is included in the LICENSE file that
 * accompanied this code).
 *
 * You should have received a copy of the GNU General Public License version
 * 2 along with this work; if not, write to the Free Software Foundation,
 * Inc., 51 Franklin St, Fifth Floor, Boston, MA 02110-1301 USA.
 *
 * Please contact Sun Microsystems, Inc., 4150 Network Circle, Santa Clara,
 * CA 95054 USA or visit www.sun.com if you need additional information or
 * have any questions.
 */

package com.sun.tools.javap;

import java.util.Arrays;
import java.util.Formatter;

import com.sun.tools.classfile.AccessFlags;
import com.sun.tools.classfile.AnnotationDefault_attribute;
import com.sun.tools.classfile.Attribute;
import com.sun.tools.classfile.Attributes;
import com.sun.tools.classfile.CharacterRangeTable_attribute;
import com.sun.tools.classfile.Code_attribute;
import com.sun.tools.classfile.CompilationID_attribute;
import com.sun.tools.classfile.ConstantPool;
import com.sun.tools.classfile.ConstantPoolException;
import com.sun.tools.classfile.ConstantValue_attribute;
import com.sun.tools.classfile.DefaultAttribute;
import com.sun.tools.classfile.Deprecated_attribute;
import com.sun.tools.classfile.EnclosingMethod_attribute;
import com.sun.tools.classfile.Exceptions_attribute;
import com.sun.tools.classfile.InnerClasses_attribute;
import com.sun.tools.classfile.LineNumberTable_attribute;
import com.sun.tools.classfile.LocalVariableTable_attribute;
import com.sun.tools.classfile.LocalVariableTypeTable_attribute;
<<<<<<< HEAD
=======
import com.sun.tools.classfile.ModuleClass_attribute;
import com.sun.tools.classfile.ModulePermits_attribute;
import com.sun.tools.classfile.ModuleProvides_attribute;
import com.sun.tools.classfile.ModuleRequires_attribute;
import com.sun.tools.classfile.Module_attribute;
>>>>>>> a69ee8a6
import com.sun.tools.classfile.RuntimeInvisibleAnnotations_attribute;
import com.sun.tools.classfile.RuntimeInvisibleParameterAnnotations_attribute;
import com.sun.tools.classfile.RuntimeInvisibleTypeAnnotations_attribute;
import com.sun.tools.classfile.RuntimeVisibleAnnotations_attribute;
import com.sun.tools.classfile.RuntimeVisibleParameterAnnotations_attribute;
import com.sun.tools.classfile.RuntimeVisibleTypeAnnotations_attribute;
import com.sun.tools.classfile.Signature_attribute;
import com.sun.tools.classfile.SourceDebugExtension_attribute;
import com.sun.tools.classfile.SourceFile_attribute;
import com.sun.tools.classfile.SourceID_attribute;
import com.sun.tools.classfile.StackMapTable_attribute;
import com.sun.tools.classfile.StackMap_attribute;
import com.sun.tools.classfile.Synthetic_attribute;

import static com.sun.tools.classfile.AccessFlags.*;

/*
 *  A writer for writing Attributes as text.
 *
 *  <p><b>This is NOT part of any API supported by Sun Microsystems.  If
 *  you write code that depends on this, you do so at your own risk.
 *  This code and its internal interfaces are subject to change or
 *  deletion without notice.</b>
 */
public class AttributeWriter extends BasicWriter
        implements Attribute.Visitor<Void,Void>
{
    public static AttributeWriter instance(Context context) {
        AttributeWriter instance = context.get(AttributeWriter.class);
        if (instance == null)
            instance = new AttributeWriter(context);
        return instance;
    }

    protected AttributeWriter(Context context) {
        super(context);
        context.put(AttributeWriter.class, this);
        annotationWriter = AnnotationWriter.instance(context);
        codeWriter = CodeWriter.instance(context);
        constantWriter = ConstantWriter.instance(context);
        options = Options.instance(context);
    }

    public void write(Object owner, Attribute attr, ConstantPool constant_pool) {
        if (attr != null) {
            // null checks
            owner.getClass();
            constant_pool.getClass();
            this.constant_pool = constant_pool;
            this.owner = owner;
            attr.accept(this, null);
        }
    }

    public void write(Object owner, Attributes attrs, ConstantPool constant_pool) {
        if (attrs != null) {
            // null checks
            owner.getClass();
            constant_pool.getClass();
            this.constant_pool = constant_pool;
            this.owner = owner;
            for (Attribute attr: attrs)
                attr.accept(this, null);
        }
    }

    public Void visitDefault(DefaultAttribute attr, Void ignore) {
        byte[] data = attr.info;
        int i = 0;
        int j = 0;
        print("  ");
        try {
            print(attr.getName(constant_pool));
        } catch (ConstantPoolException e) {
            report(e);
            print("attribute name = #" + attr.attribute_name_index);
        }
        print(": ");
        println("length = 0x" + toHex(attr.info.length));

        print("   ");

        while (i < data.length) {
            print(toHex(data[i], 2));

            j++;
            if (j == 16) {
                println();
                print("   ");
                j = 0;
            } else {
                print(" ");
            }
            i++;
        }
        println();
        return null;
    }

    public Void visitAnnotationDefault(AnnotationDefault_attribute attr, Void ignore) {
        println("AnnotationDefault:");
        indent(+1);
        print("default_value: ");
        annotationWriter.write(attr.default_value);
        indent(-1);
        return null;
    }

    public Void visitCharacterRangeTable(CharacterRangeTable_attribute attr, Void ignore) {
        println("CharacterRangeTable:");
        indent(+1);
        for (int i = 0; i < attr.character_range_table.length; i++) {
            CharacterRangeTable_attribute.Entry e = attr.character_range_table[i];
            print("    " + e.start_pc + ", " +
                    e.end_pc + ", " +
                    Integer.toHexString(e.character_range_start) + ", " +
                    Integer.toHexString(e.character_range_end) + ", " +
                    Integer.toHexString(e.flags));
            tab();
            print("// ");
            print(e.start_pc + ", " +
                    e.end_pc + ", " +
                    (e.character_range_start >> 10) + ":" + (e.character_range_start & 0x3ff) + ", " +
                    (e.character_range_end >> 10) + ":" + (e.character_range_end & 0x3ff));
            if ((e.flags & CharacterRangeTable_attribute.CRT_STATEMENT) != 0)
                print(", statement");
            if ((e.flags & CharacterRangeTable_attribute.CRT_BLOCK) != 0)
                print(", block");
            if ((e.flags & CharacterRangeTable_attribute.CRT_ASSIGNMENT) != 0)
                print(", assignment");
            if ((e.flags & CharacterRangeTable_attribute.CRT_FLOW_CONTROLLER) != 0)
                print(", flow-controller");
            if ((e.flags & CharacterRangeTable_attribute.CRT_FLOW_TARGET) != 0)
                print(", flow-target");
            if ((e.flags & CharacterRangeTable_attribute.CRT_INVOKE) != 0)
                print(", invoke");
            if ((e.flags & CharacterRangeTable_attribute.CRT_CREATE) != 0)
                print(", create");
            if ((e.flags & CharacterRangeTable_attribute.CRT_BRANCH_TRUE) != 0)
                print(", branch-true");
            if ((e.flags & CharacterRangeTable_attribute.CRT_BRANCH_FALSE) != 0)
                print(", branch-false");
        }
        indent(-1);
        return null;
    }

    public Void visitCode(Code_attribute attr, Void ignore) {
        codeWriter.write(attr, constant_pool);
        return null;
    }

    public Void visitCompilationID(CompilationID_attribute attr, Void ignore) {
        constantWriter.write(attr.compilationID_index);
        return null;
    }

    public Void visitConstantValue(ConstantValue_attribute attr, Void ignore) {
        if (options.compat) // BUG 6622216 javap names some attributes incorrectly
            print("Constant value: ");
        else
            print("ConstantValue: ");
        constantWriter.write(attr.constantvalue_index);
        println();
        return null;
    }

    public Void visitDeprecated(Deprecated_attribute attr, Void ignore) {
        println("Deprecated: true");
        return null;
    }

    public Void visitEnclosingMethod(EnclosingMethod_attribute attr, Void ignore) {
        print("EnclosingMethod: #" + attr.class_index + ".#" + attr.method_index);
        tab();
        print("// " + getJavaClassName(attr));
        if (attr.method_index != 0)
            print("." + getMethodName(attr));
        println();
        return null;
    }

    private String getJavaClassName(EnclosingMethod_attribute a) {
        try {
            return getJavaName(a.getClassName(constant_pool));
        } catch (ConstantPoolException e) {
            return report(e);
        }
    }

    private String getMethodName(EnclosingMethod_attribute a) {
        try {
            return a.getMethodName(constant_pool);
        } catch (ConstantPoolException e) {
            return report(e);
        }
    }

    public Void visitExceptions(Exceptions_attribute attr, Void ignore) {
        println("Exceptions:");
        indent(+1);
        print("throws ");
        for (int i = 0; i < attr.number_of_exceptions; i++) {
            if (i > 0)
                print(", ");
            print(getJavaException(attr, i));
        }
        println();
        indent(-1);
        return null;
    }

    private String getJavaException(Exceptions_attribute attr, int index) {
        try {
            return getJavaName(attr.getException(index, constant_pool));
        } catch (ConstantPoolException e) {
            return report(e);
        }
    }

    public Void visitInnerClasses(InnerClasses_attribute attr, Void ignore) {
        boolean first = true;
        if (options.compat) {
            writeInnerClassHeader();
            first = false;
        }
        for (int i = 0 ; i < attr.classes.length; i++) {
            InnerClasses_attribute.Info info = attr.classes[i];
            //access
            AccessFlags access_flags = info.inner_class_access_flags;
            if (options.compat) {
                // BUG 6622215: javap ignores certain relevant access flags
                access_flags = access_flags.ignore(ACC_STATIC | ACC_PROTECTED | ACC_PRIVATE | ACC_INTERFACE | ACC_SYNTHETIC | ACC_ENUM);
                // BUG 6622232: javap gets whitespace confused
                print("   ");
            }
            if (options.checkAccess(access_flags)) {
                if (first) {
                    writeInnerClassHeader();
                    first = false;
                }
                print("   ");
                for (String name: access_flags.getInnerClassModifiers())
                    print(name + " ");
                if (info.inner_name_index!=0) {
                    print("#" + info.inner_name_index + "= ");
                }
                print("#" + info.inner_class_info_index);
                if (info.outer_class_info_index != 0) {
                    print(" of #" + info.outer_class_info_index);
                }
                print("; //");
                if (info.inner_name_index != 0) {
                    print(getInnerName(constant_pool, info) + "=");
                }
                constantWriter.write(info.inner_class_info_index);
                if (info.outer_class_info_index != 0) {
                    print(" of ");
                    constantWriter.write(info.outer_class_info_index);
                }
                println();
            }
        }
        if (!first)
            indent(-1);
        return null;
    }

    String getInnerName(ConstantPool constant_pool, InnerClasses_attribute.Info info) {
        try {
            return info.getInnerName(constant_pool);
        } catch (ConstantPoolException e) {
            return report(e);
        }
    }

    private void writeInnerClassHeader() {
        if (options.compat) // BUG 6622216: javap names some attributes incorrectly
            print("InnerClass");
        else
            print("InnerClasses");
        println(":");
        indent(+1);
    }

    public Void visitLineNumberTable(LineNumberTable_attribute attr, Void ignore) {
        println("LineNumberTable:");
        indent(+1);
        for (LineNumberTable_attribute.Entry entry: attr.line_number_table) {
            println("line " + entry.line_number + ": " + entry.start_pc);
        }
        indent(-1);
        return null;
    }

    public Void visitLocalVariableTable(LocalVariableTable_attribute attr, Void ignore) {
        println("LocalVariableTable:");
        indent(+1);
        println("Start  Length  Slot  Name   Signature");
        for (LocalVariableTable_attribute.Entry entry : attr.local_variable_table) {
            Formatter formatter = new Formatter();
            println(formatter.format("%8d %7d %5d %5s   %s",
                    entry.start_pc, entry.length, entry.index,
                    constantWriter.stringValue(entry.name_index),
                    constantWriter.stringValue(entry.descriptor_index)));
        }
        indent(-1);
        return null;
    }

    public Void visitLocalVariableTypeTable(LocalVariableTypeTable_attribute attr, Void ignore) {
        println("LocalVariableTypeTable:");
        indent(+1);
        println("Start  Length  Slot  Name   Signature");
        for (LocalVariableTypeTable_attribute.Entry entry : attr.local_variable_table) {
            println(String.format("%5d %7d %5d %5s   %s",
                    entry.start_pc, entry.length, entry.index,
                    constantWriter.stringValue(entry.name_index),
                    constantWriter.stringValue(entry.signature_index)));
        }
        indent(-1);
        return null;
    }

<<<<<<< HEAD
    public Void visitRuntimeVisibleAnnotations(RuntimeVisibleAnnotations_attribute attr, Void ignore) {
        println("RuntimeVisibleAnnotations:");
        indent(+1);
        for (int i = 0; i < attr.annotations.length; i++) {
            print(i + ": ");
            annotationWriter.write(attr.annotations[i]);
            println();
        }
        indent(-1);
        return null;
    }

    public Void visitRuntimeInvisibleAnnotations(RuntimeInvisibleAnnotations_attribute attr, Void ignore) {
        println("RuntimeInvisibleAnnotations:");
        indent(+1);
        for (int i = 0; i < attr.annotations.length; i++) {
            print(i + ": ");
            annotationWriter.write(attr.annotations[i]);
            println();
=======
    public Void visitModule(Module_attribute attr, Void ignore) {
        println("  Module: " + constantWriter.stringValue(attr.module_id_index));
        return null;
    }

    String getModuleName(Module_attribute attr) {
        try {
            return attr.getModuleName(constant_pool);
        } catch (ConstantPoolException e) {
            return report(e);
        }
    }

    public Void visitModuleClass(ModuleClass_attribute attr, Void ignore) {
        println("  ModuleClass: ");
        println("  #" + attr.class_index + "," + Arrays.toString(attr.attributes)
                + "\t// " + constantWriter.stringValues(attr.attributes, " ")
                + " " + constantWriter.stringValue(attr.class_index));
        return null;
    }

    public Void visitModulePermits(ModulePermits_attribute attr, Void ignore) {
        println("  ModulePermits: ");
        for (int i = 0; i < attr.permits_table.length; i++) {
            int permits_index = attr.permits_table[i];
            println("  #" + permits_index + "\t// " + constantWriter.stringValue(permits_index));
        }
        return null;
    }

    public Void visitModuleProvides(ModuleProvides_attribute attr, Void ignore) {
        println("  ModuleProvides: ");
        for (int i = 0; i < attr.provides_table.length; i++) {
            int provides_index = attr.provides_table[i];
            println("  #" + provides_index + "\t// " + constantWriter.stringValue(provides_index));
>>>>>>> a69ee8a6
        }
        indent(-1);
        return null;
    }

<<<<<<< HEAD
    public Void visitRuntimeVisibleTypeAnnotations(RuntimeVisibleTypeAnnotations_attribute attr, Void ignore) {
        println("RuntimeVisibleTypeAnnotations:");
        indent(+1);
=======
    public Void visitModuleRequires(ModuleRequires_attribute attr, Void ignore) {
        println("  ModuleRequires: ");
        for (ModuleRequires_attribute.Entry e: attr.requires_table) {
            println("  #" + e.requires_index + "," + Arrays.toString(e.attributes)
                    + "\t// " + constantWriter.stringValues(e.attributes, " ")
                    + " " + constantWriter.stringValue(e.requires_index));
        }
        return null;
    }

    public Void visitRuntimeVisibleAnnotations(RuntimeVisibleAnnotations_attribute attr, Void ignore) {
        println("  RuntimeVisibleAnnotations: ");
>>>>>>> a69ee8a6
        for (int i = 0; i < attr.annotations.length; i++) {
            print(i + ": ");
            annotationWriter.write(attr.annotations[i]);
            println();
        }
        indent(-1);
        return null;
    }

    public Void visitRuntimeInvisibleTypeAnnotations(RuntimeInvisibleTypeAnnotations_attribute attr, Void ignore) {
        println("RuntimeInvisibleTypeAnnotations:");
        indent(+1);
        for (int i = 0; i < attr.annotations.length; i++) {
            print(i + ": ");
            annotationWriter.write(attr.annotations[i]);
            println();
        }
        indent(-1);
        return null;
    }

    public Void visitRuntimeVisibleParameterAnnotations(RuntimeVisibleParameterAnnotations_attribute attr, Void ignore) {
        println("RuntimeVisibleParameterAnnotations:");
        indent(+1);
        for (int param = 0; param < attr.parameter_annotations.length; param++) {
            println("parameter " + param + ": ");
            indent(+1);
            for (int i = 0; i < attr.parameter_annotations[param].length; i++) {
                print(i + ": ");
                annotationWriter.write(attr.parameter_annotations[param][i]);
                println();
            }
            indent(-1);
        }
        indent(-1);
        return null;
    }

    public Void visitRuntimeInvisibleParameterAnnotations(RuntimeInvisibleParameterAnnotations_attribute attr, Void ignore) {
        println("RuntimeInvisibleParameterAnnotations:");
        indent(+1);
        for (int param = 0; param < attr.parameter_annotations.length; param++) {
            println(param + ": ");
            indent(+1);
            for (int i = 0; i < attr.parameter_annotations[param].length; i++) {
                print(i + ": ");
                annotationWriter.write(attr.parameter_annotations[param][i]);
                println();
            }
            indent(-1);
        }
        indent(-1);
        return null;
    }

    public Void visitSignature(Signature_attribute attr, Void ignore) {
        print("Signature: #" + attr.signature_index);
        tab();
        println("// " + getSignature(attr));
        return null;
    }

    String getSignature(Signature_attribute info) {
        try {
            return info.getSignature(constant_pool);
        } catch (ConstantPoolException e) {
            return report(e);
        }
    }

    public Void visitSourceDebugExtension(SourceDebugExtension_attribute attr, Void ignore) {
        println("SourceDebugExtension: " + attr.getValue());
        return null;
    }

    public Void visitSourceFile(SourceFile_attribute attr, Void ignore) {
        println("SourceFile: \"" + getSourceFile(attr) + "\"");
        return null;
    }

    private String getSourceFile(SourceFile_attribute attr) {
        try {
            return attr.getSourceFile(constant_pool);
        } catch (ConstantPoolException e) {
            return report(e);
        }
    }

    public Void visitSourceID(SourceID_attribute attr, Void ignore) {
        constantWriter.write(attr.sourceID_index);
        return null;
    }

    public Void visitStackMap(StackMap_attribute attr, Void ignore) {
        println("StackMap: number_of_entries = " + attr.number_of_entries);
        indent(+1);
        StackMapTableWriter w = new StackMapTableWriter();
        for (StackMapTable_attribute.stack_map_frame entry : attr.entries) {
            w.write(entry);
        }
        println();
        indent(-1);
        return null;
    }

    public Void visitStackMapTable(StackMapTable_attribute attr, Void ignore) {
        println("StackMapTable: number_of_entries = " + attr.number_of_entries);
        indent(+1);
        StackMapTableWriter w = new StackMapTableWriter();
        for (StackMapTable_attribute.stack_map_frame entry : attr.entries) {
            w.write(entry);
        }
        println();
        indent(-1);
        return null;
    }

    class StackMapTableWriter // also handles CLDC StackMap attributes
            implements StackMapTable_attribute.stack_map_frame.Visitor<Void,Void> {
        public void write(StackMapTable_attribute.stack_map_frame frame) {
            frame.accept(this, null);
        }

        public Void visit_same_frame(StackMapTable_attribute.same_frame frame, Void p) {
            printHeader(frame);
            println(" /* same */");
            return null;
        }

        public Void visit_same_locals_1_stack_item_frame(StackMapTable_attribute.same_locals_1_stack_item_frame frame, Void p) {
            printHeader(frame);
            println(" /* same_locals_1_stack_item */");
            indent(+1);
            printMap("stack", frame.stack);
            indent(-1);
            return null;
        }

        public Void visit_same_locals_1_stack_item_frame_extended(StackMapTable_attribute.same_locals_1_stack_item_frame_extended frame, Void p) {
            printHeader(frame);
            println(" /* same_locals_1_stack_item_frame_extended */");
            indent(+1);
            println("offset_delta = " + frame.offset_delta);
            printMap("stack", frame.stack);
            indent(-1);
            return null;
        }

        public Void visit_chop_frame(StackMapTable_attribute.chop_frame frame, Void p) {
            printHeader(frame);
            println(" /* chop */");
            indent(+1);
            println("offset_delta = " + frame.offset_delta);
            indent(-1);
            return null;
        }

        public Void visit_same_frame_extended(StackMapTable_attribute.same_frame_extended frame, Void p) {
            printHeader(frame);
            println(" /* same_frame_extended */");
            indent(+1);
            println("offset_delta = " + frame.offset_delta);
            indent(-1);
            return null;
        }

        public Void visit_append_frame(StackMapTable_attribute.append_frame frame, Void p) {
            printHeader(frame);
            println(" /* append */");
            println("     offset_delta = " + frame.offset_delta);
            printMap("locals", frame.locals);
            return null;
        }

        public Void visit_full_frame(StackMapTable_attribute.full_frame frame, Void p) {
            printHeader(frame);
            if (frame instanceof StackMap_attribute.stack_map_frame) {
                indent(+1);
                println(" offset = " + frame.offset_delta);
            } else {
                println(" /* full_frame */");
                indent(+1);
                println("offset_delta = " + frame.offset_delta);
            }
            printMap("locals", frame.locals);
            printMap("stack", frame.stack);
            indent(-1);
            return null;
        }

        void printHeader(StackMapTable_attribute.stack_map_frame frame) {
            print("   frame_type = " + frame.frame_type);
        }

        void printMap(String name, StackMapTable_attribute.verification_type_info[] map) {
            print(name + " = [");
            for (int i = 0; i < map.length; i++) {
                StackMapTable_attribute.verification_type_info info = map[i];
                int tag = info.tag;
                switch (tag) {
                    case StackMapTable_attribute.verification_type_info.ITEM_Object:
                        print(" ");
                        constantWriter.write(((StackMapTable_attribute.Object_variable_info) info).cpool_index);
                        break;
                    case StackMapTable_attribute.verification_type_info.ITEM_Uninitialized:
                        print(" " + mapTypeName(tag));
                        print(" " + ((StackMapTable_attribute.Uninitialized_variable_info) info).offset);
                        break;
                    default:
                        print(" " + mapTypeName(tag));
                }
                print(i == (map.length - 1) ? " " : ",");
            }
            println("]");
        }

        String mapTypeName(int tag) {
            switch (tag) {
            case StackMapTable_attribute.verification_type_info.ITEM_Top:
                return "top";

            case StackMapTable_attribute.verification_type_info.ITEM_Integer:
                return "int";

            case StackMapTable_attribute.verification_type_info.ITEM_Float:
                return "float";

            case StackMapTable_attribute.verification_type_info.ITEM_Long:
                return "long";

            case StackMapTable_attribute.verification_type_info.ITEM_Double:
                return "double";

            case StackMapTable_attribute.verification_type_info.ITEM_Null:
                return "null";

            case StackMapTable_attribute.verification_type_info.ITEM_UninitializedThis:
                return "this";

            case StackMapTable_attribute.verification_type_info.ITEM_Object:
                return "CP";

            case StackMapTable_attribute.verification_type_info.ITEM_Uninitialized:
                return "uninitialized";

            default:
                report("unrecognized verification_type_info tag: " + tag);
                return "[tag:" + tag + "]";
            }
        }
    }

    public Void visitSynthetic(Synthetic_attribute attr, Void ignore) {
        println("Synthetic: true");
        return null;
    }

    static String getJavaName(String name) {
        return name.replace('/', '.');
    }

    String toHex(byte b, int w) {
        if (options.compat) // BUG 6622260: javap prints negative bytes incorrectly in hex
            return toHex((int) b, w);
        else
            return toHex(b & 0xff, w);
    }

    static String toHex(int i) {
        return Integer.toString(i, 16).toUpperCase();
    }

    static String toHex(int i, int w) {
        String s = Integer.toHexString(i).toUpperCase();
        while (s.length() < w)
            s = "0" + s;
        return s.toUpperCase();
    }

    private AnnotationWriter annotationWriter;
    private CodeWriter codeWriter;
    private ConstantWriter constantWriter;
    private Options options;

    private ConstantPool constant_pool;
    private Object owner;
}<|MERGE_RESOLUTION|>--- conflicted
+++ resolved
@@ -46,14 +46,11 @@
 import com.sun.tools.classfile.LineNumberTable_attribute;
 import com.sun.tools.classfile.LocalVariableTable_attribute;
 import com.sun.tools.classfile.LocalVariableTypeTable_attribute;
-<<<<<<< HEAD
-=======
 import com.sun.tools.classfile.ModuleClass_attribute;
 import com.sun.tools.classfile.ModulePermits_attribute;
 import com.sun.tools.classfile.ModuleProvides_attribute;
 import com.sun.tools.classfile.ModuleRequires_attribute;
 import com.sun.tools.classfile.Module_attribute;
->>>>>>> a69ee8a6
 import com.sun.tools.classfile.RuntimeInvisibleAnnotations_attribute;
 import com.sun.tools.classfile.RuntimeInvisibleParameterAnnotations_attribute;
 import com.sun.tools.classfile.RuntimeInvisibleTypeAnnotations_attribute;
@@ -378,27 +375,6 @@
         return null;
     }
 
-<<<<<<< HEAD
-    public Void visitRuntimeVisibleAnnotations(RuntimeVisibleAnnotations_attribute attr, Void ignore) {
-        println("RuntimeVisibleAnnotations:");
-        indent(+1);
-        for (int i = 0; i < attr.annotations.length; i++) {
-            print(i + ": ");
-            annotationWriter.write(attr.annotations[i]);
-            println();
-        }
-        indent(-1);
-        return null;
-    }
-
-    public Void visitRuntimeInvisibleAnnotations(RuntimeInvisibleAnnotations_attribute attr, Void ignore) {
-        println("RuntimeInvisibleAnnotations:");
-        indent(+1);
-        for (int i = 0; i < attr.annotations.length; i++) {
-            print(i + ": ");
-            annotationWriter.write(attr.annotations[i]);
-            println();
-=======
     public Void visitModule(Module_attribute attr, Void ignore) {
         println("  Module: " + constantWriter.stringValue(attr.module_id_index));
         return null;
@@ -434,17 +410,10 @@
         for (int i = 0; i < attr.provides_table.length; i++) {
             int provides_index = attr.provides_table[i];
             println("  #" + provides_index + "\t// " + constantWriter.stringValue(provides_index));
->>>>>>> a69ee8a6
-        }
-        indent(-1);
-        return null;
-    }
-
-<<<<<<< HEAD
-    public Void visitRuntimeVisibleTypeAnnotations(RuntimeVisibleTypeAnnotations_attribute attr, Void ignore) {
-        println("RuntimeVisibleTypeAnnotations:");
-        indent(+1);
-=======
+        }
+        return null;
+    }
+
     public Void visitModuleRequires(ModuleRequires_attribute attr, Void ignore) {
         println("  ModuleRequires: ");
         for (ModuleRequires_attribute.Entry e: attr.requires_table) {
@@ -456,8 +425,32 @@
     }
 
     public Void visitRuntimeVisibleAnnotations(RuntimeVisibleAnnotations_attribute attr, Void ignore) {
-        println("  RuntimeVisibleAnnotations: ");
->>>>>>> a69ee8a6
+        println("RuntimeVisibleAnnotations:");
+        indent(+1);
+        for (int i = 0; i < attr.annotations.length; i++) {
+            print(i + ": ");
+            annotationWriter.write(attr.annotations[i]);
+            println();
+        }
+        indent(-1);
+        return null;
+    }
+
+    public Void visitRuntimeInvisibleAnnotations(RuntimeInvisibleAnnotations_attribute attr, Void ignore) {
+        println("RuntimeInvisibleAnnotations:");
+        indent(+1);
+        for (int i = 0; i < attr.annotations.length; i++) {
+            print(i + ": ");
+            annotationWriter.write(attr.annotations[i]);
+            println();
+        }
+        indent(-1);
+        return null;
+    }
+
+    public Void visitRuntimeVisibleTypeAnnotations(RuntimeVisibleTypeAnnotations_attribute attr, Void ignore) {
+        println("RuntimeVisibleTypeAnnotations:");
+        indent(+1);
         for (int i = 0; i < attr.annotations.length; i++) {
             print(i + ": ");
             annotationWriter.write(attr.annotations[i]);
