/*
 * Copyright 2007-2008 Sun Microsystems, Inc.  All Rights Reserved.
 * DO NOT ALTER OR REMOVE COPYRIGHT NOTICES OR THIS FILE HEADER.
 *
 * This code is free software; you can redistribute it and/or modify it
 * under the terms of the GNU General Public License version 2 only, as
 * published by the Free Software Foundation.  Sun designates this
 * particular file as subject to the "Classpath" exception as provided
 * by Sun in the LICENSE file that accompanied this code.
 *
 * This code is distributed in the hope that it will be useful, but WITHOUT
 * ANY WARRANTY; without even the implied warranty of MERCHANTABILITY or
 * FITNESS FOR A PARTICULAR PURPOSE.  See the GNU General Public License
 * version 2 for more details (a copy is included in the LICENSE file that
 * accompanied this code).
 *
 * You should have received a copy of the GNU General Public License version
 * 2 along with this work; if not, write to the Free Software Foundation,
 * Inc., 51 Franklin St, Fifth Floor, Boston, MA 02110-1301 USA.
 *
 * Please contact Sun Microsystems, Inc., 4150 Network Circle, Santa Clara,
 * CA 95054 USA or visit www.sun.com if you need additional information or
 * have any questions.
 */

package com.sun.tools.javap;

import com.sun.tools.classfile.ClassFile;
import com.sun.tools.classfile.ConstantPool;
import com.sun.tools.classfile.ConstantPoolException;

import static com.sun.tools.classfile.ConstantPool.*;

/*
 *  Write a constant pool entry.
 *
 *  <p><b>This is NOT part of any API supported by Sun Microsystems.  If
 *  you write code that depends on this, you do so at your own risk.
 *  This code and its internal interfaces are subject to change or
 *  deletion without notice.</b>
 */
public class ConstantWriter extends BasicWriter {
    public static ConstantWriter instance(Context context) {
        ConstantWriter instance = context.get(ConstantWriter.class);
        if (instance == null)
            instance = new ConstantWriter(context);
        return instance;
    }

    protected ConstantWriter(Context context) {
        super(context);
        context.put(ConstantWriter.class, this);
        classWriter = ClassWriter.instance(context);
        options = Options.instance(context);
    }

    protected void writeConstantPool() {
        ConstantPool constant_pool = classWriter.getClassFile().constant_pool;
        writeConstantPool(constant_pool);
    }

    protected void writeConstantPool(ConstantPool constant_pool) {
        ConstantPool.Visitor<Integer, Void> v = new ConstantPool.Visitor<Integer,Void>() {
            public Integer visitClass(CONSTANT_Class_info info, Void p) {
                print("#" + info.name_index);
                tab();
                println("//  " + stringValue(info));
                return 1;
            }

            public Integer visitDouble(CONSTANT_Double_info info, Void p) {
                println(stringValue(info));
                return 2;
            }

            public Integer visitFieldref(CONSTANT_Fieldref_info info, Void p) {
                print("#" + info.class_index + ".#" + info.name_and_type_index);
                tab();
                println("//  " + stringValue(info));
                return 1;
            }

            public Integer visitFloat(CONSTANT_Float_info info, Void p) {
                println(stringValue(info));
                return 1;
            }

            public Integer visitInteger(CONSTANT_Integer_info info, Void p) {
                println(stringValue(info));
                return 1;
            }

            public Integer visitInterfaceMethodref(CONSTANT_InterfaceMethodref_info info, Void p) {
                print("#" + info.class_index + ".#" + info.name_and_type_index);
                tab();
                println("//  " + stringValue(info));
                return 1;
            }

            public Integer visitLong(CONSTANT_Long_info info, Void p) {
                println(stringValue(info));
                return 2;
            }

<<<<<<< HEAD
            public Integer visitNameAndType(CONSTANT_NameAndType_info info, Void p) {
                print("#" + info.name_index + ":#" + info.type_index);
                tab();
                println("//  " + stringValue(info));
                return 1;
            }

            public Integer visitMethodref(CONSTANT_Methodref_info info, Void p) {
                print("#" + info.class_index + ".#" + info.name_and_type_index);
                tab();
                println("//  " + stringValue(info));
=======
            public Integer visitMethodref(CONSTANT_Methodref_info info, Void p) {
                println("#" + info.class_index + ".#" + info.name_and_type_index + ";\t//  " + stringValue(info));
                return 1;
            }

            public Integer visitModuleId(CONSTANT_ModuleId_info info, Void p) {
                println("#" + info.name_index + ":#" + info.version_index + ";\t//  " + stringValue(info));
                return 1;
            }

            public Integer visitNameAndType(CONSTANT_NameAndType_info info, Void p) {
                String tab = (options.compat ? "" : "\t"); // BUG 6622232 javap gets whitespace confused
                println("#" + info.name_index + ":#" + info.type_index + ";" + tab + "//  " + stringValue(info));
>>>>>>> a69ee8a6
                return 1;
            }

            public Integer visitString(CONSTANT_String_info info, Void p) {
                print("#" + info.string_index);
                tab();
                println("//  " + stringValue(info));
                return 1;
            }

            public Integer visitUtf8(CONSTANT_Utf8_info info, Void p) {
                println(stringValue(info));
                return 1;
            }

        };
        println("Constant pool:");
        indent(+1);
        int width = String.valueOf(constant_pool.size()).length() + 1;
        int cpx = 1;
        while (cpx < constant_pool.size()) {
            print(String.format("%" + width + "s", ("#" + cpx)));
            try {
                CPInfo cpInfo = constant_pool.get(cpx);
                print(String.format(" = %-18s ", cpTagName(cpInfo)));
                cpx += cpInfo.accept(v, null);
            } catch (ConstantPool.InvalidIndex ex) {
                // should not happen
            }
        }
        indent(-1);
    }

    protected void write(int cpx) {
        ClassFile classFile = classWriter.getClassFile();
        if (cpx == 0) {
            print("#0");
            return;
        }

        CPInfo cpInfo;
        try {
            cpInfo = classFile.constant_pool.get(cpx);
        } catch (ConstantPoolException e) {
            print("#" + cpx);
            return;
        }

        int tag = cpInfo.getTag();
        switch (tag) {
            case CONSTANT_Methodref:
            case CONSTANT_InterfaceMethodref:
            case CONSTANT_Fieldref:
                // simplify references within this class
                CPRefInfo ref = (CPRefInfo) cpInfo;
                try {
                    if (ref.class_index == classFile.this_class)
                         cpInfo = classFile.constant_pool.get(ref.name_and_type_index);
                } catch (ConstantPool.InvalidIndex e) {
                    // ignore, for now
                }
        }
        print(tagName(tag) + " " + stringValue(cpInfo));
    }

    String cpTagName(CPInfo cpInfo) {
        String n = cpInfo.getClass().getSimpleName();
        return n.replace("CONSTANT_", "").replace("_info", "");
    }

    String tagName(int tag) {
        switch (tag) {
            case CONSTANT_Utf8:
                return "Utf8";
            case CONSTANT_Integer:
                return "int";
            case CONSTANT_Float:
                return "float";
            case CONSTANT_Long:
                return "long";
            case CONSTANT_Double:
                return "double";
            case CONSTANT_Class:
                return "class";
            case CONSTANT_String:
                return "String";
            case CONSTANT_Fieldref:
                return "Field";
            case CONSTANT_Methodref:
                return "Method";
            case CONSTANT_InterfaceMethodref:
                return "InterfaceMethod";
            case CONSTANT_NameAndType:
                return "NameAndType";
            case CONSTANT_ModuleId:
                return "ModuleId";
            default:
                return "(unknown tag)";
        }
    }

    String stringValue(int constant_pool_index) {
        ClassFile classFile = classWriter.getClassFile();
        try {
            return stringValue(classFile.constant_pool.get(constant_pool_index));
        } catch (ConstantPool.InvalidIndex e) {
            return report(e);
        }
    }

    String stringValues(int[] constant_pool_indices, String sep) {
        StringBuilder sb = new StringBuilder();
        for (int i = 0; i < constant_pool_indices.length; i++) {
            if (i > 0)
                sb.append(sep);
            sb.append(stringValue(constant_pool_indices[i]));
        }
        return sb.toString();
    }

    String stringValue(CPInfo cpInfo) {
        return stringValueVisitor.visit(cpInfo);
    }

    StringValueVisitor stringValueVisitor = new StringValueVisitor();

    private class StringValueVisitor implements ConstantPool.Visitor<String, Void> {
        public String visit(CPInfo info) {
            return info.accept(this, null);
        }

        public String visitClass(CONSTANT_Class_info info, Void p) {
            return getCheckedName(info);
        }

        String getCheckedName(CONSTANT_Class_info info) {
            try {
                return checkName(info.getName());
            } catch (ConstantPoolException e) {
                return report(e);
            }
        }

        public String visitDouble(CONSTANT_Double_info info, Void p) {
            return info.value + "d";
        }

        public String visitFieldref(CONSTANT_Fieldref_info info, Void p) {
            return visitRef(info, p);
        }

        public String visitFloat(CONSTANT_Float_info info, Void p) {
            return info.value + "f";
        }

        public String visitInteger(CONSTANT_Integer_info info, Void p) {
            return String.valueOf(info.value);
        }

        public String visitInterfaceMethodref(CONSTANT_InterfaceMethodref_info info, Void p) {
            return visitRef(info, p);
        }

        public String visitLong(CONSTANT_Long_info info, Void p) {
            return info.value + "l";
        }

        public String visitMethodref(CONSTANT_Methodref_info info, Void p) {
            return visitRef(info, p);
        }

        public String visitModuleId(CONSTANT_ModuleId_info info, Void p) {
            if (info.version_index == 0)
                return getCheckedName(info);
            else
                return getCheckedName(info) + "@" + getCheckedVersion(info);
        }

        String getCheckedName(CONSTANT_ModuleId_info info) {
            try {
                return checkName(info.getName());
            } catch (ConstantPoolException e) {
                return report(e);
            }
        }

        String getCheckedVersion(CONSTANT_ModuleId_info info) {
            try {
                return info.getVersion();
            } catch (ConstantPoolException e) {
                return report(e);
            }
        }

        public String visitNameAndType(CONSTANT_NameAndType_info info, Void p) {
            return getCheckedName(info) + ":" + getType(info);
        }

        String getCheckedName(CONSTANT_NameAndType_info info) {
            try {
                return checkName(info.getName());
            } catch (ConstantPoolException e) {
                return report(e);
            }
        }

        String getType(CONSTANT_NameAndType_info info) {
            try {
                return info.getType();
            } catch (ConstantPoolException e) {
                return report(e);
            }
        }

        public String visitString(CONSTANT_String_info info, Void p) {
            try {
                ClassFile classFile = classWriter.getClassFile();
                int string_index = info.string_index;
                return stringValue(classFile.constant_pool.getUTF8Info(string_index));
            } catch (ConstantPoolException e) {
                return report(e);
            }
        }

        public String visitUtf8(CONSTANT_Utf8_info info, Void p) {
            String s = info.value;
            StringBuilder sb = new StringBuilder();
            for (int i = 0; i < s.length(); i++) {
                char c = s.charAt(i);
                switch (c) {
                    case '\t':
                        sb.append('\\').append('t');
                        break;
                    case '\n':
                        sb.append('\\').append('n');
                        break;
                    case '\r':
                        sb.append('\\').append('r');
                        break;
                    case '\"':
                        sb.append('\\').append('\"');
                        break;
                    default:
                        sb.append(c);
                }
            }
            return sb.toString();
        }

        String visitRef(CPRefInfo info, Void p) {
            String cn = getCheckedClassName(info);
            String nat;
            try {
                nat = stringValue(info.getNameAndTypeInfo());
            } catch (ConstantPoolException e) {
                nat = report(e);
            }
            return cn + "." + nat;
        }

        String getCheckedClassName(CPRefInfo info) {
            try {
                return checkName(info.getClassName());
            } catch (ConstantPoolException e) {
                return report(e);
            }
        }
    }


    /* If name is a valid binary name, return it; otherwise quote it. */
    private static String checkName(String name) {
        if (name == null)
            return "null";

        int len = name.length();
        if (len == 0)
            return "\"\"";

        int cc = '/';
        int cp;
        for (int k = 0; k < len; k += Character.charCount(cp)) {
            cp = name.codePointAt(k);
            if ((cc == '/' && !Character.isJavaIdentifierStart(cp))
                    || (cp != '/' && !Character.isJavaIdentifierPart(cp))) {
                return "\"" + addEscapes(name) + "\"";
            }
            cc = cp;
        }

        return name;
    }

    /* If name requires escapes, put them in, so it can be a string body. */
    private static String addEscapes(String name) {
        String esc = "\\\"\n\t";
        String rep = "\\\"nt";
        StringBuilder buf = null;
        int nextk = 0;
        int len = name.length();
        for (int k = 0; k < len; k++) {
            char cp = name.charAt(k);
            int n = esc.indexOf(cp);
            if (n >= 0) {
                if (buf == null)
                    buf = new StringBuilder(len * 2);
                if (nextk < k)
                    buf.append(name, nextk, k);
                buf.append('\\');
                buf.append(rep.charAt(n));
                nextk = k+1;
            }
        }
        if (buf == null)
            return name;
        if (nextk < len)
            buf.append(name, nextk, len);
        return buf.toString();
    }

    private ClassWriter classWriter;
    private Options options;
}<|MERGE_RESOLUTION|>--- conflicted
+++ resolved
@@ -102,33 +102,24 @@
                 return 2;
             }
 
-<<<<<<< HEAD
+            public Integer visitMethodref(CONSTANT_Methodref_info info, Void p) {
+                print("#" + info.class_index + ".#" + info.name_and_type_index);
+                tab();
+                println("//  " + stringValue(info));
+                return 1;
+            }
+
+            public Integer visitModuleId(CONSTANT_ModuleId_info info, Void p) {
+                print("#" + info.name_index + ":#" + info.version_index);
+		tab();
+		println("//  " + stringValue(info));
+                return 1;
+            }
+
             public Integer visitNameAndType(CONSTANT_NameAndType_info info, Void p) {
                 print("#" + info.name_index + ":#" + info.type_index);
                 tab();
                 println("//  " + stringValue(info));
-                return 1;
-            }
-
-            public Integer visitMethodref(CONSTANT_Methodref_info info, Void p) {
-                print("#" + info.class_index + ".#" + info.name_and_type_index);
-                tab();
-                println("//  " + stringValue(info));
-=======
-            public Integer visitMethodref(CONSTANT_Methodref_info info, Void p) {
-                println("#" + info.class_index + ".#" + info.name_and_type_index + ";\t//  " + stringValue(info));
-                return 1;
-            }
-
-            public Integer visitModuleId(CONSTANT_ModuleId_info info, Void p) {
-                println("#" + info.name_index + ":#" + info.version_index + ";\t//  " + stringValue(info));
-                return 1;
-            }
-
-            public Integer visitNameAndType(CONSTANT_NameAndType_info info, Void p) {
-                String tab = (options.compat ? "" : "\t"); // BUG 6622232 javap gets whitespace confused
-                println("#" + info.name_index + ":#" + info.type_index + ";" + tab + "//  " + stringValue(info));
->>>>>>> a69ee8a6
                 return 1;
             }
 
