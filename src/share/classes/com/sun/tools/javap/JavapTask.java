/*
 * Copyright (c) 2007, 2012, Oracle and/or its affiliates. All rights reserved.
 * DO NOT ALTER OR REMOVE COPYRIGHT NOTICES OR THIS FILE HEADER.
 *
 * This code is free software; you can redistribute it and/or modify it
 * under the terms of the GNU General Public License version 2 only, as
 * published by the Free Software Foundation.  Oracle designates this
 * particular file as subject to the "Classpath" exception as provided
 * by Oracle in the LICENSE file that accompanied this code.
 *
 * This code is distributed in the hope that it will be useful, but WITHOUT
 * ANY WARRANTY; without even the implied warranty of MERCHANTABILITY or
 * FITNESS FOR A PARTICULAR PURPOSE.  See the GNU General Public License
 * version 2 for more details (a copy is included in the LICENSE file that
 * accompanied this code).
 *
 * You should have received a copy of the GNU General Public License version
 * 2 along with this work; if not, write to the Free Software Foundation,
 * Inc., 51 Franklin St, Fifth Floor, Boston, MA 02110-1301 USA.
 *
 * Please contact Oracle, 500 Oracle Parkway, Redwood Shores, CA 94065 USA
 * or visit www.oracle.com if you need additional information or have any
 * questions.
 */

package com.sun.tools.javap;

import java.io.EOFException;
import java.io.FileNotFoundException;
import java.io.FilterInputStream;
import java.io.InputStream;
import java.io.IOException;
import java.io.OutputStream;
import java.io.PrintWriter;
import java.io.Reader;
import java.io.StringWriter;
import java.io.Writer;
import java.net.URI;
import java.security.DigestInputStream;
import java.security.MessageDigest;
import java.security.NoSuchAlgorithmException;
import java.text.MessageFormat;
import java.util.ArrayList;
import java.util.Arrays;
import java.util.EnumSet;
import java.util.HashMap;
import java.util.Iterator;
import java.util.List;
import java.util.Locale;
import java.util.Map;
import java.util.MissingResourceException;
import java.util.ResourceBundle;

import javax.lang.model.element.Modifier;
import javax.lang.model.element.NestingKind;
import javax.tools.Diagnostic;
import javax.tools.DiagnosticListener;
import javax.tools.JavaFileManager;
import javax.tools.JavaFileObject;
import javax.tools.StandardJavaFileManager;
import javax.tools.StandardLocation;

import com.sun.tools.classfile.*;
import java.net.URISyntaxException;
import java.net.URL;
import java.net.URLConnection;

/**
 *  "Main" class for javap, normally accessed from the command line
 *  via Main, or from JSR199 via DisassemblerTool.
 *
 *  <p><b>This is NOT part of any supported API.
 *  If you write code that depends on this, you do so at your own risk.
 *  This code and its internal interfaces are subject to change or
 *  deletion without notice.</b>
 */
public class JavapTask implements DisassemblerTool.DisassemblerTask, Messages {
    public class BadArgs extends Exception {
        static final long serialVersionUID = 8765093759964640721L;
        BadArgs(String key, Object... args) {
            super(JavapTask.this.getMessage(key, args));
            this.key = key;
            this.args = args;
        }

        BadArgs showUsage(boolean b) {
            showUsage = b;
            return this;
        }

        final String key;
        final Object[] args;
        boolean showUsage;
    }

    static abstract class Option {
        Option(boolean hasArg, String... aliases) {
            this.hasArg = hasArg;
            this.aliases = aliases;
        }

        boolean matches(String opt) {
            for (String a: aliases) {
                if (a.equals(opt))
                    return true;
            }
            return false;
        }

        boolean ignoreRest() {
            return false;
        }

        abstract void process(JavapTask task, String opt, String arg) throws BadArgs;

        final boolean hasArg;
        final String[] aliases;
    }

    static Option[] recognizedOptions = {

        new Option(false, "-help", "--help", "-?") {
            void process(JavapTask task, String opt, String arg) {
                task.options.help = true;
            }
        },

        new Option(false, "-version") {
            void process(JavapTask task, String opt, String arg) {
                task.options.version = true;
            }
        },

        new Option(false, "-fullversion") {
            void process(JavapTask task, String opt, String arg) {
                task.options.fullVersion = true;
            }
        },

        new Option(false, "-v", "-verbose", "-all") {
            void process(JavapTask task, String opt, String arg) {
                task.options.verbose = true;
                task.options.showFlags = true;
                task.options.showAllAttrs = true;
            }
        },

        new Option(false, "-l") {
            void process(JavapTask task, String opt, String arg) {
                task.options.showLineAndLocalVariableTables = true;
            }
        },

        new Option(false, "-public") {
            void process(JavapTask task, String opt, String arg) {
                task.options.accessOptions.add(opt);
                task.options.showAccess = AccessFlags.ACC_PUBLIC;
            }
        },

        new Option(false, "-protected") {
            void process(JavapTask task, String opt, String arg) {
                task.options.accessOptions.add(opt);
                task.options.showAccess = AccessFlags.ACC_PROTECTED;
            }
        },

        new Option(false, "-package") {
            void process(JavapTask task, String opt, String arg) {
                task.options.accessOptions.add(opt);
                task.options.showAccess = 0;
            }
        },

        new Option(false, "-p", "-private") {
            void process(JavapTask task, String opt, String arg) {
                if (!task.options.accessOptions.contains("-p") &&
                        !task.options.accessOptions.contains("-private")) {
                    task.options.accessOptions.add(opt);
                }
                task.options.showAccess = AccessFlags.ACC_PRIVATE;
            }
        },

        new Option(false, "-c") {
            void process(JavapTask task, String opt, String arg) {
                task.options.showDisassembled = true;
            }
        },

        new Option(false, "-s") {
            void process(JavapTask task, String opt, String arg) {
                task.options.showInternalSignatures = true;
            }
        },

//        new Option(false, "-all") {
//            void process(JavapTask task, String opt, String arg) {
//                task.options.showAllAttrs = true;
//            }
//        },

        new Option(false, "-h") {
            void process(JavapTask task, String opt, String arg) throws BadArgs {
                throw task.new BadArgs("err.h.not.supported");
            }
        },

        new Option(false, "-verify", "-verify-verbose") {
            void process(JavapTask task, String opt, String arg) throws BadArgs {
                throw task.new BadArgs("err.verify.not.supported");
            }
        },

        new Option(false, "-sysinfo") {
            void process(JavapTask task, String opt, String arg) {
                task.options.sysInfo = true;
            }
        },

        new Option(false, "-Xold") {
            void process(JavapTask task, String opt, String arg) throws BadArgs {
                task.log.println(task.getMessage("warn.Xold.not.supported"));
            }
        },

        new Option(false, "-Xnew") {
            void process(JavapTask task, String opt, String arg) throws BadArgs {
                // ignore: this _is_ the new version
            }
        },

        new Option(false, "-XDcompat") {
            void process(JavapTask task, String opt, String arg) {
                task.options.compat = true;
            }
        },

        new Option(false, "-XDdetails") {
            void process(JavapTask task, String opt, String arg) {
                task.options.details = EnumSet.allOf(InstructionDetailWriter.Kind.class);
            }

        },

        new Option(false, "-XDdetails:") {
            @Override
            boolean matches(String opt) {
                int sep = opt.indexOf(":");
                return sep != -1 && super.matches(opt.substring(0, sep + 1));
            }

            void process(JavapTask task, String opt, String arg) throws BadArgs {
                int sep = opt.indexOf(":");
                for (String v: opt.substring(sep + 1).split("[,: ]+")) {
                    if (!handleArg(task, v))
                        throw task.new BadArgs("err.invalid.arg.for.option", v);
                }
            }

            boolean handleArg(JavapTask task, String arg) {
                if (arg.length() == 0)
                    return true;

                if (arg.equals("all")) {
                    task.options.details = EnumSet.allOf(InstructionDetailWriter.Kind.class);
                    return true;
                }

                boolean on = true;
                if (arg.startsWith("-")) {
                    on = false;
                    arg = arg.substring(1);
                }

                for (InstructionDetailWriter.Kind k: InstructionDetailWriter.Kind.values()) {
                    if (arg.equalsIgnoreCase(k.option)) {
                        if (on)
                            task.options.details.add(k);
                        else
                            task.options.details.remove(k);
                        return true;
                    }
                }
                return false;
            }
        },

        new Option(false, "-constants") {
            void process(JavapTask task, String opt, String arg) {
                task.options.showConstants = true;
            }
        },

        new Option(false, "-XDinner") {
            void process(JavapTask task, String opt, String arg) {
                task.options.showInnerClasses = true;
            }
        },

        new Option(false, "-XDindent:") {
            @Override
            boolean matches(String opt) {
                int sep = opt.indexOf(":");
                return sep != -1 && super.matches(opt.substring(0, sep + 1));
            }

            void process(JavapTask task, String opt, String arg) throws BadArgs {
                int sep = opt.indexOf(":");
                try {
                    task.options.indentWidth = Integer.valueOf(opt.substring(sep + 1));
                } catch (NumberFormatException e) {
                }
            }
        },

        new Option(false, "-XDtab:") {
            @Override
            boolean matches(String opt) {
                int sep = opt.indexOf(":");
                return sep != -1 && super.matches(opt.substring(0, sep + 1));
            }

            void process(JavapTask task, String opt, String arg) throws BadArgs {
                int sep = opt.indexOf(":");
                try {
                    task.options.tabColumn = Integer.valueOf(opt.substring(sep + 1));
                } catch (NumberFormatException e) {
                }
            }
        }

    };

    public JavapTask() {
        context = new Context();
        context.put(Messages.class, this);
        options = Options.instance(context);
        attributeFactory = new Attribute.Factory();
    }

    public JavapTask(Writer out,
            JavaFileManager fileManager,
            DiagnosticListener<? super JavaFileObject> diagnosticListener) {
        this();
        this.log = getPrintWriterForWriter(out);
        this.fileManager = fileManager;
        this.diagnosticListener = diagnosticListener;
    }

    public JavapTask(Writer out,
            JavaFileManager fileManager,
            DiagnosticListener<? super JavaFileObject> diagnosticListener,
            Iterable<String> options,
            Iterable<String> classes) {
        this(out, fileManager, diagnosticListener);

        this.classes = new ArrayList<String>();
        for (String classname: classes) {
            classname.getClass(); // null-check
            this.classes.add(classname);
        }

        try {
            handleOptions(options, false);
        } catch (BadArgs e) {
            throw new IllegalArgumentException(e.getMessage());
        }
    }

    public void setLocale(Locale locale) {
        if (locale == null)
            locale = Locale.getDefault();
        task_locale = locale;
    }

    public void setLog(Writer log) {
        this.log = getPrintWriterForWriter(log);
    }

    public void setLog(OutputStream s) {
        setLog(getPrintWriterForStream(s));
    }

    private static PrintWriter getPrintWriterForStream(OutputStream s) {
<<<<<<< HEAD
        if (s == null) 
            s = System.out;
        return new PrintWriter(s, true);
=======
        return new PrintWriter(s == null ? System.err : s, true);
>>>>>>> cb2d7e77
    }

    private static PrintWriter getPrintWriterForWriter(Writer w) {
        if (w == null)
            return getPrintWriterForStream(null);
        else if (w instanceof PrintWriter)
            return (PrintWriter) w;
        else
            return new PrintWriter(w, true);
    }

    public void setDiagnosticListener(DiagnosticListener<? super JavaFileObject> dl) {
        diagnosticListener = dl;
    }

    public void setDiagnosticListener(OutputStream s) {
        setDiagnosticListener(getDiagnosticListenerForStream(s));
    }

    private DiagnosticListener<JavaFileObject> getDiagnosticListenerForStream(OutputStream s) {
        return getDiagnosticListenerForWriter(getPrintWriterForStream(s));
    }

    private DiagnosticListener<JavaFileObject> getDiagnosticListenerForWriter(Writer w) {
        final PrintWriter pw = getPrintWriterForWriter(w);
        return new DiagnosticListener<JavaFileObject> () {
            public void report(Diagnostic<? extends JavaFileObject> diagnostic) {
                switch (diagnostic.getKind()) {
                    case ERROR:
                        pw.print(getMessage("err.prefix"));
                        break;
                    case WARNING:
                        pw.print(getMessage("warn.prefix"));
                        break;
                    case NOTE:
                        pw.print(getMessage("note.prefix"));
                        break;
                }
                pw.print(" ");
                pw.println(diagnostic.getMessage(null));
            }
        };
    }

    /** Result codes.
     */
    static final int
        EXIT_OK = 0,        // Compilation completed with no errors.
        EXIT_ERROR = 1,     // Completed but reported errors.
        EXIT_CMDERR = 2,    // Bad command-line arguments
        EXIT_SYSERR = 3,    // System error or resource exhaustion.
        EXIT_ABNORMAL = 4;  // Compiler terminated abnormally

    int run(String[] args) {
        try {
            handleOptions(args);

            // the following gives consistent behavior with javac
            if (classes == null || classes.isEmpty()) {
                if (options.help || options.version || options.fullVersion)
                    return EXIT_OK;
                else
                    return EXIT_CMDERR;
            }

            try {
                boolean ok = run();
                return ok ? EXIT_OK : EXIT_ERROR;
            } finally {
                if (defaultFileManager != null) {
                    try {
                        defaultFileManager.close();
                        defaultFileManager = null;
                    } catch (IOException e) {
                        throw new InternalError(e);
                    }
                }
            }
        } catch (BadArgs e) {
            reportError(e.key, e.args);
            if (e.showUsage) {
                log.println(getMessage("main.usage.summary", progname));
            }
            return EXIT_CMDERR;
        } catch (InternalError e) {
            Object[] e_args;
            if (e.getCause() == null)
                e_args = e.args;
            else {
                e_args = new Object[e.args.length + 1];
                e_args[0] = e.getCause();
                System.arraycopy(e.args, 0, e_args, 1, e.args.length);
            }
            reportError("err.internal.error", e_args);
            return EXIT_ABNORMAL;
        } finally {
            log.flush();
        }
    }

    public void handleOptions(String[] args) throws BadArgs {
        handleOptions(Arrays.asList(args), true);
    }

    private void handleOptions(Iterable<String> args, boolean allowClasses) throws BadArgs {
        if (log == null) {
            log = getPrintWriterForStream(System.out);
            if (diagnosticListener == null)
              diagnosticListener = getDiagnosticListenerForStream(System.err);
        } else {
            if (diagnosticListener == null)
              diagnosticListener = getDiagnosticListenerForWriter(log);
        }


        if (fileManager == null)
            fileManager = getDefaultFileManager(diagnosticListener, log);

        Iterator<String> iter = args.iterator();
        boolean noArgs = !iter.hasNext();

        while (iter.hasNext()) {
            String arg = iter.next();
            if (arg.startsWith("-"))
                handleOption(arg, iter);
            else if (allowClasses) {
                if (classes == null)
                    classes = new ArrayList<String>();
                classes.add(arg);
                while (iter.hasNext())
                    classes.add(iter.next());
            } else
                throw new BadArgs("err.unknown.option", arg).showUsage(true);
        }

        if (!options.compat && options.accessOptions.size() > 1) {
            StringBuilder sb = new StringBuilder();
            for (String opt: options.accessOptions) {
                if (sb.length() > 0)
                    sb.append(" ");
                sb.append(opt);
            }
            throw new BadArgs("err.incompatible.options", sb);
        }

        if ((classes == null || classes.isEmpty()) &&
                !(noArgs || options.help || options.version || options.fullVersion)) {
            throw new BadArgs("err.no.classes.specified");
        }

        if (noArgs || options.help)
            showHelp();

        if (options.version || options.fullVersion)
            showVersion(options.fullVersion);
    }

    private void handleOption(String name, Iterator<String> rest) throws BadArgs {
        for (Option o: recognizedOptions) {
            if (o.matches(name)) {
                if (o.hasArg) {
                    if (rest.hasNext())
                        o.process(this, name, rest.next());
                    else
                        throw new BadArgs("err.missing.arg", name).showUsage(true);
                } else
                    o.process(this, name, null);

                if (o.ignoreRest()) {
                    while (rest.hasNext())
                        rest.next();
                }
                return;
            }
        }

        if (fileManager.handleOption(name, rest))
            return;

        throw new BadArgs("err.unknown.option", name).showUsage(true);
    }

    public Boolean call() {
        return run();
    }

    public boolean run() {
        if (classes == null || classes.isEmpty())
            return false;

        context.put(PrintWriter.class, log);
        ClassWriter classWriter = ClassWriter.instance(context);
        SourceWriter sourceWriter = SourceWriter.instance(context);
        sourceWriter.setFileManager(fileManager);

        attributeFactory.setCompat(options.compat);

        boolean ok = true;

        for (String className: classes) {
            JavaFileObject fo;
            try {
                writeClass(classWriter, className);
            } catch (ConstantPoolException e) {
                reportError("err.bad.constant.pool", className, e.getLocalizedMessage());
                ok = false;
            } catch (EOFException e) {
                reportError("err.end.of.file", className);
                ok = false;
            } catch (FileNotFoundException e) {
                reportError("err.file.not.found", e.getLocalizedMessage());
                ok = false;
            } catch (IOException e) {
                //e.printStackTrace();
                Object msg = e.getLocalizedMessage();
                if (msg == null)
                    msg = e;
                reportError("err.ioerror", className, msg);
                ok = false;
            } catch (Throwable t) {
                StringWriter sw = new StringWriter();
                PrintWriter pw = new PrintWriter(sw);
                t.printStackTrace(pw);
                pw.close();
                reportError("err.crash", t.toString(), sw.toString());
                ok = false;
            }
        }

        return ok;
    }

    protected boolean writeClass(ClassWriter classWriter, String className)
            throws IOException, ConstantPoolException {
        JavaFileObject fo = open(className);
        if (fo == null) {
            reportError("err.class.not.found", className);
            return false;
        }

        ClassFileInfo cfInfo = read(fo);
        if (!className.endsWith(".class")) {
            String cfName = cfInfo.cf.getName();
            if (!cfName.replaceAll("[/$]", ".").equals(className.replaceAll("[/$]", ".")))
                reportWarning("warn.unexpected.class", className, cfName.replace('/', '.'));
        }
        write(cfInfo);

        if (options.showInnerClasses) {
            ClassFile cf = cfInfo.cf;
            Attribute a = cf.getAttribute(Attribute.InnerClasses);
            if (a instanceof InnerClasses_attribute) {
                InnerClasses_attribute inners = (InnerClasses_attribute) a;
                try {
                    boolean ok = true;
                    for (int i = 0; i < inners.classes.length; i++) {
                        int outerIndex = inners.classes[i].outer_class_info_index;
                        ConstantPool.CONSTANT_Class_info outerClassInfo = cf.constant_pool.getClassInfo(outerIndex);
                        String outerClassName = outerClassInfo.getName();
                        if (outerClassName.equals(cf.getName())) {
                            int innerIndex = inners.classes[i].inner_class_info_index;
                            ConstantPool.CONSTANT_Class_info innerClassInfo = cf.constant_pool.getClassInfo(innerIndex);
                            String innerClassName = innerClassInfo.getName();
                            classWriter.println("// inner class " + innerClassName.replaceAll("[/$]", "."));
                            classWriter.println();
                            ok = ok & writeClass(classWriter, innerClassName);
                        }
                    }
                    return ok;
                } catch (ConstantPoolException e) {
                    reportError("err.bad.innerclasses.attribute", className);
                    return false;
                }
            } else if (a != null) {
                reportError("err.bad.innerclasses.attribute", className);
                return false;
            }
        }

        return true;
    }

    protected JavaFileObject open(String className) throws IOException {
        // for compatibility, first see if it is a class name
        JavaFileObject fo = getClassFileObject(className);
        if (fo != null)
            return fo;

        // see if it is an inner class, by replacing dots to $, starting from the right
        String cn = className;
        int lastDot;
        while ((lastDot = cn.lastIndexOf(".")) != -1) {
            cn = cn.substring(0, lastDot) + "$" + cn.substring(lastDot + 1);
            fo = getClassFileObject(cn);
            if (fo != null)
                return fo;
        }

        if (!className.endsWith(".class"))
            return null;

        if (fileManager instanceof StandardJavaFileManager) {
            StandardJavaFileManager sfm = (StandardJavaFileManager) fileManager;
            fo = sfm.getJavaFileObjects(className).iterator().next();
            if (fo != null && fo.getLastModified() != 0) {
                return fo;
            }
        }

        // see if it is a URL, and if so, wrap it in just enough of a JavaFileObject
        // to suit javap's needs
        if (className.matches("^[A-Za-z]+:.*")) {
            try {
                final URI uri = new URI(className);
                final URL url = uri.toURL();
                final URLConnection conn = url.openConnection();
                return new JavaFileObject() {
                    public Kind getKind() {
                        return JavaFileObject.Kind.CLASS;
                    }

                    public boolean isNameCompatible(String simpleName, Kind kind) {
                        throw new UnsupportedOperationException();
                    }

                    public NestingKind getNestingKind() {
                        throw new UnsupportedOperationException();
                    }

                    public Modifier getAccessLevel() {
                        throw new UnsupportedOperationException();
                    }

                    public URI toUri() {
                        return uri;
                    }

                    public String getName() {
                        return url.toString();
                    }

                    public InputStream openInputStream() throws IOException {
                        return conn.getInputStream();
                    }

                    public OutputStream openOutputStream() throws IOException {
                        throw new UnsupportedOperationException();
                    }

                    public Reader openReader(boolean ignoreEncodingErrors) throws IOException {
                        throw new UnsupportedOperationException();
                    }

                    public CharSequence getCharContent(boolean ignoreEncodingErrors) throws IOException {
                        throw new UnsupportedOperationException();
                    }

                    public Writer openWriter() throws IOException {
                        throw new UnsupportedOperationException();
                    }

                    public long getLastModified() {
                        return conn.getLastModified();
                    }

                    public boolean delete() {
                        throw new UnsupportedOperationException();
                    }

                };
            } catch (URISyntaxException ignore) {
            } catch (IOException ignore) {
            }
        }

        return null;
    }

    public static class ClassFileInfo {
        ClassFileInfo(JavaFileObject fo, ClassFile cf, byte[] digest, int size) {
            this.fo = fo;
            this.cf = cf;
            this.digest = digest;
            this.size = size;
        }
        public final JavaFileObject fo;
        public final ClassFile cf;
        public final byte[] digest;
        public final int size;
    }

    public ClassFileInfo read(JavaFileObject fo) throws IOException, ConstantPoolException {
        InputStream in = fo.openInputStream();
        try {
            SizeInputStream sizeIn = null;
            MessageDigest md  = null;
            if (options.sysInfo || options.verbose) {
                try {
                    md = MessageDigest.getInstance("MD5");
                } catch (NoSuchAlgorithmException ignore) {
                }
                in = new DigestInputStream(in, md);
                in = sizeIn = new SizeInputStream(in);
            }

            ClassFile cf = ClassFile.read(in, attributeFactory);
            byte[] digest = (md == null) ? null : md.digest();
            int size = (sizeIn == null) ? -1 : sizeIn.size();
            return new ClassFileInfo(fo, cf, digest, size);
        } finally {
            in.close();
        }
    }

    public void write(ClassFileInfo info) {
        ClassWriter classWriter = ClassWriter.instance(context);
        if (options.sysInfo || options.verbose) {
            classWriter.setFile(info.fo.toUri());
            classWriter.setLastModified(info.fo.getLastModified());
            classWriter.setDigest("MD5", info.digest);
            classWriter.setFileSize(info.size);
        }

        classWriter.write(info.cf);
    }

    protected void setClassFile(ClassFile classFile) {
        ClassWriter classWriter = ClassWriter.instance(context);
        classWriter.setClassFile(classFile);
    }

    protected void setMethod(Method enclosingMethod) {
        ClassWriter classWriter = ClassWriter.instance(context);
        classWriter.setMethod(enclosingMethod);
    }

    protected void write(Attribute value) {
        AttributeWriter attrWriter = AttributeWriter.instance(context);
        ClassWriter classWriter = ClassWriter.instance(context);
        ClassFile cf = classWriter.getClassFile();
        attrWriter.write(cf, value, cf.constant_pool);
    }

    protected void write(Attributes attrs) {
        AttributeWriter attrWriter = AttributeWriter.instance(context);
        ClassWriter classWriter = ClassWriter.instance(context);
        ClassFile cf = classWriter.getClassFile();
        attrWriter.write(cf, attrs, cf.constant_pool);
    }

    protected void write(ConstantPool constant_pool) {
        ConstantWriter constantWriter = ConstantWriter.instance(context);
        constantWriter.writeConstantPool(constant_pool);
    }

    protected void write(ConstantPool constant_pool, int value) {
        ConstantWriter constantWriter = ConstantWriter.instance(context);
        constantWriter.write(value);
    }

    protected void write(ConstantPool.CPInfo value) {
        ConstantWriter constantWriter = ConstantWriter.instance(context);
        constantWriter.println(value);
    }

    protected void write(Field value) {
        ClassWriter classWriter = ClassWriter.instance(context);
        classWriter.writeField(value);
    }

    protected void write(Method value) {
        ClassWriter classWriter = ClassWriter.instance(context);
        classWriter.writeMethod(value);
    }

    private JavaFileManager getDefaultFileManager(final DiagnosticListener<? super JavaFileObject> dl, PrintWriter log) {
        if (defaultFileManager == null)
            defaultFileManager = JavapFileManager.create(dl, log);
        return defaultFileManager;
    }

    private JavaFileObject getClassFileObject(String className) throws IOException {
        JavaFileObject fo;
        fo = fileManager.getJavaFileForInput(StandardLocation.PLATFORM_CLASS_PATH, className, JavaFileObject.Kind.CLASS);
        if (fo == null)
            fo = fileManager.getJavaFileForInput(StandardLocation.CLASS_PATH, className, JavaFileObject.Kind.CLASS);
        return fo;
    }

    private void showHelp() {
        log.println(getMessage("main.usage", progname));
        for (Option o: recognizedOptions) {
            String name = o.aliases[0].substring(1); // there must always be at least one name
            if (name.startsWith("X") || name.equals("fullversion") || name.equals("h") || name.equals("verify"))
                continue;
            log.println(getMessage("main.opt." + name));
        }
        String[] fmOptions = { "-classpath", "-bootclasspath" };
        for (String o: fmOptions) {
            if (fileManager.isSupportedOption(o) == -1)
                continue;
            String name = o.substring(1);
            log.println(getMessage("main.opt." + name));
        }

    }

    private void showVersion(boolean full) {
        log.println(version(full ? "full" : "release"));
    }

    private static final String versionRBName = "com.sun.tools.javap.resources.version";
    private static ResourceBundle versionRB;

    private String version(String key) {
        // key=version:  mm.nn.oo[-milestone]
        // key=full:     mm.mm.oo[-milestone]-build
        if (versionRB == null) {
            try {
                versionRB = ResourceBundle.getBundle(versionRBName);
            } catch (MissingResourceException e) {
                return getMessage("version.resource.missing", System.getProperty("java.version"));
            }
        }
        try {
            return versionRB.getString(key);
        }
        catch (MissingResourceException e) {
            return getMessage("version.unknown", System.getProperty("java.version"));
        }
    }

    private void reportError(String key, Object... args) {
        diagnosticListener.report(createDiagnostic(Diagnostic.Kind.ERROR, key, args));
    }

    private void reportNote(String key, Object... args) {
        diagnosticListener.report(createDiagnostic(Diagnostic.Kind.NOTE, key, args));
    }

    private void reportWarning(String key, Object... args) {
        diagnosticListener.report(createDiagnostic(Diagnostic.Kind.WARNING, key, args));
    }

    private Diagnostic<JavaFileObject> createDiagnostic(
            final Diagnostic.Kind kind, final String key, final Object... args) {
        return new Diagnostic<JavaFileObject>() {
            public Kind getKind() {
                return kind;
            }

            public JavaFileObject getSource() {
                return null;
            }

            public long getPosition() {
                return Diagnostic.NOPOS;
            }

            public long getStartPosition() {
                return Diagnostic.NOPOS;
            }

            public long getEndPosition() {
                return Diagnostic.NOPOS;
            }

            public long getLineNumber() {
                return Diagnostic.NOPOS;
            }

            public long getColumnNumber() {
                return Diagnostic.NOPOS;
            }

            public String getCode() {
                return key;
            }

            public String getMessage(Locale locale) {
                return JavapTask.this.getMessage(locale, key, args);
            }

            @Override
            public String toString() {
                return getClass().getName() + "[key=" + key + ",args=" + Arrays.asList(args) + "]";
            }

        };

    }

    public String getMessage(String key, Object... args) {
        return getMessage(task_locale, key, args);
    }

    public String getMessage(Locale locale, String key, Object... args) {
        if (bundles == null) {
            // could make this a HashMap<Locale,SoftReference<ResourceBundle>>
            // and for efficiency, keep a hard reference to the bundle for the task
            // locale
            bundles = new HashMap<Locale, ResourceBundle>();
        }

        if (locale == null)
            locale = Locale.getDefault();

        ResourceBundle b = bundles.get(locale);
        if (b == null) {
            try {
                b = ResourceBundle.getBundle("com.sun.tools.javap.resources.javap", locale);
                bundles.put(locale, b);
            } catch (MissingResourceException e) {
                throw new InternalError("Cannot find javap resource bundle for locale " + locale);
            }
        }

        try {
            return MessageFormat.format(b.getString(key), args);
        } catch (MissingResourceException e) {
            throw new InternalError(e, key);
        }
    }

    protected Context context;
    JavaFileManager fileManager;
    JavaFileManager defaultFileManager;
    PrintWriter log;
    DiagnosticListener<? super JavaFileObject> diagnosticListener;
    List<String> classes;
    Options options;
    //ResourceBundle bundle;
    Locale task_locale;
    Map<Locale, ResourceBundle> bundles;
    protected Attribute.Factory attributeFactory;

    private static final String progname = "javap";

    private static class SizeInputStream extends FilterInputStream {
        SizeInputStream(InputStream in) {
            super(in);
        }

        int size() {
            return size;
        }

        @Override
        public int read(byte[] buf, int offset, int length) throws IOException {
            int n = super.read(buf, offset, length);
            if (n > 0)
                size += n;
            return n;
        }

        @Override
        public int read() throws IOException {
            int b = super.read();
            size += 1;
            return b;
        }

        private int size;
    }
}<|MERGE_RESOLUTION|>--- conflicted
+++ resolved
@@ -383,13 +383,7 @@
     }
 
     private static PrintWriter getPrintWriterForStream(OutputStream s) {
-<<<<<<< HEAD
-        if (s == null) 
-            s = System.out;
-        return new PrintWriter(s, true);
-=======
         return new PrintWriter(s == null ? System.err : s, true);
->>>>>>> cb2d7e77
     }
 
     private static PrintWriter getPrintWriterForWriter(Writer w) {
