/*
 * Copyright (c) 2001, 2012, Oracle and/or its affiliates. All rights reserved.
 * DO NOT ALTER OR REMOVE COPYRIGHT NOTICES OR THIS FILE HEADER.
 *
 * This code is free software; you can redistribute it and/or modify it
 * under the terms of the GNU General Public License version 2 only, as
 * published by the Free Software Foundation.  Oracle designates this
 * particular file as subject to the "Classpath" exception as provided
 * by Oracle in the LICENSE file that accompanied this code.
 *
 * This code is distributed in the hope that it will be useful, but WITHOUT
 * ANY WARRANTY; without even the implied warranty of MERCHANTABILITY or
 * FITNESS FOR A PARTICULAR PURPOSE.  See the GNU General Public License
 * version 2 for more details (a copy is included in the LICENSE file that
 * accompanied this code).
 *
 * You should have received a copy of the GNU General Public License version
 * 2 along with this work; if not, write to the Free Software Foundation,
 * Inc., 51 Franklin St, Fifth Floor, Boston, MA 02110-1301 USA.
 *
 * Please contact Oracle, 500 Oracle Parkway, Redwood Shores, CA 94065 USA
 * or visit www.oracle.com if you need additional information or have any
 * questions.
 */

package com.sun.tools.javadoc;

import java.io.File;
import java.io.IOException;
import java.util.Collection;
import java.util.EnumSet;
import java.util.HashMap;
import java.util.Map;
import java.util.Set;
import javax.tools.JavaFileManager.Location;
import javax.tools.JavaFileObject;
import javax.tools.StandardJavaFileManager;
import javax.tools.StandardLocation;

import com.sun.tools.javac.code.Symbol.CompletionFailure;
import com.sun.tools.javac.tree.JCTree;
import com.sun.tools.javac.tree.JCTree.JCClassDecl;
import com.sun.tools.javac.tree.JCTree.JCCompilationUnit;
import com.sun.tools.javac.util.Abort;
import com.sun.tools.javac.util.Context;
import com.sun.tools.javac.util.List;
import com.sun.tools.javac.util.ListBuffer;
import com.sun.tools.javac.util.Position;


/**
 *  This class could be the main entry point for Javadoc when Javadoc is used as a
 *  component in a larger software system. It provides operations to
 *  construct a new javadoc processor, and to run it on a set of source
 *  files.
 *
 *  <p><b>This is NOT part of any supported API.
 *  If you write code that depends on this, you do so at your own risk.
 *  This code and its internal interfaces are subject to change or
 *  deletion without notice.</b>
 *
 *  @author Neal Gafter
 */
public class JavadocTool extends com.sun.tools.javac.main.JavaCompiler {
    DocEnv docenv;

    final Messager messager;
    final JavadocClassReader javadocReader;
    final JavadocEnter javadocEnter;

    /**
     * Construct a new JavaCompiler processor, using appropriately
     * extended phases of the underlying compiler.
     */
    protected JavadocTool(Context context) {
        super(context);
        messager = Messager.instance0(context);
        javadocReader = JavadocClassReader.instance0(context);
        javadocEnter = JavadocEnter.instance0(context);
    }

    /**
     * For javadoc, the parser needs to keep comments. Overrides method from JavaCompiler.
     */
    protected boolean keepComments() {
        return true;
    }

    /**
     *  Construct a new javadoc tool.
     */
    public static JavadocTool make0(Context context) {
        Messager messager = null;
        try {
            // force the use of Javadoc's class reader
            JavadocClassReader.preRegister(context);

            // force the use of Javadoc's own enter phase
            JavadocEnter.preRegister(context);

            // force the use of Javadoc's own member enter phase
            JavadocMemberEnter.preRegister(context);

            // force the use of Javadoc's own todo phase
            JavadocTodo.preRegister(context);

            // force the use of Messager as a Log
            messager = Messager.instance0(context);

            return new JavadocTool(context);
        } catch (CompletionFailure ex) {
            messager.error(Position.NOPOS, ex.getMessage());
            return null;
        }
    }

    public RootDocImpl getRootDocImpl(String doclocale,
                                      String encoding,
                                      ModifierFilter filter,
                                      List<String> javaNames,
                                      List<String[]> options,
                                      Iterable<? extends JavaFileObject> fileObjects,
                                      boolean breakiterator,
                                      List<String> subPackages,
                                      List<String> excludedPackages,
                                      boolean docClasses,
                                      boolean legacyDoclet,
                      boolean quiet) throws IOException {
        docenv = DocEnv.instance(context);
        docenv.showAccess = filter;
        docenv.quiet = quiet;
        docenv.breakiterator = breakiterator;
        docenv.setLocale(doclocale);
        docenv.setEncoding(encoding);
        docenv.docClasses = docClasses;
        docenv.legacyDoclet = legacyDoclet;
<<<<<<< HEAD
        reader.sourceCompleter = docClasses ? null : new Completer();
=======
        javadocReader.sourceCompleter = docClasses ? null : this;
>>>>>>> cb2d7e77

        ListBuffer<String> names = new ListBuffer<String>();
        ListBuffer<JCCompilationUnit> classTrees = new ListBuffer<JCCompilationUnit>();
        ListBuffer<JCCompilationUnit> packTrees = new ListBuffer<JCCompilationUnit>();

        try {
            StandardJavaFileManager fm = docenv.fileManager instanceof StandardJavaFileManager
                    ? (StandardJavaFileManager) docenv.fileManager : null;
            for (List<String> it = javaNames; it.nonEmpty(); it = it.tail) {
                String name = it.head;
                if (!docClasses && fm != null && name.endsWith(".java") && new File(name).exists()) {
                    JavaFileObject fo = fm.getJavaFileObjects(name).iterator().next();
                    docenv.notice("main.Loading_source_file", name);
                    JCCompilationUnit tree = parse(fo);
                    classTrees.append(tree);
                } else if (isValidPackageName(name)) {
                    names = names.append(name);
                } else if (name.endsWith(".java")) {
                    if (fm == null)
                        throw new IllegalArgumentException();
                    else
                        docenv.error(null, "main.file_not_found", name);
                } else {
                    docenv.error(null, "main.illegal_package_name", name);
                }
            }
            for (JavaFileObject fo: fileObjects) {
                docenv.notice("main.Loading_source_file", fo.getName());
                JCCompilationUnit tree = parse(fo);
                classTrees.append(tree);
            }

            if (!docClasses) {
                // Recursively search given subpackages.  If any packages
                //are found, add them to the list.
                Map<String,List<JavaFileObject>> packageFiles =
                        searchSubPackages(subPackages, names, excludedPackages);

                // Parse the packages
                for (List<String> packs = names.toList(); packs.nonEmpty(); packs = packs.tail) {
                    // Parse sources ostensibly belonging to package.
                    String packageName = packs.head;
                    parsePackageClasses(packageName, packageFiles.get(packageName), packTrees, excludedPackages);
                }

                if (messager.nerrors() != 0) return null;

                // Enter symbols for all files
                docenv.notice("main.Building_tree");
                javadocEnter.main(classTrees.toList().appendList(packTrees.toList()));
            }
        } catch (Abort ex) {}

        if (messager.nerrors() != 0)
            return null;

        if (docClasses)
            return new RootDocImpl(docenv, javaNames, options);
        else
            return new RootDocImpl(docenv, listClasses(classTrees.toList()), names.toList(), options);
    }

    /** Is the given string a valid package name? */
    boolean isValidPackageName(String s) {
        int index;
        while ((index = s.indexOf('.')) != -1) {
            if (!isValidClassName(s.substring(0, index))) return false;
            s = s.substring(index+1);
        }
        return isValidClassName(s);
    }

    /**
     * search all directories in path for subdirectory name. Add all
     * .java files found in such a directory to args.
     */
    private void parsePackageClasses(String name,
            Iterable<JavaFileObject> files,
            ListBuffer<JCCompilationUnit> trees,
            List<String> excludedPackages)
            throws IOException {
        if (excludedPackages.contains(name)) {
            return;
        }

        boolean hasFiles = false;
        docenv.notice("main.Loading_source_files_for_package", name);

        if (files == null) {
            Location location = docenv.fileManager.hasLocation(StandardLocation.SOURCE_PATH)
                    ? StandardLocation.SOURCE_PATH : StandardLocation.CLASS_PATH;
            ListBuffer<JavaFileObject> lb = new ListBuffer<JavaFileObject>();
            for (JavaFileObject fo: docenv.fileManager.list(
                    location, name, EnumSet.of(JavaFileObject.Kind.SOURCE), false)) {
                String binaryName = docenv.fileManager.inferBinaryName(location, fo);
                String simpleName = getSimpleName(binaryName);
                if (isValidClassName(simpleName)) {
                    lb.append(fo);
                }
            }
            files = lb.toList();
        }

        for (JavaFileObject fo : files) {
            // messager.notice("main.Loading_source_file", fn);
            trees.append(parse(fo));
            hasFiles = true;
        }

        if (!hasFiles) {
            messager.warning(Messager.NOPOS, "main.no_source_files_for_package",
                    name.replace(File.separatorChar, '.'));
        }
    }

    /**
     * Recursively search all directories in path for subdirectory name.
     * Add all packages found in such a directory to packages list.
     */
    private Map<String,List<JavaFileObject>> searchSubPackages(
            List<String> subPackages,
            ListBuffer<String> packages,
            List<String> excludedPackages)
            throws IOException {
        Map<String,List<JavaFileObject>> packageFiles =
                new HashMap<String,List<JavaFileObject>>();

        Map<String,Boolean> includedPackages = new HashMap<String,Boolean>();
        includedPackages.put("", true);
        for (String p: excludedPackages)
            includedPackages.put(p, false);

        StandardLocation path = docenv.fileManager.hasLocation(StandardLocation.SOURCE_PATH)
                ? StandardLocation.SOURCE_PATH : StandardLocation.CLASS_PATH;

        searchSubPackages(subPackages,
                includedPackages,
                packages, packageFiles,
                path,
                EnumSet.of(JavaFileObject.Kind.SOURCE));

        return packageFiles;
    }

    private void searchSubPackages(List<String> subPackages,
            Map<String,Boolean> includedPackages,
            ListBuffer<String> packages,
            Map<String, List<JavaFileObject>> packageFiles,
            StandardLocation location, Set<JavaFileObject.Kind> kinds)
            throws IOException {
        for (String subPackage: subPackages) {
            if (!isIncluded(subPackage, includedPackages))
                continue;

            for (JavaFileObject fo: docenv.fileManager.list(location, subPackage, kinds, true)) {
                String binaryName = docenv.fileManager.inferBinaryName(location, fo);
                String packageName = getPackageName(binaryName);
                String simpleName = getSimpleName(binaryName);
                if (isIncluded(packageName, includedPackages) && isValidClassName(simpleName)) {
                    List<JavaFileObject> list = packageFiles.get(packageName);
                    list = (list == null ? List.of(fo) : list.prepend(fo));
                    packageFiles.put(packageName, list);
                    if (!packages.contains(packageName))
                        packages.add(packageName);
                }
            }
        }
    }

    private String getPackageName(String name) {
        int lastDot = name.lastIndexOf(".");
        return (lastDot == -1 ? "" : name.substring(0, lastDot));
    }

    private String getSimpleName(String name) {
        int lastDot = name.lastIndexOf(".");
        return (lastDot == -1 ? name : name.substring(lastDot + 1));
    }

    private boolean isIncluded(String packageName, Map<String,Boolean> includedPackages) {
        Boolean b = includedPackages.get(packageName);
        if (b == null) {
            b = isIncluded(getPackageName(packageName), includedPackages);
            includedPackages.put(packageName, b);
        }
        return b;
    }

    /**
     * Recursively search all directories in path for subdirectory name.
     * Add all packages found in such a directory to packages list.
     */
    private void searchSubPackage(String packageName,
                                  ListBuffer<String> packages,
                                  List<String> excludedPackages,
                                  Collection<File> pathnames) {
        if (excludedPackages.contains(packageName))
            return;

        String packageFilename = packageName.replace('.', File.separatorChar);
        boolean addedPackage = false;
        for (File pathname : pathnames) {
            File f = new File(pathname, packageFilename);
            String filenames[] = f.list();
            // if filenames not null, then found directory
            if (filenames != null) {
                for (String filename : filenames) {
                    if (!addedPackage
                            && (isValidJavaSourceFile(filename) ||
                                isValidJavaClassFile(filename))
                            && !packages.contains(packageName)) {
                        packages.append(packageName);
                        addedPackage = true;
                    } else if (isValidClassName(filename) &&
                               (new File(f, filename)).isDirectory()) {
                        searchSubPackage(packageName + "." + filename,
                                         packages, excludedPackages, pathnames);
                    }
                }
            }
        }
    }

    /**
     * Return true if given file name is a valid class file name.
     * @param file the name of the file to check.
     * @return true if given file name is a valid class file name
     * and false otherwise.
     */
    private static boolean isValidJavaClassFile(String file) {
        if (!file.endsWith(".class")) return false;
        String clazzName = file.substring(0, file.length() - ".class".length());
        return isValidClassName(clazzName);
    }

    /**
     * Return true if given file name is a valid Java source file name.
     * @param file the name of the file to check.
     * @return true if given file name is a valid Java source file name
     * and false otherwise.
     */
    private static boolean isValidJavaSourceFile(String file) {
        if (!file.endsWith(".java")) return false;
        String clazzName = file.substring(0, file.length() - ".java".length());
        return isValidClassName(clazzName);
    }

    /** Are surrogates supported?
     */
    final static boolean surrogatesSupported = surrogatesSupported();
    private static boolean surrogatesSupported() {
        try {
            boolean b = Character.isHighSurrogate('a');
            return true;
        } catch (NoSuchMethodError ex) {
            return false;
        }
    }

    /**
     * Return true if given file name is a valid class name
     * (including "package-info").
     * @param s the name of the class to check.
     * @return true if given class name is a valid class name
     * and false otherwise.
     */
    public static boolean isValidClassName(String s) {
        if (s.length() < 1) return false;
        if (s.equals("package-info")) return true;
        if (surrogatesSupported) {
            int cp = s.codePointAt(0);
            if (!Character.isJavaIdentifierStart(cp))
                return false;
            for (int j=Character.charCount(cp); j<s.length(); j+=Character.charCount(cp)) {
                cp = s.codePointAt(j);
                if (!Character.isJavaIdentifierPart(cp))
                    return false;
            }
        } else {
            if (!Character.isJavaIdentifierStart(s.charAt(0)))
                return false;
            for (int j=1; j<s.length(); j++)
                if (!Character.isJavaIdentifierPart(s.charAt(j)))
                    return false;
        }
        return true;
    }

    /**
     * From a list of top level trees, return the list of contained class definitions
     */
    List<JCClassDecl> listClasses(List<JCCompilationUnit> trees) {
        ListBuffer<JCClassDecl> result = new ListBuffer<JCClassDecl>();
        for (JCCompilationUnit t : trees) {
            for (JCTree def : t.defs) {
                if (def.hasTag(JCTree.Tag.CLASSDEF))
                    result.append((JCClassDecl)def);
            }
        }
        return result.toList();
    }

}<|MERGE_RESOLUTION|>--- conflicted
+++ resolved
@@ -134,11 +134,7 @@
         docenv.setEncoding(encoding);
         docenv.docClasses = docClasses;
         docenv.legacyDoclet = legacyDoclet;
-<<<<<<< HEAD
-        reader.sourceCompleter = docClasses ? null : new Completer();
-=======
-        javadocReader.sourceCompleter = docClasses ? null : this;
->>>>>>> cb2d7e77
+        javadocReader.sourceCompleter = docClasses ? null : new Completer();
 
         ListBuffer<String> names = new ListBuffer<String>();
         ListBuffer<JCCompilationUnit> classTrees = new ListBuffer<JCCompilationUnit>();
