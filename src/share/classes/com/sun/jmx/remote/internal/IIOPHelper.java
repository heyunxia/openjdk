/*
 * Copyright (c) 2009, 2012, Oracle and/or its affiliates. All rights reserved.
 * DO NOT ALTER OR REMOVE COPYRIGHT NOTICES OR THIS FILE HEADER.
 *
 * This code is free software; you can redistribute it and/or modify it
 * under the terms of the GNU General Public License version 2 only, as
 * published by the Free Software Foundation.  Oracle designates this
 * particular file as subject to the "Classpath" exception as provided
 * by Oracle in the LICENSE file that accompanied this code.
 *
 * This code is distributed in the hope that it will be useful, but WITHOUT
 * ANY WARRANTY; without even the implied warranty of MERCHANTABILITY or
 * FITNESS FOR A PARTICULAR PURPOSE.  See the GNU General Public License
 * version 2 for more details (a copy is included in the LICENSE file that
 * accompanied this code).
 *
 * You should have received a copy of the GNU General Public License version
 * 2 along with this work; if not, write to the Free Software Foundation,
 * Inc., 51 Franklin St, Fifth Floor, Boston, MA 02110-1301 USA.
 *
 * Please contact Oracle, 500 Oracle Parkway, Redwood Shores, CA 94065 USA
 * or visit www.oracle.com if you need additional information or have any
 * questions.
 */

package com.sun.jmx.remote.internal;

import java.util.Properties;
import java.rmi.Remote;
import java.rmi.RemoteException;
import java.rmi.NoSuchObjectException;

import java.util.Properties;
import java.rmi.Remote;
import java.rmi.RemoteException;
import java.rmi.NoSuchObjectException;

import java.security.AccessController;
import java.security.PrivilegedAction;

/**
 * A helper class for RMI-IIOP and CORBA APIs.
 */

public final class IIOPHelper {
    private IIOPHelper() { }

    // loads IIOPProxy implementation class if available
    private static final String IMPL_CLASS =
        "com.sun.jmx.remote.protocol.iiop.IIOPProxyImpl";
    private static final IIOPProxy proxy =
        AccessController.doPrivileged(new PrivilegedAction<IIOPProxy>() {
            public IIOPProxy run() {
                try {
<<<<<<< HEAD
                    Class<?> c = Class.forName(IMPL_CLASS);
=======
                    Class<?> c = Class.forName(IMPL_CLASS, true,
                                               IIOPHelper.class.getClassLoader());
>>>>>>> 971af28e
                    return (IIOPProxy)c.newInstance();
                } catch (ClassNotFoundException cnf) {
                    return null;
                } catch (InstantiationException e) {
                    throw new AssertionError(e);
                } catch (IllegalAccessException e) {
                    throw new AssertionError(e);
                }
            }});

    /**
     * Returns true if RMI-IIOP and CORBA is available.
     */
    public static boolean isAvailable() {
        return proxy != null;
    }

    private static void ensureAvailable() {
        if (proxy == null)
            throw new AssertionError("Should not here");
    }

    /**
     * Returns true if the given object is a Stub.
     */
    public static boolean isStub(Object obj) {
        return (proxy == null) ? false : proxy.isStub(obj);
    }

    /**
     * Returns the Delegate to which the given Stub delegates.
     */
    public static Object getDelegate(Object stub) {
        ensureAvailable();
        return proxy.getDelegate(stub);
    }

    /**
     * Sets the Delegate for a given Stub.
     */
    public static void setDelegate(Object stub, Object delegate) {
        ensureAvailable();
        proxy.setDelegate(stub, delegate);
    }

    /**
     * Returns the ORB associated with the given stub
     *
     * @throws  UnsupportedOperationException
     *          if the object does not support the operation that
     *          was invoked
     */
    public static Object getOrb(Object stub) {
        ensureAvailable();
        return proxy.getOrb(stub);
    }

    /**
     * Connects the Stub to the given ORB.
     */
    public static void connect(Object stub, Object orb)
        throws RemoteException
    {
        ensureAvailable();
        proxy.connect(stub, orb);
    }

    /**
     * Returns true if the given object is an ORB.
     */
    public static boolean isOrb(Object obj) {
        ensureAvailable();
        return proxy.isOrb(obj);
    }

    /**
     * Creates, and returns, a new ORB instance.
     */
    public static Object createOrb(String[] args, Properties props) {
        ensureAvailable();
        return proxy.createOrb(args, props);
    }

    /**
     * Converts a string, produced by the object_to_string method, back
     * to a CORBA object reference.
     */
    public static Object stringToObject(Object orb, String str) {
        ensureAvailable();
        return proxy.stringToObject(orb, str);
    }

    /**
     * Converts the given CORBA object reference to a string.
     */
    public static String objectToString(Object orb, Object obj) {
        ensureAvailable();
        return proxy.objectToString(orb, obj);
    }

    /**
     * Checks to ensure that an object of a remote or abstract interface
     * type can be cast to a desired type.
     */
    public static <T> T narrow(Object narrowFrom, Class<T> narrowTo) {
        ensureAvailable();
        return proxy.narrow(narrowFrom, narrowTo);
    }

    /**
     * Makes a server object ready to receive remote calls
     */
    public static void exportObject(Remote obj) throws RemoteException {
        ensureAvailable();
        proxy.exportObject(obj);
    }

    /**
     * Deregisters a server object from the runtime.
     */
    public static void unexportObject(Remote obj) throws NoSuchObjectException {
        ensureAvailable();
        proxy.unexportObject(obj);
    }

    /**
     * Returns a stub for the given server object.
     */
    public static Remote toStub(Remote obj) throws NoSuchObjectException {
        ensureAvailable();
        return proxy.toStub(obj);
    }
}<|MERGE_RESOLUTION|>--- conflicted
+++ resolved
@@ -52,12 +52,8 @@
         AccessController.doPrivileged(new PrivilegedAction<IIOPProxy>() {
             public IIOPProxy run() {
                 try {
-<<<<<<< HEAD
-                    Class<?> c = Class.forName(IMPL_CLASS);
-=======
                     Class<?> c = Class.forName(IMPL_CLASS, true,
                                                IIOPHelper.class.getClassLoader());
->>>>>>> 971af28e
                     return (IIOPProxy)c.newInstance();
                 } catch (ClassNotFoundException cnf) {
                     return null;
