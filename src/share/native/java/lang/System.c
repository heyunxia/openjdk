--- conflicted
+++ resolved
@@ -72,16 +72,7 @@
 
 #define PUTPROP_ForPlatformNString(props, key, val) \
     if (1) { \
-<<<<<<< HEAD
         jstring jkey = (*env)->NewStringUTF(env, key);  \
-        jstring jval = GetStringPlatform(env, val); \
-        jobject r = (*env)->CallObjectMethod(env, props, putID, jkey, jval); \
-        if ((*env)->ExceptionOccurred(env)) return NULL; \
-        (*env)->DeleteLocalRef(env, jkey); \
-        (*env)->DeleteLocalRef(env, jval); \
-        (*env)->DeleteLocalRef(env, r); \
-=======
-        jstring jkey = JNU_NewStringPlatform(env, key); \
         if (jkey == NULL) { \
             JNU_ThrowInternalError(env, "Cannot decode property key"); \
             return; \
@@ -98,7 +89,6 @@
                 (*env)->DeleteLocalRef(env, r); \
             } \
         } \
->>>>>>> 54471209
     } else ((void) 0)
 
 #ifndef VENDOR /* Third party may overwrite this. */
