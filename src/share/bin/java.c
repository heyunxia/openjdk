--- conflicted
+++ resolved
@@ -96,13 +96,10 @@
  * Prototypes for functions internal to launcher.
  */
 static void SetClassPath(const char *s);
+static void SetModulesBootClassPath(const char *s);
 static void SelectVersion(int argc, char **argv, char **main_class);
 static jboolean ParseArguments(int *pargc, char ***pargv,
-<<<<<<< HEAD
                                int *pmode, char **pwhat, char **pmain,
-=======
-                               int *pmode, char **pwhat,
->>>>>>> 162c152d
                                int *pret, const char *jrepath);
 static jboolean InitializeJVM(JavaVM **pvm, JNIEnv **penv,
                               InvocationFunctions *ifn);
@@ -188,20 +185,12 @@
 enum LaunchMode {               // cf. sun.launcher.LauncherHelper
     LM_UNKNOWN = 0,
     LM_CLASS,
-<<<<<<< HEAD
     LM_JAR,
     LM_MODULE
 };
 
 static const char *launchModeNames[]
     = { "Unknown", "Main class", "JAR file", "Module" };
-=======
-    LM_JAR
-};
-
-static const char *launchModeNames[]
-    = { "Unknown", "Main class", "JAR file" };
->>>>>>> 162c152d
 
 typedef struct {
     int    argc;
@@ -232,10 +221,7 @@
 {
     int mode = LM_UNKNOWN;
     char *what = NULL;
-<<<<<<< HEAD
     char *javamain = NULL;
-=======
->>>>>>> 162c152d
     char *cpath = 0;
     char *main_class = NULL;
     int ret;
@@ -328,16 +314,11 @@
     /* Parse command line options; if the return value of
      * ParseArguments is false, the program should exit.
      */
-<<<<<<< HEAD
     if (!ParseArguments(&argc, &argv, &mode, &what, &javamain, &ret, jrepath))
-=======
-    if (!ParseArguments(&argc, &argv, &mode, &what, &ret, jrepath))
->>>>>>> 162c152d
     {
         return(ret);
     }
 
-<<<<<<< HEAD
     if (cpath != NULL && mode == LM_MODULE) {
         // CLASSPATH cannot be used with module mode
         JLI_ReportErrorMessage(ARG_ERROR8);
@@ -357,21 +338,13 @@
             SetClassPath(what);     /* Override class path */
         }
         SetModulesBootClassPath(jrepath);  /* set boot class path for legacy mode */
-=======
-    /* Override class path if -jar flag was specified */
-    if (mode == LM_JAR) {
-        SetClassPath(what);     /* Override class path */
->>>>>>> 162c152d
     }
 
     /* set the -Dsun.java.command pseudo property */
     SetJavaCommandLineProp(what, argc, argv);
-<<<<<<< HEAD
 
     /* set the -Dsun.java.main pseudo property */
     SetJavaMainProp(javamain);
-=======
->>>>>>> 162c152d
 
     /* Set the -Dsun.java.launcher pseudo property */
     SetJavaLauncherProp();
@@ -461,11 +434,7 @@
         ShowSettings(env, showSettings);
         CHECK_EXCEPTION_LEAVE(1);
     }
-<<<<<<< HEAD
     /* If the user specified neither a class name nor a JAR file nor a module */
-=======
-    /* If the user specified neither a class name nor a JAR file */
->>>>>>> 162c152d
     if (printXUsage || printUsage || what == 0 || mode == LM_UNKNOWN) {
         PrintUsage(env, printXUsage);
         CHECK_EXCEPTION_LEAVE(1);
@@ -796,7 +765,6 @@
 }
 
 /*
-<<<<<<< HEAD
  * Set the bootclasspath for installed modules.
  * A temporary workaround until jigsaw legacy support is
  * implemented.
@@ -834,7 +802,7 @@
     memcpy(def+vmoption_len, s, slen);
     def[vmoption_len+slen] = '\0';
 
-    // Must be added before the user-specified -Xbootclasspath/p: arguments.   
+    // Must be added before the user-specified -Xbootclasspath/p: arguments.
     // Hotspot VM prepends the given -Xbootclasspath/p: argument
     // to the bootclasspath in the order of the input VM arguments.
     // The second -Xbootclasspath/p: argument will be prepended
@@ -861,8 +829,6 @@
 }
 
 /*
-=======
->>>>>>> 162c152d
  * The SelectVersion() routine ensures that an appropriate version of
  * the JRE is running.  The specification for the appropriate version
  * is obtained from either the manifest of a jar file (preferred) or
@@ -1111,20 +1077,13 @@
  */
 static jboolean
 ParseArguments(int *pargc, char ***pargv,
-<<<<<<< HEAD
                int *pmode, char **pwhat, char **pmain,
-=======
-               int *pmode, char **pwhat,
->>>>>>> 162c152d
                int *pret, const char *jrepath)
 {
     int argc = *pargc;
     char **argv = *pargv;
     int mode = LM_UNKNOWN;
-<<<<<<< HEAD
     jboolean legacy = _module_name != NULL ? JNI_FALSE : JNI_TRUE;
-=======
->>>>>>> 162c152d
     char *arg;
     char buf[MAXPATHLEN];
 
@@ -1133,19 +1092,18 @@
     while ((arg = *argv) != 0 && *arg == '-') {
         argv++; --argc;
         if (JLI_StrCmp(arg, "-classpath") == 0 || JLI_StrCmp(arg, "-cp") == 0) {
-            ARG_CHECK(argc, ARG_ERROR1, arg);
+            ARG_CHECK (argc, ARG_ERROR1, arg);
             SetClassPath(*argv);
-<<<<<<< HEAD
             /* -classpath can only be set when running legacy mode */
             mode = LM_CLASS;
             argv++; --argc;
         } else if (JLI_StrCmp(arg, "-jar") == 0) {
-            ARG_CHECK(argc, ARG_ERROR2, arg);
+            ARG_CHECK (argc, ARG_ERROR2, arg);
             if (mode == LM_MODULE)
                 ARG_FAIL(ARG_ERROR5);
             mode = LM_JAR;
         } else if (JLI_StrCmp(arg, "-m") == 0) {
-            ARG_CHECK(argc, ARG_ERROR4, arg);
+            ARG_CHECK (argc, ARG_ERROR4, arg);
             if (mode == LM_JAR)
                 ARG_FAIL(ARG_ERROR5);
             if (mode == LM_CLASS)
@@ -1153,16 +1111,9 @@
             mode = LM_MODULE;
             legacy = JNI_FALSE;
         } else if (JLI_StrCmp(arg, "-L") == 0) {
-            ARG_CHECK(argc, ARG_ERROR6, arg);
+            ARG_CHECK (argc, ARG_ERROR6, arg);
             SetModuleLibraryProp(*argv);
             argv++; --argc;
-=======
-            mode = LM_CLASS;
-            argv++; --argc;
-        } else if (JLI_StrCmp(arg, "-jar") == 0) {
-            ARG_CHECK (argc, ARG_ERROR2, arg);
-            mode = LM_JAR;
->>>>>>> 162c152d
         } else if (JLI_StrCmp(arg, "-help") == 0 ||
                    JLI_StrCmp(arg, "-h") == 0 ||
                    JLI_StrCmp(arg, "-?") == 0) {
@@ -1234,7 +1185,7 @@
                    JLI_StrCmp(arg, "-jre-restrict-search") == 0 ||
                    JLI_StrCCmp(arg, "-splash:") == 0) {
             ; /* Ignore machine independent options already handled */
-        } else if (JLI_StrCCmp(arg, "-Xmode:") == 0) { 
+        } else if (JLI_StrCCmp(arg, "-Xmode:") == 0) {
             /* Temporary internal option and it's only valid for jdk tools.
              * Tools like javac and javah can use this option to diagnose
              * if a problem is caused by module mode or not.
@@ -1255,20 +1206,19 @@
         }
     }
 
-<<<<<<< HEAD
     if (_module_name != NULL && !legacy) {
         /* determine if jdk tool can run in module mode */
         if (SetLauncherModule(pmode, pwhat, jrepath)) {
             /* module whose name is "jdk." + _program_name indicates
-             * that the tool's main class is the module's main entry point. 
-             * Other module requires to pass the tool's main class as 
+             * that the tool's main class is the module's main entry point.
+             * Other module requires to pass the tool's main class as
              * the first argument */
             JLI_StrCpy(buf, "jdk.");
             JLI_StrCat(buf, _program_name);
             *pmain = *argv;     // the main class name is in the first argument
             if (JLI_StrCmp(buf, _module_name) == 0) {
                 // module's entry point == main class name
-                // skip the main class name argument 
+                // skip the main class name argument
                 argc--;
                 argv++;
             }
@@ -1289,13 +1239,6 @@
         *pmain = *pwhat;     // module's name or main class name
     }
 
-    if (*pwhat == NULL)
-        *pret = 1;
-=======
-    if (--argc >= 0) {
-        *pwhat = *argv++;
-    }
-
     if (*pwhat == NULL) {
         *pret = 1;
     } else if (mode == LM_UNKNOWN) {
@@ -1303,18 +1246,12 @@
          * not specified */
         mode = LM_CLASS;
     }
->>>>>>> 162c152d
 
     if (argc >= 0) {
         *pargc = argc;
         *pargv = argv;
     }
 
-<<<<<<< HEAD
-    if (!mode)
-        mode = LM_CLASS;
-=======
->>>>>>> 162c152d
     *pmode = mode;
 
     return JNI_TRUE;
@@ -1326,7 +1263,7 @@
  *
  * Returns true if set to run in module mode
  */
-static jboolean 
+static jboolean
 SetLauncherModule(int *pmode, char **pwhat, const char *jrepath)
 {
     struct stat statbuf;
@@ -1345,7 +1282,7 @@
            JLI_StrCpy(buf, _module_name);
            JLI_StrCat(buf, "@");
            JLI_StrCat(buf, _module_version);
-           *pwhat = JLI_StringDup(buf); 
+           *pwhat = JLI_StringDup(buf);
            *pmode = LM_MODULE;
            return JNI_TRUE;
        }
@@ -1511,15 +1448,9 @@
     }
     NULL_CHECK0(cls = FindBootStrapClass(env, "sun/launcher/LauncherHelper"));
     NULL_CHECK0(mid = (*env)->GetStaticMethodID(env, cls, "checkAndLoadMain",
-<<<<<<< HEAD
-                                          "(ILjava/lang/String;)Ljava/lang/Class;"));
-    str = (*env)->NewStringUTF(env, name);
-    result = (*env)->CallStaticObjectMethod(env, cls, mid, mode, str);
-=======
                                           "(ZILjava/lang/String;)Ljava/lang/Class;"));
     str = (*env)->NewStringUTF(env, name);
     result = (*env)->CallStaticObjectMethod(env, cls, mid, JNI_TRUE, mode, str);
->>>>>>> 162c152d
 
     if (JLI_IsTraceLauncher()) {
         end   = CounterGet();
@@ -1713,7 +1644,7 @@
 /*
  * Set the "sun.java.main" property for tools like jps to show
  * the main class name or the module name.
- * 
+ *
  * ## The JDK tools are launched in a module mode
  */
 void
@@ -1723,7 +1654,7 @@
     if (javamain == NULL) {
         return;
     }
-    
+
     buflen = JLI_StrLen(javamain) + 40;
     prop = (char *)JLI_MemAlloc(buflen);
     JLI_Snprintf(prop, buflen, "-Dsun.java.main=%s", javamain);
@@ -1736,7 +1667,6 @@
  */
 void
 SetJavaLauncherProp() {
-<<<<<<< HEAD
     AddOption("-Dsun.java.launcher=SUN_STANDARD", NULL);
 }
 
@@ -1769,9 +1699,6 @@
     char *prop = (char *)JLI_MemAlloc(buflen);
     JLI_Snprintf(prop, buflen, "-Dsun.java.launcher.module.boot=%s", bpath);
     AddOption(prop, NULL);
-=======
-  AddOption("-Dsun.java.launcher=SUN_STANDARD", NULL);
->>>>>>> 162c152d
 }
 
 /*
