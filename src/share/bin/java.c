--- conflicted
+++ resolved
@@ -757,28 +757,19 @@
     struct stat statbuf;
 
     /* return if jre/lib/rt.jar exists */
-<<<<<<< HEAD
-    snprintf(pathname, sizeof(pathname), "%s%slib%srt.jar", jrepath, separator, separator);
-=======
     JLI_Snprintf(pathname, sizeof(pathname), "%s%slib%srt.jar", jrepath, separator, separator);
->>>>>>> 29fd31cb
     if (stat(pathname, &statbuf) == 0) {
         return;
     }
 
     /* return if jre/classes exists */
-<<<<<<< HEAD
-    snprintf(pathname, sizeof(pathname), "%s%sclasses", jrepath, separator);
-=======
     JLI_Snprintf(pathname, sizeof(pathname), "%s%sclasses", jrepath, separator);
->>>>>>> 29fd31cb
     if (stat(pathname, &statbuf) == 0) {
         return;
     }
 
     /* modularized jre */
-<<<<<<< HEAD
-    snprintf(pathname, sizeof(pathname), "%s%slib%smodules%s*", jrepath, separator, separator, separator);
+    JLI_Snprintf(pathname, sizeof(pathname), "%s%slib%smodules%s*", jrepath, separator, separator, separator);
     s = (char *) JLI_WildcardExpandDirectory(pathname);
     slen = JLI_StrLen(s);
     def = JLI_MemAlloc(vmoption_len+slen+1);
@@ -808,15 +799,6 @@
         numOptions++;
     }
 
-=======
-    JLI_Snprintf(pathname, sizeof(pathname), "%s%slib%s*", jrepath, separator, separator);
-    s = (char *) JLI_WildcardExpandClasspath(pathname);
-    def = JLI_MemAlloc(sizeof(format)
-                       - 2 /* strlen("%s") */
-                       + JLI_StrLen(s));
-    sprintf(def, format, s);
-    AddOption(def, NULL);
->>>>>>> 29fd31cb
     if (s != orig)
         JLI_MemFree((char *) s);
 }
