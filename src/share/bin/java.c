/*
 * Copyright (c) 1995, 2010, Oracle and/or its affiliates. All rights reserved.
 * DO NOT ALTER OR REMOVE COPYRIGHT NOTICES OR THIS FILE HEADER.
 *
 * This code is free software; you can redistribute it and/or modify it
 * under the terms of the GNU General Public License version 2 only, as
 * published by the Free Software Foundation.  Oracle designates this
 * particular file as subject to the "Classpath" exception as provided
 * by Oracle in the LICENSE file that accompanied this code.
 *
 * This code is distributed in the hope that it will be useful, but WITHOUT
 * ANY WARRANTY; without even the implied warranty of MERCHANTABILITY or
 * FITNESS FOR A PARTICULAR PURPOSE.  See the GNU General Public License
 * version 2 for more details (a copy is included in the LICENSE file that
 * accompanied this code).
 *
 * You should have received a copy of the GNU General Public License version
 * 2 along with this work; if not, write to the Free Software Foundation,
 * Inc., 51 Franklin St, Fifth Floor, Boston, MA 02110-1301 USA.
 *
 * Please contact Oracle, 500 Oracle Parkway, Redwood Shores, CA 94065 USA
 * or visit www.oracle.com if you need additional information or have any
 * questions.
 */

/*
 * Shared source for 'java' command line tool.
 *
 * If JAVA_ARGS is defined, then acts as a launcher for applications. For
 * instance, the JDK command line tools such as javac and javadoc (see
 * makefiles for more details) are built with this program.  Any arguments
 * prefixed with '-J' will be passed directly to the 'java' command.
 */

/*
 * One job of the launcher is to remove command line options which the
 * vm does not understand and will not process.  These options include
 * options which select which style of vm is run (e.g. -client and
 * -server) as well as options which select the data model to use.
 * Additionally, for tools which invoke an underlying vm "-J-foo"
 * options are turned into "-foo" options to the vm.  This option
 * filtering is handled in a number of places in the launcher, some of
 * it in machine-dependent code.  In this file, the function
 * CheckJvmType removes vm style options and TranslateApplicationArgs
 * removes "-J" prefixes.  The CreateExecutionEnvironment function processes
 * and removes -d<n> options. On unix, there is a possibility that the running
 * data model may not match to the desired data model, in this case an exec is
 * required to start the desired model. If the data models match, then
 * ParseArguments will remove the -d<n> flags. If the data models do not match
 * the CreateExecutionEnviroment will remove the -d<n> flags.
 */


#include "java.h"

/*
 * A NOTE TO DEVELOPERS: For performance reasons it is important that
 * the program image remain relatively small until after SelectVersion
 * CreateExecutionEnvironment have finished their possibly recursive
 * processing. Watch everything, but resist all temptations to use Java
 * interfaces.
 */

static jboolean printVersion = JNI_FALSE; /* print and exit */
static jboolean showVersion = JNI_FALSE;  /* print but continue */
static jboolean printUsage = JNI_FALSE;   /* print and exit*/
static jboolean printXUsage = JNI_FALSE;  /* print and exit*/

static const char *_program_name;
static const char *_launcher_name;
static const char *_module_name;
static jboolean _is_java_args = JNI_FALSE;
static const char *_fVersion;
static const char *_dVersion;
static jboolean _wc_enabled = JNI_FALSE;
static jint _ergo_policy = DEFAULT_POLICY;

/*
 * Entries for splash screen environment variables.
 * putenv is performed in SelectVersion. We need
 * them in memory until UnsetEnv, so they are made static
 * global instead of auto local.
 */
static char* splash_file_entry = NULL;
static char* splash_jar_entry = NULL;

/*
 * List of VM options to be specified when the VM is created.
 */
static JavaVMOption *options;
static int numOptions, maxOptions;

/*
 * Prototypes for functions internal to launcher.
 */
static void SetClassPath(const char *s);
static void SetModulesBootClassPath(const char *s);
static void SelectVersion(int argc, char **argv, char **main_class);
static jboolean ParseArguments(int *pargc, char ***pargv,
                               int *pmode, char **pwhat,
                               int *pret, const char *jrepath);
static jboolean InitializeJVM(JavaVM **pvm, JNIEnv **penv,
                              InvocationFunctions *ifn);
static void SetLauncherMode(int *pmode, char **pwhat, const char *jrepath);
static jstring NewPlatformString(JNIEnv *env, char *s);
static jobjectArray NewPlatformStringArray(JNIEnv *env, char **strv, int strc);
static jclass LoadMainClass(JNIEnv *env, int mode, char *name);

static void TranslateApplicationArgs(int jargc, const char **jargv, int *pargc, char ***pargv);
static jboolean AddApplicationOptions(int cpathc, const char **cpathv);
static void SetApplicationClassPath(const char**);

static void PrintJavaVersion(JNIEnv *env, jboolean extraLF);
static void PrintUsage(JNIEnv* env, jboolean doXUsage);

static void SetPaths(int argc, char **argv);

static void DumpState();
static jboolean RemovableOption(char *option);

/* Maximum supported entries from jvm.cfg. */
#define INIT_MAX_KNOWN_VMS      10

/* Values for vmdesc.flag */
enum vmdesc_flag {
    VM_UNKNOWN = -1,
    VM_KNOWN,
    VM_ALIASED_TO,
    VM_WARN,
    VM_ERROR,
    VM_IF_SERVER_CLASS,
    VM_IGNORE
};

struct vmdesc {
    char *name;
    int flag;
    char *alias;
    char *server_class;
};
static struct vmdesc *knownVMs = NULL;
static int knownVMsCount = 0;
static int knownVMsLimit = 0;

static void GrowKnownVMs();
static int  KnownVMIndex(const char* name);
static void FreeKnownVMs();
static void ShowSplashScreen();
static jboolean IsWildCardEnabled();

#define ARG_CHECK(n, f, a) if (n < 1) { \
    JLI_ReportErrorMessage(f, a); \
    printUsage = JNI_TRUE; \
    *pret = 1; \
    return JNI_TRUE; \
}

#define ARG_FAIL(m) { \
    JLI_ReportErrorMessage(m); \
    printUsage = JNI_TRUE; \
    *pret = 1; \
    return JNI_TRUE; \
}

#define ARG_FAIL1(f, a) { \
    JLI_ReportErrorMessage(f, a); \
    printUsage = JNI_TRUE; \
    *pret = 1; \
    return JNI_TRUE; \
}

/*
 * Running Java code in primordial thread caused many problems. We will
 * create a new thread to invoke JVM. See 6316197 for more information.
 */
static jlong threadStackSize = 0;  /* stack size of the new thread */

int JNICALL JavaMain(void * args); /* entry point                  */

enum LaunchMode {               // cf. sun.launcher.LauncherHelper
    LM_UNKNOWN = 0,
    LM_CLASS,
    LM_JAR,
    LM_MODULE
};

static const char *launchModeNames[]
    = { "Unknown", "Main class", "JAR file", "Module" };

typedef struct {
    int    argc;
    char **argv;
    int    mode;
    char  *what;
    InvocationFunctions ifn;
} JavaMainArgs;

/*
 * Entry point.
 */
int
JLI_Launch(int argc, char ** argv,              /* main argc, argc */
        int jargc, const char** jargv,          /* java args */
        int appclassc, const char** appclassv,  /* app classpath */
        const char* fullversion,                /* full version defined */
        const char* dotversion,                 /* dot version defined */
        const char* pname,                      /* program name */
        const char* lname,                      /* launcher name */
        const char* mname,                      /* module name */
        jboolean javaargs,                      /* JAVA_ARGS */
        jboolean cpwildcard,                    /* classpath wildcard*/
        jboolean javaw,                         /* windows-only javaw */
        jint ergo                               /* ergonomics class policy */
)
{
    int mode = LM_UNKNOWN;
    char *what = NULL;
    char *cpath = 0;
    char *main_class = NULL;
    int ret;
    InvocationFunctions ifn;
    jlong start, end;
    char jvmpath[MAXPATHLEN];
    char jrepath[MAXPATHLEN];

    _fVersion = fullversion;
    _dVersion = dotversion;
    _launcher_name = lname;
    _program_name = pname;
    _module_name = mname;
    _is_java_args = javaargs;
    _wc_enabled = cpwildcard;
    _ergo_policy = ergo;

    InitLauncher(javaw);
    DumpState();

    /*
     * Make sure the specified version of the JRE is running.
     *
     * There are three things to note about the SelectVersion() routine:
     *  1) If the version running isn't correct, this routine doesn't
     *     return (either the correct version has been exec'd or an error
     *     was issued).
     *  2) Argc and Argv in this scope are *not* altered by this routine.
     *     It is the responsibility of subsequent code to ignore the
     *     arguments handled by this routine.
     *  3) As a side-effect, the variable "main_class" is guaranteed to
     *     be set (if it should ever be set).  This isn't exactly the
     *     poster child for structured programming, but it is a small
     *     price to pay for not processing a jar file operand twice.
     *     (Note: This side effect has been disabled.  See comment on
     *     bugid 5030265 below.)
     */
    SelectVersion(argc, argv, &main_class);

    if (JLI_IsTraceLauncher()) {
        int i;
        printf("Command line args:\n");
        for (i = 0; i < argc ; i++) {
            printf("argv[%d] = %s\n", i, argv[i]);
        }
    }

    CreateExecutionEnvironment(&argc, &argv,
                               jrepath, sizeof(jrepath),
                               jvmpath, sizeof(jvmpath));

    ifn.CreateJavaVM = 0;
    ifn.GetDefaultJavaVMInitArgs = 0;

    if (JLI_IsTraceLauncher()) {
        start = CounterGet();
    }

    if (!LoadJavaVM(jvmpath, &ifn)) {
        return(6);
    }

    if (JLI_IsTraceLauncher()) {
        end   = CounterGet();
    }

    JLI_TraceLauncher("%ld micro seconds to LoadJavaVM\n",
             (long)(jint)Counter2Micros(end-start));

    ++argv;
    --argc;

    if (IsJavaArgs()) {
        /* Preprocess wrapper arguments */
        TranslateApplicationArgs(jargc, jargv, &argc, &argv);
        if (!AddApplicationOptions(appclassc, appclassv)) {
            return(1);
        }
    } else {
        /* Set default CLASSPATH */
        cpath = getenv("CLASSPATH");
        if (cpath != NULL) {
            SetClassPath(cpath);
        } else {
            SetClassPath(".");
        }
    }

    /* Parse command line options; if the return value of
     * ParseArguments is false, the program should exit.
     */
    if (!ParseArguments(&argc, &argv, &mode, &what, &ret, jrepath))
    {
        return(ret);
    }

    if (cpath != NULL && mode == LM_MODULE) {
        // CLASSPATH cannot be used with module mode
        JLI_ReportErrorMessage(ARG_ERROR8);
        printUsage = JNI_TRUE;
        return(1);
    }

    /* Make adjustments based on what we parsed */
    if (mode == LM_MODULE) {
        SetClassPath("");       /* Hah! */
        SetModuleProp(what);    /* sun.java.launcher.module */
        // ## Store boot module in %jigsaw-library?
        // ## hardcoded path is temporary
        SetModuleBootProp("lib/modules/jdk.boot/7-ea/classes:lib/modules/jdk.boot/7-ea/resources"); /* s.j.l.m.boot */
    } else {
        if (mode == LM_JAR) {
            SetClassPath(what);     /* Override class path */
        }
        SetModulesBootClassPath(jrepath);  /* set boot class path for legacy mode */
    }

    /* set the -Dsun.java.command pseudo property */
    SetJavaCommandLineProp(what, argc, argv);

    /* Set the -Dsun.java.launcher pseudo property */
    SetJavaLauncherProp();

    /* set the -Dsun.java.launcher.* platform properties */
    SetJavaLauncherPlatformProps();

    /* Show the splash screen if needed */
    ShowSplashScreen();

    return ContinueInNewThread(&ifn, argc, argv, mode, what, ret);

}
/*
 * Always detach the main thread so that it appears to have ended when
 * the application's main method exits.  This will invoke the
 * uncaught exception handler machinery if main threw an
 * exception.  An uncaught exception handler cannot change the
 * launcher's return code except by calling System.exit.
 *
 * Wait for all non-daemon threads to end, then destroy the VM.
 * This will actually create a trivial new Java waiter thread
 * named "DestroyJavaVM", but this will be seen as a different
 * thread from the one that executed main, even though they are
 * the same C thread.  This allows mainThread.join() and
 * mainThread.isAlive() to work as expected.
 */
#define LEAVE() \
    if ((*vm)->DetachCurrentThread(vm) != 0) { \
        JLI_ReportErrorMessage(JVM_ERROR2); \
        ret = 1; \
    } \
    (*vm)->DestroyJavaVM(vm); \
    return ret \

#define CHECK_EXCEPTION_NULL_LEAVE(e) \
    if ((*env)->ExceptionOccurred(env)) { \
        JLI_ReportExceptionDescription(env); \
        LEAVE(); \
    } \
    if ((e) == NULL) { \
        JLI_ReportErrorMessage(JNI_ERROR); \
        LEAVE(); \
    }

#define CHECK_EXCEPTION_LEAVE(rv) \
    if ((*env)->ExceptionOccurred(env)) { \
        JLI_ReportExceptionDescription(env); \
        ret = (rv); \
        LEAVE(); \
    }

int JNICALL
JavaMain(void * _args)
{
    JavaMainArgs *args = (JavaMainArgs *)_args;
    int argc = args->argc;
    char **argv = args->argv;
    int mode = args->mode;
    char *what = args->what;
    InvocationFunctions ifn = args->ifn;

    JavaVM *vm = 0;
    JNIEnv *env = 0;
    jstring mainClassName;
    jclass mainClass = NULL;
    jmethodID mainID;
    jobjectArray mainArgs;
    int ret = 0;
    jlong start, end;

    /* Initialize the virtual machine */
    start = CounterGet();
    if (!InitializeJVM(&vm, &env, &ifn)) {
        JLI_ReportErrorMessage(JVM_ERROR1);
        exit(1);
    }

    if (printVersion || showVersion) {
        PrintJavaVersion(env, showVersion);
        CHECK_EXCEPTION_LEAVE(0);
        if (printVersion) {
            LEAVE();
        }
    }

    /* If the user specified neither a class name nor a JAR file nor a module */
    if (printXUsage || printUsage || what == 0 || mode == LM_UNKNOWN) {
        PrintUsage(env, printXUsage);
        CHECK_EXCEPTION_LEAVE(1);
        LEAVE();
    }

    FreeKnownVMs();  /* after last possible PrintUsage() */

    if (JLI_IsTraceLauncher()) {
        end = CounterGet();
        JLI_TraceLauncher("%ld micro seconds to InitializeJVM\n",
               (long)(jint)Counter2Micros(end-start));
    }

    /* At this stage, argc/argv have the application's arguments */
    if (JLI_IsTraceLauncher()){
        int i;
        printf("%s is '%s'\n", launchModeNames[mode], what);
        printf("App's argc is %d\n", argc);
        for (i=0; i < argc; i++) {
            printf("    argv[%2d] = '%s'\n", i, argv[i]);
        }
    }

    ret = 1;

    /*
     * Get the application's main class.
     *
     * See bugid 5030265.  The Main-Class name has already been parsed
     * from the manifest, but not parsed properly for UTF-8 support.
     * Hence the code here ignores the value previously extracted and
     * uses the pre-existing code to reextract the value.  This is
     * possibly an end of release cycle expedient.  However, it has
     * also been discovered that passing some character sets through
     * the environment has "strange" behavior on some variants of
     * Windows.  Hence, maybe the manifest parsing code local to the
     * launcher should never be enhanced.
     *
     * Hence, future work should either:
     *     1)   Correct the local parsing code and verify that the
     *          Main-Class attribute gets properly passed through
     *          all environments,
     *     2)   Remove the vestages of maintaining main_class through
     *          the environment (and remove these comments).
     */
    mainClass = LoadMainClass(env, mode, what);
    CHECK_EXCEPTION_NULL_LEAVE(mainClass);

    /*
     * The LoadMainClass not only loads the main class, it will also ensure
     * that the main method's signature is correct, therefore further checking
     * is not required. The main method is invoked here so that extraneous java
     * stacks are not in the application stack trace.
     */
    mainID = (*env)->GetStaticMethodID(env, mainClass, "main",
                                       "([Ljava/lang/String;)V");
    CHECK_EXCEPTION_NULL_LEAVE(mainID);

    /* Build argument array */
    mainArgs = NewPlatformStringArray(env, argv, argc);
    CHECK_EXCEPTION_NULL_LEAVE(mainArgs);

    /* Invoke main method. */
    (*env)->CallStaticVoidMethod(env, mainClass, mainID, mainArgs);

    /*
     * The launcher's exit code (in the absence of calls to
     * System.exit) will be non-zero if main threw an exception.
     */
    ret = (*env)->ExceptionOccurred(env) == NULL ? 0 : 1;
    LEAVE();
}

/*
 * Checks the command line options to find which JVM type was
 * specified.  If no command line option was given for the JVM type,
 * the default type is used.  The environment variable
 * JDK_ALTERNATE_VM and the command line option -XXaltjvm= are also
 * checked as ways of specifying which JVM type to invoke.
 */
char *
CheckJvmType(int *pargc, char ***argv, jboolean speculative) {
    int i, argi;
    int argc;
    char **newArgv;
    int newArgvIdx = 0;
    int isVMType;
    int jvmidx = -1;
    char *jvmtype = getenv("JDK_ALTERNATE_VM");

    argc = *pargc;

    /* To make things simpler we always copy the argv array */
    newArgv = JLI_MemAlloc((argc + 1) * sizeof(char *));

    /* The program name is always present */
    newArgv[newArgvIdx++] = (*argv)[0];

    for (argi = 1; argi < argc; argi++) {
        char *arg = (*argv)[argi];
        isVMType = 0;

        if (IsJavaArgs()) {
            if (arg[0] != '-') {
                newArgv[newArgvIdx++] = arg;
                continue;
            }
        } else {
            if (JLI_StrCmp(arg, "-classpath") == 0 ||
                JLI_StrCmp(arg, "-cp") == 0) {
                newArgv[newArgvIdx++] = arg;
                argi++;
                if (argi < argc) {
                    newArgv[newArgvIdx++] = (*argv)[argi];
                }
                continue;
            }
            if (arg[0] != '-') break;
        }

        /* Did the user pass an explicit VM type? */
        i = KnownVMIndex(arg);
        if (i >= 0) {
            jvmtype = knownVMs[jvmidx = i].name + 1; /* skip the - */
            isVMType = 1;
            *pargc = *pargc - 1;
        }

        /* Did the user specify an "alternate" VM? */
        else if (JLI_StrCCmp(arg, "-XXaltjvm=") == 0 || JLI_StrCCmp(arg, "-J-XXaltjvm=") == 0) {
            isVMType = 1;
            jvmtype = arg+((arg[1]=='X')? 10 : 12);
            jvmidx = -1;
        }

        if (!isVMType) {
            newArgv[newArgvIdx++] = arg;
        }
    }

    /*
     * Finish copying the arguments if we aborted the above loop.
     * NOTE that if we aborted via "break" then we did NOT copy the
     * last argument above, and in addition argi will be less than
     * argc.
     */
    while (argi < argc) {
        newArgv[newArgvIdx++] = (*argv)[argi];
        argi++;
    }

    /* argv is null-terminated */
    newArgv[newArgvIdx] = 0;

    /* Copy back argv */
    *argv = newArgv;
    *pargc = newArgvIdx;

    /* use the default VM type if not specified (no alias processing) */
    if (jvmtype == NULL) {
      char* result = knownVMs[0].name+1;
      /* Use a different VM type if we are on a server class machine? */
      if ((knownVMs[0].flag == VM_IF_SERVER_CLASS) &&
          (ServerClassMachine() == JNI_TRUE)) {
        result = knownVMs[0].server_class+1;
      }
      JLI_TraceLauncher("Default VM: %s\n", result);
      return result;
    }

    /* if using an alternate VM, no alias processing */
    if (jvmidx < 0)
      return jvmtype;

    /* Resolve aliases first */
    {
      int loopCount = 0;
      while (knownVMs[jvmidx].flag == VM_ALIASED_TO) {
        int nextIdx = KnownVMIndex(knownVMs[jvmidx].alias);

        if (loopCount > knownVMsCount) {
          if (!speculative) {
            JLI_ReportErrorMessage(CFG_ERROR1);
            exit(1);
          } else {
            return "ERROR";
            /* break; */
          }
        }

        if (nextIdx < 0) {
          if (!speculative) {
            JLI_ReportErrorMessage(CFG_ERROR2, knownVMs[jvmidx].alias);
            exit(1);
          } else {
            return "ERROR";
          }
        }
        jvmidx = nextIdx;
        jvmtype = knownVMs[jvmidx].name+1;
        loopCount++;
      }
    }

    switch (knownVMs[jvmidx].flag) {
    case VM_WARN:
        if (!speculative) {
            JLI_ReportErrorMessage(CFG_WARN1, jvmtype, knownVMs[0].name + 1);
        }
        /* fall through */
    case VM_IGNORE:
        jvmtype = knownVMs[jvmidx=0].name + 1;
        /* fall through */
    case VM_KNOWN:
        break;
    case VM_ERROR:
        if (!speculative) {
            JLI_ReportErrorMessage(CFG_ERROR3, jvmtype);
            exit(1);
        } else {
            return "ERROR";
        }
    }

    return jvmtype;
}

/* copied from HotSpot function "atomll()" */
static int
parse_stack_size(const char *s, jlong *result) {
  jlong n = 0;
  int args_read = sscanf(s, jlong_format_specifier(), &n);
  if (args_read != 1) {
    return 0;
  }
  while (*s != '\0' && *s >= '0' && *s <= '9') {
    s++;
  }
  // 4705540: illegal if more characters are found after the first non-digit
  if (JLI_StrLen(s) > 1) {
    return 0;
  }
  switch (*s) {
    case 'T': case 't':
      *result = n * GB * KB;
      return 1;
    case 'G': case 'g':
      *result = n * GB;
      return 1;
    case 'M': case 'm':
      *result = n * MB;
      return 1;
    case 'K': case 'k':
      *result = n * KB;
      return 1;
    case '\0':
      *result = n;
      return 1;
    default:
      /* Create JVM with default stack and let VM handle malformed -Xss string*/
      return 0;
  }
}

/*
 * Adds a new VM option with the given given name and value.
 */
void
AddOption(char *str, void *info)
{
    /*
     * Expand options array if needed to accommodate at least one more
     * VM option.
     */
    if (numOptions >= maxOptions) {
        if (options == 0) {
            maxOptions = 4;
            options = JLI_MemAlloc(maxOptions * sizeof(JavaVMOption));
        } else {
            JavaVMOption *tmp;
            maxOptions *= 2;
            tmp = JLI_MemAlloc(maxOptions * sizeof(JavaVMOption));
            memcpy(tmp, options, numOptions * sizeof(JavaVMOption));
            JLI_MemFree(options);
            options = tmp;
        }
    }
    options[numOptions].optionString = str;
    options[numOptions++].extraInfo = info;

    if (JLI_StrCCmp(str, "-Xss") == 0) {
      jlong tmp;
      if (parse_stack_size(str + 4, &tmp)) {
        threadStackSize = tmp;
      }
    }
}

static void
SetClassPath(const char *s)
{
    char *def;
    const char *orig = s;
    static const char format[] = "-Djava.class.path=%s";
    s = JLI_WildcardExpandClasspath(s);
    def = JLI_MemAlloc(sizeof(format)
                       - 2 /* strlen("%s") */
                       + JLI_StrLen(s));
    sprintf(def, format, s);
    AddOption(def, NULL);
    if (s != orig)
        JLI_MemFree((char *) s);
}

/*
 * Set the bootclasspath for installed modules.
 * A temporary workaround until jigsaw legacy support is
 * implemented.
 */
static void
SetModulesBootClassPath(const char *jrepath)
{
    const char separator[] = { FILE_SEPARATOR, '\0' };
    static const char vmoption[] = "-Xbootclasspath/p:";
    const int vmoption_len = JLI_StrLen(vmoption);
    const char *orig = jrepath;
    char pathname[MAXPATHLEN];
    char *def, *s;
    int slen = 0;
    struct stat statbuf;

    /* return if jre/lib/rt.jar exists */
    snprintf(pathname, sizeof(pathname), "%s%slib%srt.jar", jrepath, separator, separator);
    if (stat(pathname, &statbuf) == 0) {
        return;
    }

    /* return if jre/classes exists */
    snprintf(pathname, sizeof(pathname), "%s%sclasses", jrepath, separator);
    if (stat(pathname, &statbuf) == 0) {
        return;
    }

    /* modularized jre */
    snprintf(pathname, sizeof(pathname), "%s%slib%smodules%s*", jrepath, separator, separator, separator);
    s = (char *) JLI_WildcardExpandDirectory(pathname);
    slen = JLI_StrLen(s);
    def = JLI_MemAlloc(vmoption_len+slen+1);
    memcpy(def, vmoption, vmoption_len);
    memcpy(def+vmoption_len, s, slen);
    def[vmoption_len+slen] = '\0';

    // Must be added before the user-specified -Xbootclasspath/p: arguments.   
    // Hotspot VM prepends the given -Xbootclasspath/p: argument
    // to the bootclasspath in the order of the input VM arguments.
    // The second -Xbootclasspath/p: argument will be prepended
    // to the first -Xbootclasspath/p: if multiple ones are given.

    if (numOptions == 0) {
        AddOption(def, NULL);
    } else {
        int newMaxOptions = maxOptions + 1;
        JavaVMOption *new = JLI_MemAlloc(newMaxOptions * sizeof(JavaVMOption));
        JavaVMOption *orig = new+1;
        // Set the -Xbootclasspath/p option to be the first VM argument
        new[0].optionString = def;
        new[0].extraInfo = NULL;
        memcpy(orig, options, numOptions * sizeof(JavaVMOption));
        JLI_MemFree(options);
        options = new;
        maxOptions = newMaxOptions;
        numOptions++;
    }

    if (s != orig)
        JLI_MemFree((char *) s);
}

/*
 * The SelectVersion() routine ensures that an appropriate version of
 * the JRE is running.  The specification for the appropriate version
 * is obtained from either the manifest of a jar file (preferred) or
 * from command line options.
 * The routine also parses splash screen command line options and
 * passes on their values in private environment variables.
 */
static void
SelectVersion(int argc, char **argv, char **main_class)
{
    char    *arg;
    char    **new_argv;
    char    **new_argp;
    char    *operand;
    char    *version = NULL;
    char    *jre = NULL;
    int     jarflag = 0;
    int     headlessflag = 0;
    int     restrict_search = -1;               /* -1 implies not known */
    manifest_info info;
    char    env_entry[MAXNAMELEN + 24] = ENV_ENTRY "=";
    char    *splash_file_name = NULL;
    char    *splash_jar_name = NULL;
    char    *env_in;
    int     res;

    /*
     * If the version has already been selected, set *main_class
     * with the value passed through the environment (if any) and
     * simply return.
     */
    if ((env_in = getenv(ENV_ENTRY)) != NULL) {
        if (*env_in != '\0')
            *main_class = JLI_StringDup(env_in);
        return;
    }

    /*
     * Scan through the arguments for options relevant to multiple JRE
     * support.  For reference, the command line syntax is defined as:
     *
     * SYNOPSIS
     *      java [options] class [argument...]
     *
     *      java [options] -jar file.jar [argument...]
     *
     * As the scan is performed, make a copy of the argument list with
     * the version specification options (new to 1.5) removed, so that
     * a version less than 1.5 can be exec'd.
     *
     * Note that due to the syntax of the native Windows interface
     * CreateProcess(), processing similar to the following exists in
     * the Windows platform specific routine ExecJRE (in java_md.c).
     * Changes here should be reproduced there.
     */
    new_argv = JLI_MemAlloc((argc + 1) * sizeof(char*));
    new_argv[0] = argv[0];
    new_argp = &new_argv[1];
    argc--;
    argv++;
    while ((arg = *argv) != 0 && *arg == '-') {
        if (JLI_StrCCmp(arg, "-version:") == 0) {
            version = arg + 9;
        } else if (JLI_StrCmp(arg, "-jre-restrict-search") == 0) {
            restrict_search = 1;
        } else if (JLI_StrCmp(arg, "-no-jre-restrict-search") == 0) {
            restrict_search = 0;
        } else {
            if (JLI_StrCmp(arg, "-jar") == 0)
                jarflag = 1;
            /* deal with "unfortunate" classpath syntax */
            if ((JLI_StrCmp(arg, "-classpath") == 0 || JLI_StrCmp(arg, "-cp") == 0) &&
              (argc >= 2)) {
                *new_argp++ = arg;
                argc--;
                argv++;
                arg = *argv;
            }

            /*
             * Checking for headless toolkit option in the some way as AWT does:
             * "true" means true and any other value means false
             */
            if (JLI_StrCmp(arg, "-Djava.awt.headless=true") == 0) {
                headlessflag = 1;
            } else if (JLI_StrCCmp(arg, "-Djava.awt.headless=") == 0) {
                headlessflag = 0;
            } else if (JLI_StrCCmp(arg, "-splash:") == 0) {
                splash_file_name = arg+8;
            }
            *new_argp++ = arg;
        }
        argc--;
        argv++;
    }
    if (argc <= 0) {    /* No operand? Possibly legit with -[full]version */
        operand = NULL;
    } else {
        argc--;
        *new_argp++ = operand = *argv++;
    }
    while (argc-- > 0)  /* Copy over [argument...] */
        *new_argp++ = *argv++;
    *new_argp = NULL;

    /*
     * If there is a jar file, read the manifest. If the jarfile can't be
     * read, the manifest can't be read from the jar file, or the manifest
     * is corrupt, issue the appropriate error messages and exit.
     *
     * Even if there isn't a jar file, construct a manifest_info structure
     * containing the command line information.  It's a convenient way to carry
     * this data around.
     */
    if (jarflag && operand) {
        if ((res = JLI_ParseManifest(operand, &info)) != 0) {
            if (res == -1)
                JLI_ReportErrorMessage(JAR_ERROR2, operand);
            else
                JLI_ReportErrorMessage(JAR_ERROR3, operand);
            exit(1);
        }

        /*
         * Command line splash screen option should have precedence
         * over the manifest, so the manifest data is used only if
         * splash_file_name has not been initialized above during command
         * line parsing
         */
        if (!headlessflag && !splash_file_name && info.splashscreen_image_file_name) {
            splash_file_name = info.splashscreen_image_file_name;
            splash_jar_name = operand;
        }
    } else {
        info.manifest_version = NULL;
        info.main_class = NULL;
        info.jre_version = NULL;
        info.jre_restrict_search = 0;
    }

    /*
     * Passing on splash screen info in environment variables
     */
    if (splash_file_name && !headlessflag) {
        char* splash_file_entry = JLI_MemAlloc(JLI_StrLen(SPLASH_FILE_ENV_ENTRY "=")+JLI_StrLen(splash_file_name)+1);
        JLI_StrCpy(splash_file_entry, SPLASH_FILE_ENV_ENTRY "=");
        JLI_StrCat(splash_file_entry, splash_file_name);
        putenv(splash_file_entry);
    }
    if (splash_jar_name && !headlessflag) {
        char* splash_jar_entry = JLI_MemAlloc(JLI_StrLen(SPLASH_JAR_ENV_ENTRY "=")+JLI_StrLen(splash_jar_name)+1);
        JLI_StrCpy(splash_jar_entry, SPLASH_JAR_ENV_ENTRY "=");
        JLI_StrCat(splash_jar_entry, splash_jar_name);
        putenv(splash_jar_entry);
    }

    /*
     * The JRE-Version and JRE-Restrict-Search values (if any) from the
     * manifest are overwritten by any specified on the command line.
     */
    if (version != NULL)
        info.jre_version = version;
    if (restrict_search != -1)
        info.jre_restrict_search = restrict_search;

    /*
     * "Valid" returns (other than unrecoverable errors) follow.  Set
     * main_class as a side-effect of this routine.
     */
    if (info.main_class != NULL)
        *main_class = JLI_StringDup(info.main_class);

    /*
     * If no version selection information is found either on the command
     * line or in the manifest, simply return.
     */
    if (info.jre_version == NULL) {
        JLI_FreeManifest();
        JLI_MemFree(new_argv);
        return;
    }

    /*
     * Check for correct syntax of the version specification (JSR 56).
     */
    if (!JLI_ValidVersionString(info.jre_version)) {
        JLI_ReportErrorMessage(SPC_ERROR1, info.jre_version);
        exit(1);
    }

    /*
     * Find the appropriate JVM on the system. Just to be as forgiving as
     * possible, if the standard algorithms don't locate an appropriate
     * jre, check to see if the one running will satisfy the requirements.
     * This can happen on systems which haven't been set-up for multiple
     * JRE support.
     */
    jre = LocateJRE(&info);
    JLI_TraceLauncher("JRE-Version = %s, JRE-Restrict-Search = %s Selected = %s\n",
        (info.jre_version?info.jre_version:"null"),
        (info.jre_restrict_search?"true":"false"), (jre?jre:"null"));

    if (jre == NULL) {
        if (JLI_AcceptableRelease(GetFullVersion(), info.jre_version)) {
            JLI_FreeManifest();
            JLI_MemFree(new_argv);
            return;
        } else {
            JLI_ReportErrorMessage(CFG_ERROR4, info.jre_version);
            exit(1);
        }
    }

    /*
     * If I'm not the chosen one, exec the chosen one.  Returning from
     * ExecJRE indicates that I am indeed the chosen one.
     *
     * The private environment variable _JAVA_VERSION_SET is used to
     * prevent the chosen one from re-reading the manifest file and
     * using the values found within to override the (potential) command
     * line flags stripped from argv (because the target may not
     * understand them).  Passing the MainClass value is an optimization
     * to avoid locating, expanding and parsing the manifest extra
     * times.
     */
    if (info.main_class != NULL) {
        if (JLI_StrLen(info.main_class) <= MAXNAMELEN) {
            (void)JLI_StrCat(env_entry, info.main_class);
        } else {
            JLI_ReportErrorMessage(CLS_ERROR5, MAXNAMELEN);
            exit(1);
        }
    }
    (void)putenv(env_entry);
    ExecJRE(jre, new_argv);
    JLI_FreeManifest();
    JLI_MemFree(new_argv);
    return;
}

/*
 * Parses command line arguments.  Returns JNI_FALSE if launcher
 * should exit without starting vm, returns JNI_TRUE if vm needs
 * to be started to process given options.  *pret (the launcher
 * process return value) is set to 0 for a normal exit.
 */
static jboolean
ParseArguments(int *pargc, char ***pargv,
               int *pmode, char **pwhat,
               int *pret, const char *jrepath)
{
    int argc = *pargc;
    char **argv = *pargv;
    int mode = LM_UNKNOWN;
    int legacy = 0;
    char *arg;

    *pret = 0;

    while ((arg = *argv) != 0 && *arg == '-') {
        argv++; --argc;
        if (JLI_StrCmp(arg, "-classpath") == 0 || JLI_StrCmp(arg, "-cp") == 0) {
            ARG_CHECK(argc, ARG_ERROR1, arg);
            SetClassPath(*argv);
            /* -classpath can only be set when running legacy mode */
            mode = LM_CLASS;
            argv++; --argc;
        } else if (JLI_StrCmp(arg, "-jar") == 0) {
            ARG_CHECK(argc, ARG_ERROR2, arg);
            if (mode == LM_MODULE)
                ARG_FAIL(ARG_ERROR5);
            mode = LM_JAR;
        } else if (JLI_StrCmp(arg, "-m") == 0) {
            ARG_CHECK(argc, ARG_ERROR4, arg);
            if (mode == LM_JAR)
                ARG_FAIL(ARG_ERROR5);
            if (mode == LM_CLASS)
                ARG_FAIL(ARG_ERROR7);
            mode = LM_MODULE;
        } else if (JLI_StrCmp(arg, "-L") == 0) {
            ARG_CHECK(argc, ARG_ERROR6, arg);
            SetModuleLibraryProp(*argv);
            argv++; --argc;
        } else if (JLI_StrCmp(arg, "-help") == 0 ||
                   JLI_StrCmp(arg, "-h") == 0 ||
                   JLI_StrCmp(arg, "-?") == 0) {
            printUsage = JNI_TRUE;
            return JNI_TRUE;
        } else if (JLI_StrCmp(arg, "-version") == 0) {
            printVersion = JNI_TRUE;
            return JNI_TRUE;
        } else if (JLI_StrCmp(arg, "-showversion") == 0) {
            showVersion = JNI_TRUE;
        } else if (JLI_StrCmp(arg, "-X") == 0) {
            printXUsage = JNI_TRUE;
            return JNI_TRUE;
/*
 * The following case provide backward compatibility with old-style
 * command line options.
 */
        } else if (JLI_StrCmp(arg, "-fullversion") == 0) {
            JLI_ReportMessage("%s full version \"%s\"", _launcher_name, GetFullVersion());
            return JNI_FALSE;
        } else if (JLI_StrCmp(arg, "-verbosegc") == 0) {
            AddOption("-verbose:gc", NULL);
        } else if (JLI_StrCmp(arg, "-t") == 0) {
            AddOption("-Xt", NULL);
        } else if (JLI_StrCmp(arg, "-tm") == 0) {
            AddOption("-Xtm", NULL);
        } else if (JLI_StrCmp(arg, "-debug") == 0) {
            AddOption("-Xdebug", NULL);
        } else if (JLI_StrCmp(arg, "-noclassgc") == 0) {
            AddOption("-Xnoclassgc", NULL);
        } else if (JLI_StrCmp(arg, "-Xfuture") == 0) {
            AddOption("-Xverify:all", NULL);
        } else if (JLI_StrCmp(arg, "-verify") == 0) {
            AddOption("-Xverify:all", NULL);
        } else if (JLI_StrCmp(arg, "-verifyremote") == 0) {
            AddOption("-Xverify:remote", NULL);
        } else if (JLI_StrCmp(arg, "-noverify") == 0) {
            AddOption("-Xverify:none", NULL);
        } else if (JLI_StrCCmp(arg, "-prof") == 0) {
            char *p = arg + 5;
            char *tmp = JLI_MemAlloc(JLI_StrLen(arg) + 50);
            if (*p) {
                sprintf(tmp, "-Xrunhprof:cpu=old,file=%s", p + 1);
            } else {
                sprintf(tmp, "-Xrunhprof:cpu=old,file=java.prof");
            }
            AddOption(tmp, NULL);
        } else if (JLI_StrCCmp(arg, "-ss") == 0 ||
                   JLI_StrCCmp(arg, "-oss") == 0 ||
                   JLI_StrCCmp(arg, "-ms") == 0 ||
                   JLI_StrCCmp(arg, "-mx") == 0) {
            char *tmp = JLI_MemAlloc(JLI_StrLen(arg) + 6);
            sprintf(tmp, "-X%s", arg + 1); /* skip '-' */
            AddOption(tmp, NULL);
        } else if (JLI_StrCmp(arg, "-checksource") == 0 ||
                   JLI_StrCmp(arg, "-cs") == 0 ||
                   JLI_StrCmp(arg, "-noasyncgc") == 0) {
            /* No longer supported */
            JLI_ReportErrorMessage(ARG_WARN, arg);
        } else if (JLI_StrCCmp(arg, "-version:") == 0 ||
                   JLI_StrCmp(arg, "-no-jre-restrict-search") == 0 ||
                   JLI_StrCmp(arg, "-jre-restrict-search") == 0 ||
                   JLI_StrCCmp(arg, "-splash:") == 0) {
            ; /* Ignore machine independent options already handled */
        } else if (JLI_StrCCmp(arg, "-Xmode:") == 0) { 
            /* Temporary internal option and it's only valid for jdk tools.
             * Tools like javac and javah can use this option to diagnose
             * if a problem is caused by module mode or not.
             */
            if (_module_name == NULL)
                ARG_FAIL1(ARG_ERROR9, arg);

            if (JLI_StrCmp(arg, "-Xmode:legacy") == 0) {
                legacy = 1;
            } else if (JLI_StrCmp(arg, "-Xmode:module") == 0) {
                legacy = 0;
            } else {
                ARG_FAIL1(ARG_ERROR9, arg);
            }
        } else if (RemovableOption(arg) ) {
            ; /* Do not pass option to vm. */
        } else {
            AddOption(arg, NULL);
        }
    }

    if (--argc >= 0) {
<<<<<<< HEAD
        if (jarflag) {
            *pjarfile = *argv++;
            *pclassname = NULL;
        } else {
            *pjarfile = NULL;
            *pclassname = *argv++;
        }
        *pargc = argc;
        *pargv = argv;
    }
    if (*pjarfile == NULL && *pclassname == NULL) {
        *pret = 1;
    }
=======
        *pwhat = *argv++;
        *pargc = argc;
        *pargv = argv;
    }

    if (_module_name != NULL && !legacy) 
        SetLauncherMode(&mode, pwhat, jrepath);

    if (!mode)
        mode = LM_CLASS;
    *pmode = mode;

>>>>>>> 3d650b8d
    return JNI_TRUE;
}

/* Set the launcher mode for jdk tools (i.e. _module_name != NULL).
 * Detect if java.home is a legacy image or module image;
 * launch the tool in module mode if running in a module image.
 */
static void
SetLauncherMode(int *pmode, char **pwhat, const char *jrepath)
{
    struct stat statbuf;
    char buf[MAXPATHLEN];
    const char separator[] = { FILE_SEPARATOR, '\0' };

    if (_module_name != NULL) {
        /*
         * Run the program in module module if running on
         * a JRE module image (i.e. rt.jar doesn't exist) and
         * "classes" dir doesn't exists; otherwise, run in legacy mode
         */
        snprintf(buf, sizeof(buf), "%s%slib%srt.jar", jrepath, separator, separator);
        if (stat(buf, &statbuf) != 0) {
           snprintf(buf, sizeof(buf), "%s%sclasses", jrepath, separator);
           if (stat(buf, &statbuf) != 0) {
               *pmode = LM_MODULE;
               JLI_StrCpy(buf, _module_name);
               JLI_StrCat(buf, "@7-ea");          /* hardcoded version: temporary for jigsaw support */
               *pwhat = JLI_StringDup(buf); 
           }
        }
    }
    JLI_TraceLauncher("%s runs in %s mode (%s)\n",
        _program_name, 
        (*pmode == LM_MODULE ? "module" : "legacy"),
        *pwhat);
}

/*
 * Initializes the Java Virtual Machine. Also frees options array when
 * finished.
 */
static jboolean
InitializeJVM(JavaVM **pvm, JNIEnv **penv, InvocationFunctions *ifn)
{
    JavaVMInitArgs args;
    jint r;

    memset(&args, 0, sizeof(args));
    args.version  = JNI_VERSION_1_2;
    args.nOptions = numOptions;
    args.options  = options;
    args.ignoreUnrecognized = JNI_FALSE;

    if (JLI_IsTraceLauncher()) {
        int i = 0;
        printf("JavaVM args:\n    ");
        printf("version 0x%08lx, ", (long)args.version);
        printf("ignoreUnrecognized is %s, ",
               args.ignoreUnrecognized ? "JNI_TRUE" : "JNI_FALSE");
        printf("nOptions is %ld\n", (long)args.nOptions);
        for (i = 0; i < numOptions; i++)
            printf("    option[%2d] = '%s'\n",
                   i, args.options[i].optionString);
    }

    r = ifn->CreateJavaVM(pvm, (void **)penv, &args);
    JLI_MemFree(options);
    return r == JNI_OK;
}


#define NULL_CHECK0(e) if ((e) == 0) { \
    JLI_ReportErrorMessage(JNI_ERROR); \
    return 0; \
  }

#define NULL_CHECK(e) if ((e) == 0) { \
    JLI_ReportErrorMessage(JNI_ERROR); \
    return; \
  }

static jstring platformEncoding = NULL;
static jstring getPlatformEncoding(JNIEnv *env) {
    if (platformEncoding == NULL) {
        jstring propname = (*env)->NewStringUTF(env, "sun.jnu.encoding");
        if (propname) {
            jclass cls;
            jmethodID mid;
            NULL_CHECK0 (cls = FindBootStrapClass(env, "java/lang/System"));
            NULL_CHECK0 (mid = (*env)->GetStaticMethodID(
                                   env, cls,
                                   "getProperty",
                                   "(Ljava/lang/String;)Ljava/lang/String;"));
            platformEncoding = (*env)->CallStaticObjectMethod (
                                    env, cls, mid, propname);
        }
    }
    return platformEncoding;
}

static jboolean isEncodingSupported(JNIEnv *env, jstring enc) {
    jclass cls;
    jmethodID mid;
    NULL_CHECK0 (cls = FindBootStrapClass(env, "java/nio/charset/Charset"));
    NULL_CHECK0 (mid = (*env)->GetStaticMethodID(
                           env, cls,
                           "isSupported",
                           "(Ljava/lang/String;)Z"));
    return (*env)->CallStaticBooleanMethod(env, cls, mid, enc);
}

/*
 * Returns a new Java string object for the specified platform string.
 */
static jstring
NewPlatformString(JNIEnv *env, char *s)
{
    int len = (int)JLI_StrLen(s);
    jclass cls;
    jmethodID mid;
    jbyteArray ary;
    jstring enc;

    if (s == NULL)
        return 0;
    enc = getPlatformEncoding(env);

    ary = (*env)->NewByteArray(env, len);
    if (ary != 0) {
        jstring str = 0;
        (*env)->SetByteArrayRegion(env, ary, 0, len, (jbyte *)s);
        if (!(*env)->ExceptionOccurred(env)) {
            NULL_CHECK0(cls = FindBootStrapClass(env, "java/lang/String"));
            if (isEncodingSupported(env, enc) == JNI_TRUE) {
                NULL_CHECK0(mid = (*env)->GetMethodID(env, cls, "<init>",
                                          "([BLjava/lang/String;)V"));
                str = (*env)->NewObject(env, cls, mid, ary, enc);
            } else {
                /*If the encoding specified in sun.jnu.encoding is not
                  endorsed by "Charset.isSupported" we have to fall back
                  to use String(byte[]) explicitly here without specifying
                  the encoding name, in which the StringCoding class will
                  pickup the iso-8859-1 as the fallback converter for us.
                */
                NULL_CHECK0(mid = (*env)->GetMethodID(env, cls, "<init>",
                                          "([B)V"));
                str = (*env)->NewObject(env, cls, mid, ary);
            }
            (*env)->DeleteLocalRef(env, ary);
            return str;
        }
    }
    return 0;
}

/*
 * Returns a new array of Java string objects for the specified
 * array of platform strings.
 */
static jobjectArray
NewPlatformStringArray(JNIEnv *env, char **strv, int strc)
{
    jarray cls;
    jarray ary;
    int i;

    NULL_CHECK0(cls = FindBootStrapClass(env, "java/lang/String"));
    NULL_CHECK0(ary = (*env)->NewObjectArray(env, strc, cls, 0));
    for (i = 0; i < strc; i++) {
        jstring str = NewPlatformString(env, *strv++);
        NULL_CHECK0(str);
        (*env)->SetObjectArrayElement(env, ary, i, str);
        (*env)->DeleteLocalRef(env, str);
    }
    return ary;
}

/*
 * Loads a class and verifies that the main class is present and it is ok to
 * call it for more details refer to the java implementation.
 */
static jclass
LoadMainClass(JNIEnv *env, int mode, char *name)
{
    jclass cls;
    jmethodID mid;
    jstring str;
    jobject result;
    jlong start, end;

    if (JLI_IsTraceLauncher()) {
        start = CounterGet();
    }
    NULL_CHECK0(cls = FindBootStrapClass(env, "sun/launcher/LauncherHelper"));
    NULL_CHECK0(mid = (*env)->GetStaticMethodID(env, cls, "checkAndLoadMain",
                                          "(ILjava/lang/String;)Ljava/lang/Class;"));
    str = (*env)->NewStringUTF(env, name);
    result = (*env)->CallStaticObjectMethod(env, cls, mid, mode, str);

    if (JLI_IsTraceLauncher()) {
        end   = CounterGet();
        printf("%ld micro seconds to load main class\n",
               (long)(jint)Counter2Micros(end-start));
        printf("----_JAVA_LAUNCHER_DEBUG----\n");
    }

    return (jclass)result;
}

/*
 * For tools, convert command line args thus:
 *   javac -cp foo:foo/"*" -J-ms32m ...
 *   java -ms32m -cp JLI_WildcardExpandClasspath(foo:foo/"*") ...
 *
 * Takes 4 parameters, and returns the populated arguments
 */
static void
TranslateApplicationArgs(int jargc, const char **jargv, int *pargc, char ***pargv)
{
    int argc = *pargc;
    char **argv = *pargv;
    int nargc = argc + jargc;
    char **nargv = JLI_MemAlloc((nargc + 1) * sizeof(char *));
    int i;

    *pargc = nargc;
    *pargv = nargv;

    /* Copy the VM arguments (i.e. prefixed with -J) */
    for (i = 0; i < jargc; i++) {
        const char *arg = jargv[i];
        if (arg[0] == '-' && arg[1] == 'J') {
            *nargv++ = ((arg + 2) == NULL) ? NULL : JLI_StringDup(arg + 2);
        }
    }

    for (i = 0; i < argc; i++) {
        char *arg = argv[i];
        if (arg[0] == '-' && arg[1] == 'J') {
            if (arg[2] == '\0') {
                JLI_ReportErrorMessage(ARG_ERROR3);
                exit(1);
            }
            *nargv++ = arg + 2;
        }
    }

    /* Copy the rest of the arguments */
    for (i = 0; i < jargc ; i++) {
        const char *arg = jargv[i];
        if (arg[0] != '-' || arg[1] != 'J') {
            *nargv++ = (arg == NULL) ? NULL : JLI_StringDup(arg);
        }
    }
    for (i = 0; i < argc; i++) {
        char *arg = argv[i];
        if (arg[0] == '-') {
            if (arg[1] == 'J')
                continue;
            if (IsWildCardEnabled() && arg[1] == 'c'
                && (JLI_StrCmp(arg, "-cp") == 0 ||
                    JLI_StrCmp(arg, "-classpath") == 0)
                && i < argc - 1) {
                *nargv++ = arg;
                *nargv++ = (char *) JLI_WildcardExpandClasspath(argv[i+1]);
                i++;
                continue;
            }
        }
        *nargv++ = arg;
    }
    *nargv = 0;
}

/*
 * For our tools, we try to add 3 VM options:
 *      -Denv.class.path=<envcp>
 *      -Dapplication.home=<apphome>
 *      -Djava.class.path=<appcp>
 * <envcp>   is the user's setting of CLASSPATH -- for instance the user
 *           tells javac where to find binary classes through this environment
 *           variable.  Notice that users will be able to compile against our
 *           tools classes (sun.tools.javac.Main) only if they explicitly add
 *           tools.jar to CLASSPATH.
 * <apphome> is the directory where the application is installed.
 * <appcp>   is the classpath to where our apps' classfiles are.
 */
static jboolean
AddApplicationOptions(int cpathc, const char **cpathv)
{
    char *envcp, *appcp, *apphome;
    char home[MAXPATHLEN]; /* application home */
    char separator[] = { PATH_SEPARATOR, '\0' };
    int size, i;

    {
        const char *s = getenv("CLASSPATH");
        if (s) {
            s = (char *) JLI_WildcardExpandClasspath(s);
            /* 40 for -Denv.class.path= */
            envcp = (char *)JLI_MemAlloc(JLI_StrLen(s) + 40);
            sprintf(envcp, "-Denv.class.path=%s", s);
            AddOption(envcp, NULL);
        }
    }

    if (!GetApplicationHome(home, sizeof(home))) {
        JLI_ReportErrorMessage(CFG_ERROR5);
        return JNI_FALSE;
    }

    /* 40 for '-Dapplication.home=' */
    apphome = (char *)JLI_MemAlloc(JLI_StrLen(home) + 40);
    sprintf(apphome, "-Dapplication.home=%s", home);
    AddOption(apphome, NULL);

    /* How big is the application's classpath? */
    size = 40;                                 /* 40: "-Djava.class.path=" */
    for (i = 0; i < cpathc; i++) {
        size += (int)JLI_StrLen(home) + (int)JLI_StrLen(cpathv[i]) + 1; /* 1: separator */
    }
    appcp = (char *)JLI_MemAlloc(size + 1);
    JLI_StrCpy(appcp, "-Djava.class.path=");
    for (i = 0; i < cpathc; i++) {
        JLI_StrCat(appcp, home);                        /* c:\program files\myapp */
        JLI_StrCat(appcp, cpathv[i]);           /* \lib\myapp.jar         */
        JLI_StrCat(appcp, separator);           /* ;                      */
    }
    appcp[JLI_StrLen(appcp)-1] = '\0';  /* remove trailing path separator */
    AddOption(appcp, NULL);
    return JNI_TRUE;
}

/*
 * inject the -Dsun.java.command pseudo property into the args structure
 * this pseudo property is used in the HotSpot VM to expose the
 * Java class name and arguments to the main method to the VM. The
 * HotSpot VM uses this pseudo property to store the Java class name
 * (or jar file name) and the arguments to the class's main method
 * to the instrumentation memory region. The sun.java.command pseudo
 * property is not exported by HotSpot to the Java layer.
 */
void
SetJavaCommandLineProp(char *what, int argc, char **argv)
{

    int i = 0;
    size_t len = 0;
    char* javaCommand = NULL;
    char* dashDstr = "-Dsun.java.command=";

    if (what == NULL) {
        /* unexpected, one of these should be set. just return without
         * setting the property
         */
        return;
    }

    /* determine the amount of memory to allocate assuming
     * the individual components will be space separated
     */
    len = JLI_StrLen(what);
    for (i = 0; i < argc; i++) {
        len += JLI_StrLen(argv[i]) + 1;
    }

    /* allocate the memory */
    javaCommand = (char*) JLI_MemAlloc(len + JLI_StrLen(dashDstr) + 1);

    /* build the -D string */
    *javaCommand = '\0';
    JLI_StrCat(javaCommand, dashDstr);
    JLI_StrCat(javaCommand, what);

    for (i = 0; i < argc; i++) {
        /* the components of the string are space separated. In
         * the case of embedded white space, the relationship of
         * the white space separated components to their true
         * positional arguments will be ambiguous. This issue may
         * be addressed in a future release.
         */
        JLI_StrCat(javaCommand, " ");
        JLI_StrCat(javaCommand, argv[i]);
    }

    AddOption(javaCommand, NULL);
}

/*
 * JVM would like to know if it's created by a standard Sun launcher, or by
 * user native application, the following property indicates the former.
 */
void
SetJavaLauncherProp() {
  AddOption("-Dsun.java.launcher=SUN_STANDARD", NULL);
}

/* Set the property that tells java.lang.ClassLoader to create a Jigsaw
 * root-module loader rather than the usual delegating application loader
 */
void
SetModuleProp(char *module) {
    char *prop = (char *)JLI_MemAlloc(JLI_StrLen(module) + 40);
    sprintf(prop, "-Dsun.java.launcher.module=%s", module);
    AddOption(prop, NULL);
}

/* Tell the Jigsaw launcher which module library to use, if not the default
 */
void
SetModuleLibraryProp(char *mlpath) {
    char *prop = (char *)JLI_MemAlloc(JLI_StrLen(mlpath) + 40);
    sprintf(prop, "-Dsun.java.launcher.module.library=%s", mlpath);
    AddOption(prop, NULL);
}

/* Tell the VM where to find the classes in the boot module
 */
void
SetModuleBootProp(char *bpath) {
    char *prop = (char *)JLI_MemAlloc(JLI_StrLen(bpath) + 40);
    sprintf(prop, "-Dsun.java.launcher.module.boot=%s", bpath);
    AddOption(prop, NULL);
}

/*
 * Prints the version information from the java.version and other properties.
 */
static void
PrintJavaVersion(JNIEnv *env, jboolean extraLF)
{
    jclass ver;
    jmethodID print;

    NULL_CHECK(ver = FindBootStrapClass(env, "sun/misc/Version"));
    NULL_CHECK(print = (*env)->GetStaticMethodID(env,
                                                 ver,
                                                 (extraLF == JNI_TRUE) ? "println" : "print",
                                                 "()V"
                                                 )
              );

    (*env)->CallStaticVoidMethod(env, ver, print);
}

/*
 * Prints default usage or the Xusage message, see sun.launcher.LauncherHelper.java
 */
static void
PrintUsage(JNIEnv* env, jboolean doXUsage)
{
  jclass cls;
  jmethodID initHelp, vmSelect, vmSynonym, vmErgo, printHelp, printXUsageMessage;
  jstring jprogname, vm1, vm2;
  int i;

  NULL_CHECK(cls = FindBootStrapClass(env, "sun/launcher/LauncherHelper"));


  if (doXUsage) {
    NULL_CHECK(printXUsageMessage = (*env)->GetStaticMethodID(env, cls,
                                        "printXUsageMessage", "(Z)V"));
    (*env)->CallStaticVoidMethod(env, cls, printXUsageMessage, JNI_TRUE);
  } else {
    NULL_CHECK(initHelp = (*env)->GetStaticMethodID(env, cls,
                                        "initHelpMessage", "(Ljava/lang/String;)V"));

    NULL_CHECK(vmSelect = (*env)->GetStaticMethodID(env, cls, "appendVmSelectMessage",
                                        "(Ljava/lang/String;Ljava/lang/String;)V"));

    NULL_CHECK(vmSynonym = (*env)->GetStaticMethodID(env, cls,
                                        "appendVmSynonymMessage",
                                        "(Ljava/lang/String;Ljava/lang/String;)V"));
    NULL_CHECK(vmErgo = (*env)->GetStaticMethodID(env, cls,
                                        "appendVmErgoMessage", "(ZLjava/lang/String;)V"));

    NULL_CHECK(printHelp = (*env)->GetStaticMethodID(env, cls,
                                        "printHelpMessage", "(Z)V"));

    jprogname = (*env)->NewStringUTF(env, _program_name);

    /* Initialize the usage message with the usual preamble */
    (*env)->CallStaticVoidMethod(env, cls, initHelp, jprogname);


    /* Assemble the other variant part of the usage */
    if ((knownVMs[0].flag == VM_KNOWN) ||
        (knownVMs[0].flag == VM_IF_SERVER_CLASS)) {
      vm1 = (*env)->NewStringUTF(env, knownVMs[0].name);
      vm2 =  (*env)->NewStringUTF(env, knownVMs[0].name+1);
      (*env)->CallStaticVoidMethod(env, cls, vmSelect, vm1, vm2);
    }
    for (i=1; i<knownVMsCount; i++) {
      if (knownVMs[i].flag == VM_KNOWN) {
        vm1 =  (*env)->NewStringUTF(env, knownVMs[i].name);
        vm2 =  (*env)->NewStringUTF(env, knownVMs[i].name+1);
        (*env)->CallStaticVoidMethod(env, cls, vmSelect, vm1, vm2);
      }
    }
    for (i=1; i<knownVMsCount; i++) {
      if (knownVMs[i].flag == VM_ALIASED_TO) {
        vm1 =  (*env)->NewStringUTF(env, knownVMs[i].name);
        vm2 =  (*env)->NewStringUTF(env, knownVMs[i].alias+1);
        (*env)->CallStaticVoidMethod(env, cls, vmSynonym, vm1, vm2);
      }
    }

    /* The first known VM is the default */
    {
      jboolean isServerClassMachine = ServerClassMachine();

      const char* defaultVM  =  knownVMs[0].name+1;
      if ((knownVMs[0].flag == VM_IF_SERVER_CLASS) && isServerClassMachine) {
        defaultVM = knownVMs[0].server_class+1;
      }

      vm1 =  (*env)->NewStringUTF(env, defaultVM);
      (*env)->CallStaticVoidMethod(env, cls, vmErgo, isServerClassMachine,  vm1);
    }

    /* Complete the usage message and print to stderr*/
    (*env)->CallStaticVoidMethod(env, cls, printHelp, JNI_TRUE);
  }
  return;
}

/*
 * Read the jvm.cfg file and fill the knownJVMs[] array.
 *
 * The functionality of the jvm.cfg file is subject to change without
 * notice and the mechanism will be removed in the future.
 *
 * The lexical structure of the jvm.cfg file is as follows:
 *
 *     jvmcfg         :=  { vmLine }
 *     vmLine         :=  knownLine
 *                    |   aliasLine
 *                    |   warnLine
 *                    |   ignoreLine
 *                    |   errorLine
 *                    |   predicateLine
 *                    |   commentLine
 *     knownLine      :=  flag  "KNOWN"                  EOL
 *     warnLine       :=  flag  "WARN"                   EOL
 *     ignoreLine     :=  flag  "IGNORE"                 EOL
 *     errorLine      :=  flag  "ERROR"                  EOL
 *     aliasLine      :=  flag  "ALIASED_TO"       flag  EOL
 *     predicateLine  :=  flag  "IF_SERVER_CLASS"  flag  EOL
 *     commentLine    :=  "#" text                       EOL
 *     flag           :=  "-" identifier
 *
 * The semantics are that when someone specifies a flag on the command line:
 * - if the flag appears on a knownLine, then the identifier is used as
 *   the name of the directory holding the JVM library (the name of the JVM).
 * - if the flag appears as the first flag on an aliasLine, the identifier
 *   of the second flag is used as the name of the JVM.
 * - if the flag appears on a warnLine, the identifier is used as the
 *   name of the JVM, but a warning is generated.
 * - if the flag appears on an ignoreLine, the identifier is recognized as the
 *   name of a JVM, but the identifier is ignored and the default vm used
 * - if the flag appears on an errorLine, an error is generated.
 * - if the flag appears as the first flag on a predicateLine, and
 *   the machine on which you are running passes the predicate indicated,
 *   then the identifier of the second flag is used as the name of the JVM,
 *   otherwise the identifier of the first flag is used as the name of the JVM.
 * If no flag is given on the command line, the first vmLine of the jvm.cfg
 * file determines the name of the JVM.
 * PredicateLines are only interpreted on first vmLine of a jvm.cfg file,
 * since they only make sense if someone hasn't specified the name of the
 * JVM on the command line.
 *
 * The intent of the jvm.cfg file is to allow several JVM libraries to
 * be installed in different subdirectories of a single JRE installation,
 * for space-savings and convenience in testing.
 * The intent is explicitly not to provide a full aliasing or predicate
 * mechanism.
 */
jint
ReadKnownVMs(const char *jrepath, const char * arch, jboolean speculative)
{
    FILE *jvmCfg;
    char jvmCfgName[MAXPATHLEN+20];
    char line[MAXPATHLEN+20];
    int cnt = 0;
    int lineno = 0;
    jlong start, end;
    int vmType;
    char *tmpPtr;
    char *altVMName = NULL;
    char *serverClassVMName = NULL;
    static char *whiteSpace = " \t";
    if (JLI_IsTraceLauncher()) {
        start = CounterGet();
    }

    JLI_StrCpy(jvmCfgName, jrepath);
    JLI_StrCat(jvmCfgName, FILESEP "lib" FILESEP);
    JLI_StrCat(jvmCfgName, arch);
    JLI_StrCat(jvmCfgName, FILESEP "jvm.cfg");

    jvmCfg = fopen(jvmCfgName, "r");
    if (jvmCfg == NULL) {
      if (!speculative) {
        JLI_ReportErrorMessage(CFG_ERROR6, jvmCfgName);
        exit(1);
      } else {
        return -1;
      }
    }
    while (fgets(line, sizeof(line), jvmCfg) != NULL) {
        vmType = VM_UNKNOWN;
        lineno++;
        if (line[0] == '#')
            continue;
        if (line[0] != '-') {
            JLI_ReportErrorMessage(CFG_WARN2, lineno, jvmCfgName);
        }
        if (cnt >= knownVMsLimit) {
            GrowKnownVMs(cnt);
        }
        line[JLI_StrLen(line)-1] = '\0'; /* remove trailing newline */
        tmpPtr = line + JLI_StrCSpn(line, whiteSpace);
        if (*tmpPtr == 0) {
            JLI_ReportErrorMessage(CFG_WARN3, lineno, jvmCfgName);
        } else {
            /* Null-terminate this string for JLI_StringDup below */
            *tmpPtr++ = 0;
            tmpPtr += JLI_StrSpn(tmpPtr, whiteSpace);
            if (*tmpPtr == 0) {
                JLI_ReportErrorMessage(CFG_WARN3, lineno, jvmCfgName);
            } else {
                if (!JLI_StrCCmp(tmpPtr, "KNOWN")) {
                    vmType = VM_KNOWN;
                } else if (!JLI_StrCCmp(tmpPtr, "ALIASED_TO")) {
                    tmpPtr += JLI_StrCSpn(tmpPtr, whiteSpace);
                    if (*tmpPtr != 0) {
                        tmpPtr += JLI_StrSpn(tmpPtr, whiteSpace);
                    }
                    if (*tmpPtr == 0) {
                        JLI_ReportErrorMessage(CFG_WARN3, lineno, jvmCfgName);
                    } else {
                        /* Null terminate altVMName */
                        altVMName = tmpPtr;
                        tmpPtr += JLI_StrCSpn(tmpPtr, whiteSpace);
                        *tmpPtr = 0;
                        vmType = VM_ALIASED_TO;
                    }
                } else if (!JLI_StrCCmp(tmpPtr, "WARN")) {
                    vmType = VM_WARN;
                } else if (!JLI_StrCCmp(tmpPtr, "IGNORE")) {
                    vmType = VM_IGNORE;
                } else if (!JLI_StrCCmp(tmpPtr, "ERROR")) {
                    vmType = VM_ERROR;
                } else if (!JLI_StrCCmp(tmpPtr, "IF_SERVER_CLASS")) {
                    tmpPtr += JLI_StrCSpn(tmpPtr, whiteSpace);
                    if (*tmpPtr != 0) {
                        tmpPtr += JLI_StrSpn(tmpPtr, whiteSpace);
                    }
                    if (*tmpPtr == 0) {
                        JLI_ReportErrorMessage(CFG_WARN4, lineno, jvmCfgName);
                    } else {
                        /* Null terminate server class VM name */
                        serverClassVMName = tmpPtr;
                        tmpPtr += JLI_StrCSpn(tmpPtr, whiteSpace);
                        *tmpPtr = 0;
                        vmType = VM_IF_SERVER_CLASS;
                    }
                } else {
                    JLI_ReportErrorMessage(CFG_WARN5, lineno, &jvmCfgName[0]);
                    vmType = VM_KNOWN;
                }
            }
        }

        JLI_TraceLauncher("jvm.cfg[%d] = ->%s<-\n", cnt, line);
        if (vmType != VM_UNKNOWN) {
            knownVMs[cnt].name = JLI_StringDup(line);
            knownVMs[cnt].flag = vmType;
            switch (vmType) {
            default:
                break;
            case VM_ALIASED_TO:
                knownVMs[cnt].alias = JLI_StringDup(altVMName);
                JLI_TraceLauncher("    name: %s  vmType: %s  alias: %s\n",
                   knownVMs[cnt].name, "VM_ALIASED_TO", knownVMs[cnt].alias);
                break;
            case VM_IF_SERVER_CLASS:
                knownVMs[cnt].server_class = JLI_StringDup(serverClassVMName);
                JLI_TraceLauncher("    name: %s  vmType: %s  server_class: %s\n",
                    knownVMs[cnt].name, "VM_IF_SERVER_CLASS", knownVMs[cnt].server_class);
                break;
            }
            cnt++;
        }
    }
    fclose(jvmCfg);
    knownVMsCount = cnt;

    if (JLI_IsTraceLauncher()) {
        end   = CounterGet();
        printf("%ld micro seconds to parse jvm.cfg\n",
               (long)(jint)Counter2Micros(end-start));
    }

    return cnt;
}


static void
GrowKnownVMs(int minimum)
{
    struct vmdesc* newKnownVMs;
    int newMax;

    newMax = (knownVMsLimit == 0 ? INIT_MAX_KNOWN_VMS : (2 * knownVMsLimit));
    if (newMax <= minimum) {
        newMax = minimum;
    }
    newKnownVMs = (struct vmdesc*) JLI_MemAlloc(newMax * sizeof(struct vmdesc));
    if (knownVMs != NULL) {
        memcpy(newKnownVMs, knownVMs, knownVMsLimit * sizeof(struct vmdesc));
    }
    JLI_MemFree(knownVMs);
    knownVMs = newKnownVMs;
    knownVMsLimit = newMax;
}


/* Returns index of VM or -1 if not found */
static int
KnownVMIndex(const char* name)
{
    int i;
    if (JLI_StrCCmp(name, "-J") == 0) name += 2;
    for (i = 0; i < knownVMsCount; i++) {
        if (!JLI_StrCmp(name, knownVMs[i].name)) {
            return i;
        }
    }
    return -1;
}

static void
FreeKnownVMs()
{
    int i;
    for (i = 0; i < knownVMsCount; i++) {
        JLI_MemFree(knownVMs[i].name);
        knownVMs[i].name = NULL;
    }
    JLI_MemFree(knownVMs);
}


/*
 * Displays the splash screen according to the jar file name
 * and image file names stored in environment variables
 */
static void
ShowSplashScreen()
{
    const char *jar_name = getenv(SPLASH_JAR_ENV_ENTRY);
    const char *file_name = getenv(SPLASH_FILE_ENV_ENTRY);
    int data_size;
    void *image_data;
    if (jar_name) {
        image_data = JLI_JarUnpackFile(jar_name, file_name, &data_size);
        if (image_data) {
            DoSplashInit();
            DoSplashLoadMemory(image_data, data_size);
            JLI_MemFree(image_data);
        }
    } else if (file_name) {
        DoSplashInit();
        DoSplashLoadFile(file_name);
    } else {
        return;
    }
    DoSplashSetFileJarName(file_name, jar_name);

    /*
     * Done with all command line processing and potential re-execs so
     * clean up the environment.
     */
    (void)UnsetEnv(ENV_ENTRY);
    (void)UnsetEnv(SPLASH_FILE_ENV_ENTRY);
    (void)UnsetEnv(SPLASH_JAR_ENV_ENTRY);

    JLI_MemFree(splash_jar_entry);
    JLI_MemFree(splash_file_entry);

}

const char*
GetDotVersion()
{
    return _dVersion;
}

const char*
GetFullVersion()
{
    return _fVersion;
}

const char*
GetProgramName()
{
    return _program_name;
}

const char*
GetLauncherName()
{
    return _launcher_name;
}

const char*
GetModuleName()
{
    return _module_name;
}


jint
GetErgoPolicy()
{
    return _ergo_policy;
}

jboolean
IsJavaArgs()
{
    return _is_java_args;
}

static jboolean
IsWildCardEnabled()
{
    return _wc_enabled;
}

static int
ContinueInNewThread(InvocationFunctions* ifn, int argc, char **argv,
                    int mode, char *what, int ret)
{

    /*
     * If user doesn't specify stack size, check if VM has a preference.
     * Note that HotSpot no longer supports JNI_VERSION_1_1 but it will
     * return its default stack size through the init args structure.
     */
    if (threadStackSize == 0) {
      struct JDK1_1InitArgs args1_1;
      memset((void*)&args1_1, 0, sizeof(args1_1));
      args1_1.version = JNI_VERSION_1_1;
      ifn->GetDefaultJavaVMInitArgs(&args1_1);  /* ignore return value */
      if (args1_1.javaStackSize > 0) {
         threadStackSize = args1_1.javaStackSize;
      }
    }

    { /* Create a new thread to create JVM and invoke main method */
      JavaMainArgs args;
      int rslt;

      args.argc = argc;
      args.argv = argv;
      args.mode = mode;
      args.what = what;
      args.ifn = *ifn;

      rslt = ContinueInNewThread0(JavaMain, threadStackSize, (void*)&args);
      /* If the caller has deemed there is an error we
       * simply return that, otherwise we return the value of
       * the callee
       */
      return (ret != 0) ? ret : rslt;
    }
}

static void
DumpState()
{
    if (!JLI_IsTraceLauncher()) return ;
    printf("Launcher state:\n");
    printf("\tdebug:%s\n", (JLI_IsTraceLauncher() == JNI_TRUE) ? "on" : "off");
    printf("\tjavargs:%s\n", (_is_java_args == JNI_TRUE) ? "on" : "off");
    printf("\tprogram name:%s\n", GetProgramName());
    printf("\tlauncher name:%s\n", GetLauncherName());
    printf("\tjavaw:%s\n", (IsJavaw() == JNI_TRUE) ? "on" : "off");
    printf("\tfullversion:%s\n", GetFullVersion());
    printf("\tdotversion:%s\n", GetDotVersion());
    printf("\tergo_policy:");
    switch(GetErgoPolicy()) {
        case NEVER_SERVER_CLASS:
            printf("NEVER_ACT_AS_A_SERVER_CLASS_MACHINE\n");
            break;
        case ALWAYS_SERVER_CLASS:
            printf("ALWAYS_ACT_AS_A_SERVER_CLASS_MACHINE\n");
            break;
        default:
            printf("DEFAULT_ERGONOMICS_POLICY\n");
    }
}

/*
 * Return JNI_TRUE for an option string that has no effect but should
 * _not_ be passed on to the vm; return JNI_FALSE otherwise.  On
 * Solaris SPARC, this screening needs to be done if:
 *    -d32 or -d64 is passed to a binary with an unmatched data model
 *    (the exec in CreateExecutionEnvironment removes -d<n> options and points the
 *    exec to the proper binary).  In the case of when the data model and the
 *    requested version is matched, an exec would not occur, and these options
 *    were erroneously passed to the vm.
 */
jboolean
RemovableOption(char * option)
{
  /*
   * Unconditionally remove both -d32 and -d64 options since only
   * the last such options has an effect; e.g.
   * java -d32 -d64 -d32 -version
   * is equivalent to
   * java -d32 -version
   */

  if( (JLI_StrCCmp(option, "-d32")  == 0 ) ||
      (JLI_StrCCmp(option, "-d64")  == 0 ) )
    return JNI_TRUE;
  else
    return JNI_FALSE;
}

/*
 * A utility procedure to always print to stderr
 */
void
JLI_ReportMessage(const char* fmt, ...)
{
    va_list vl;
    va_start(vl, fmt);
    vfprintf(stderr, fmt, vl);
    fprintf(stderr, "\n");
    va_end(vl);
}<|MERGE_RESOLUTION|>--- conflicted
+++ resolved
@@ -1171,21 +1171,6 @@
     }
 
     if (--argc >= 0) {
-<<<<<<< HEAD
-        if (jarflag) {
-            *pjarfile = *argv++;
-            *pclassname = NULL;
-        } else {
-            *pjarfile = NULL;
-            *pclassname = *argv++;
-        }
-        *pargc = argc;
-        *pargv = argv;
-    }
-    if (*pjarfile == NULL && *pclassname == NULL) {
-        *pret = 1;
-    }
-=======
         *pwhat = *argv++;
         *pargc = argc;
         *pargv = argv;
@@ -1194,11 +1179,13 @@
     if (_module_name != NULL && !legacy) 
         SetLauncherMode(&mode, pwhat, jrepath);
 
+    if (*pwhat == NULL)
+        *pret = 1;
+
     if (!mode)
         mode = LM_CLASS;
     *pmode = mode;
 
->>>>>>> 3d650b8d
     return JNI_TRUE;
 }
 
