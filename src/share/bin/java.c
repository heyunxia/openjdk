--- conflicted
+++ resolved
@@ -439,15 +439,7 @@
         }
     }
 
-<<<<<<< HEAD
-    /* If the user specified neither a class name nor a JAR file */
-=======
-    if (showSettings != NULL) {
-        ShowSettings(env, showSettings);
-        CHECK_EXCEPTION_LEAVE(1);
-    }
     /* If the user specified neither a class name nor a JAR file nor a module */
->>>>>>> 2acbcfc2
     if (printXUsage || printUsage || what == 0 || mode == LM_UNKNOWN) {
         PrintUsage(env, printXUsage);
         CHECK_EXCEPTION_LEAVE(1);
