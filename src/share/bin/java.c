--- conflicted
+++ resolved
@@ -401,12 +401,7 @@
 
     JavaVM *vm = 0;
     JNIEnv *env = 0;
-<<<<<<< HEAD
-    jclass mainClass;
-=======
-    jstring mainClassName;
     jclass mainClass = NULL;
->>>>>>> a993a039
     jmethodID mainID;
     jobjectArray mainArgs;
     int ret = 0;
