// permissions required by each component
grant codeBase "jrt:/jdk.zipfs" {
        permission java.io.FilePermission "<<ALL FILES>>", "read,write,delete";
        permission java.lang.RuntimePermission "fileSystemProvider";
        permission java.util.PropertyPermission "*", "read";
};

grant codeBase "jrt:/jdk.localedata" {
        permission java.lang.RuntimePermission "accessClassInPackage.sun.text.*";
        permission java.lang.RuntimePermission "accessClassInPackage.sun.util.*";
        permission java.util.PropertyPermission "*", "read";
};

grant codeBase "jrt:/jdk.naming.dns" {
        permission java.security.AllPermission;
};

grant codeBase "jrt:/jdk.scripting.nashorn" {
        permission java.security.AllPermission;
};

<<<<<<< HEAD
grant codeBase "jrt:/jdk.crypto.ec" {
=======
grant codeBase "file:${java.home}/lib/ext/ucrypto.jar" {
        permission java.lang.RuntimePermission "accessClassInPackage.sun.security.*";
        permission java.lang.RuntimePermission "accessClassInPackage.sun.nio.ch";
        permission java.lang.RuntimePermission "loadLibrary.j2ucrypto";
        // need "com.oracle.security.ucrypto.debug" for debugging
        permission java.util.PropertyPermission "*", "read";
        permission java.security.SecurityPermission "putProviderProperty.OracleUcrypto";
        permission java.security.SecurityPermission "clearProviderProperties.OracleUcrypto";
        permission java.security.SecurityPermission "removeProviderProperty.OracleUcrypto";
        permission java.io.FilePermission "${java.home}/lib/security/ucrypto-solaris.cfg", "read";
};

grant codeBase "file:${java.home}/lib/ext/sunec.jar" {
>>>>>>> 43ea184e
        permission java.lang.RuntimePermission "accessClassInPackage.sun.security.*";
        permission java.lang.RuntimePermission "loadLibrary.sunec";
        permission java.util.PropertyPermission "*", "read";
        permission java.security.SecurityPermission "putProviderProperty.SunEC";
        permission java.security.SecurityPermission "clearProviderProperties.SunEC";
        permission java.security.SecurityPermission "removeProviderProperty.SunEC";
};

grant codeBase "jrt:/jdk.crypto.pkcs11" {
        permission java.lang.RuntimePermission "accessClassInPackage.sun.security.*";
        permission java.lang.RuntimePermission "accessClassInPackage.sun.nio.ch";
        permission java.lang.RuntimePermission "loadLibrary.j2pkcs11";
        // needs "security.pkcs11.allowSingleThreadedModules"
        permission java.util.PropertyPermission "*", "read";
        permission java.security.SecurityPermission "putProviderProperty.*";
        permission java.security.SecurityPermission "clearProviderProperties.*";
        permission java.security.SecurityPermission "removeProviderProperty.*";
        permission java.security.SecurityPermission "getProperty.auth.login.defaultCallbackHandler";
        permission java.security.SecurityPermission "authProvider.*";
        // Needed for reading PKCS11 config file and NSS library check
        permission java.io.FilePermission "<<ALL FILES>>", "read";
};

// default permissions granted to all domains

grant {
        // Allows any thread to stop itself using the java.lang.Thread.stop()
        // method that takes no argument.
        // Note that this permission is granted by default only to remain
        // backwards compatible.
        // It is strongly recommended that you either remove this permission
        // from this policy file or further restrict it to code sources
        // that you specify, because Thread.stop() is potentially unsafe.
        // See the API specification of java.lang.Thread.stop() for more
        // information.
        permission java.lang.RuntimePermission "stopThread";

        // allows anyone to listen on dynamic ports
        permission java.net.SocketPermission "localhost:0", "listen";

        // "standard" properies that can be read by anyone

        permission java.util.PropertyPermission "java.version", "read";
        permission java.util.PropertyPermission "java.vendor", "read";
        permission java.util.PropertyPermission "java.vendor.url", "read";
        permission java.util.PropertyPermission "java.class.version", "read";
        permission java.util.PropertyPermission "os.name", "read";
        permission java.util.PropertyPermission "os.version", "read";
        permission java.util.PropertyPermission "os.arch", "read";
        permission java.util.PropertyPermission "file.separator", "read";
        permission java.util.PropertyPermission "path.separator", "read";
        permission java.util.PropertyPermission "line.separator", "read";

        permission java.util.PropertyPermission "java.specification.version", "read";
        permission java.util.PropertyPermission "java.specification.vendor", "read";
        permission java.util.PropertyPermission "java.specification.name", "read";

        permission java.util.PropertyPermission "java.vm.specification.version", "read";
        permission java.util.PropertyPermission "java.vm.specification.vendor", "read";
        permission java.util.PropertyPermission "java.vm.specification.name", "read";
        permission java.util.PropertyPermission "java.vm.version", "read";
        permission java.util.PropertyPermission "java.vm.vendor", "read";
        permission java.util.PropertyPermission "java.vm.name", "read";
};
<|MERGE_RESOLUTION|>--- conflicted
+++ resolved
@@ -19,10 +19,7 @@
         permission java.security.AllPermission;
 };
 
-<<<<<<< HEAD
-grant codeBase "jrt:/jdk.crypto.ec" {
-=======
-grant codeBase "file:${java.home}/lib/ext/ucrypto.jar" {
+grant codeBase "jrt:/jdk.crypto.ucrypto" {
         permission java.lang.RuntimePermission "accessClassInPackage.sun.security.*";
         permission java.lang.RuntimePermission "accessClassInPackage.sun.nio.ch";
         permission java.lang.RuntimePermission "loadLibrary.j2ucrypto";
@@ -34,8 +31,7 @@
         permission java.io.FilePermission "${java.home}/lib/security/ucrypto-solaris.cfg", "read";
 };
 
-grant codeBase "file:${java.home}/lib/ext/sunec.jar" {
->>>>>>> 43ea184e
+grant codeBase "jrt:/jdk.crypto.ec" {
         permission java.lang.RuntimePermission "accessClassInPackage.sun.security.*";
         permission java.lang.RuntimePermission "loadLibrary.sunec";
         permission java.util.PropertyPermission "*", "read";
