--- conflicted
+++ resolved
@@ -240,7 +240,7 @@
     public void createDirectories(String... paths) throws IOException {
         if (paths.length == 0)
             throw new IllegalArgumentException("no directories specified");
-        for (String p : paths)
+        for (String p: paths)
             Files.createDirectories(Paths.get(p));
     }
 
@@ -255,7 +255,7 @@
     public void createDirectories(Path... paths) throws IOException {
         if (paths.length == 0)
             throw new IllegalArgumentException("no directories specified");
-        for (Path p : paths)
+        for (Path p: paths)
             Files.createDirectories(p);
     }
 
@@ -269,7 +269,7 @@
     public void deleteFiles(String... files) throws IOException {
         if (files.length == 0)
             throw new IllegalArgumentException("no files specified");
-        for (String file : files)
+        for (String file: files)
             Files.delete(Paths.get(file));
     }
 
@@ -399,7 +399,7 @@
     public void writeJavaFiles(Path dir, String... contents) throws IOException {
         if (contents.length == 0)
             throw new IllegalArgumentException("no content specified for any files");
-        for (String c : contents) {
+        for (String c: contents) {
             new JavaSource(c).write(dir);
         }
     }
@@ -1097,7 +1097,7 @@
 
         private List<File> toFiles(String path) {
             List<File> result = new ArrayList<>();
-            for (String s : path.split(File.pathSeparator)) {
+            for (String s: path.split(File.pathSeparator)) {
                 if (!s.isEmpty())
                     result.add(new File(s));
             }
@@ -1115,7 +1115,7 @@
             if (fileObjects == null)
                 return filesAsFileObjects;
             List<JavaFileObject> combinedList = new ArrayList<>();
-            for (JavaFileObject o : filesAsFileObjects)
+            for (JavaFileObject o: filesAsFileObjects)
                 combinedList.add(o);
             combinedList.addAll(fileObjects);
             return combinedList;
@@ -1424,11 +1424,7 @@
          */
         public JarTask files(JavaFileManager fm, Location l, String... paths)
                 throws IOException {
-<<<<<<< HEAD
-            for (String p : paths) {
-=======
             for (String p: paths) {
->>>>>>> 117dccc0
                 if (p.endsWith(".**"))
                     addPackage(fm, l, p.substring(0, p.length() - 3), true);
                 else if (p.endsWith(".*"))
@@ -1441,11 +1437,7 @@
 
         private void addPackage(JavaFileManager fm, Location l, String pkg, boolean recurse)
                 throws IOException {
-<<<<<<< HEAD
-            for (JavaFileObject fo : fm.list(l, pkg, EnumSet.allOf(JavaFileObject.Kind.class), recurse)) {
-=======
             for (JavaFileObject fo: fm.list(l, pkg, EnumSet.allOf(JavaFileObject.Kind.class), recurse)) {
->>>>>>> 117dccc0
                 fileObjects.add(fo);
             }
         }
@@ -1536,8 +1528,6 @@
                 writeFileObjects(jos);
             } catch (IOException e) {
                 error("Exception while opening " + jar, e);
-<<<<<<< HEAD
-=======
             } finally {
                 outputMap.put(OutputKind.STDOUT, sysOut.close());
                 outputMap.put(OutputKind.STDERR, sysErr.close());
@@ -1597,15 +1587,10 @@
                     } catch (IOException ex) {
                         error("Exception while adding " + fo.getName() + " to jar file", ex);
                     }
->>>>>>> 117dccc0
             } finally {
                     jos.closeEntry();
             }
             }
-<<<<<<< HEAD
-            return checkExit(new Result(this, (errors == 0) ? 0 : 1, outputMap));
-=======
->>>>>>> 117dccc0
         }
 
         /*
@@ -1640,81 +1625,6 @@
             errors++;
         }
 
-<<<<<<< HEAD
-        private void writeFiles(JarOutputStream jos) throws IOException {
-            Path base = (baseDir == null) ? currDir : baseDir;
-            for (Path path : paths) {
-                Files.walkFileTree(base.resolve(path), new SimpleFileVisitor<Path>() {
-                    @Override
-                    public FileVisitResult visitFile(Path file, BasicFileAttributes attrs) {
-                        try {
-                            String p = base.relativize(file)
-                                    .normalize()
-                                    .toString()
-                                    .replace(File.separatorChar, '/');
-                            JarEntry e = new JarEntry(p);
-                            jos.putNextEntry(e);
-                            try {
-                                jos.write(Files.readAllBytes(file));
-                            } finally {
-                                jos.closeEntry();
-                            }
-                            return FileVisitResult.CONTINUE;
-                        } catch (IOException e) {
-                            error("Exception while adding " + file + " to jar file", e);
-                            return FileVisitResult.TERMINATE;
-                        }
-                    }
-                });
-            }
-        }
-
-        private void writeFileObjects(JarOutputStream jos) throws IOException {
-            for (FileObject fo : fileObjects) {
-                String p = guessPath(fo);
-                JarEntry e = new JarEntry(p);
-                jos.putNextEntry(e);
-                try {
-                    byte[] buf = new byte[1024];
-                    try (BufferedInputStream in = new BufferedInputStream(fo.openInputStream())) {
-                        int n;
-                        while ((n = in.read(buf)) > 0)
-                            jos.write(buf, 0, n);
-                    } catch (IOException ex) {
-                        error("Exception while adding " + fo.getName() + " to jar file", ex);
-                    }
-                } finally {
-                    jos.closeEntry();
-                }
-            }
-        }
-
-        /*
-         * A jar: URL is of the form  jar:URL!/entry  where URL is a URL for the .jar file itself.
-         * In Symbol files (i.e. ct.sym) the underlying entry is prefixed META-INF/sym/<base>.
-         */
-        private final Pattern jarEntry = Pattern.compile(".*!/(?:META-INF/sym/[^/]+/)?(.*)");
-
-        private String guessPath(FileObject fo) {
-            URI u = fo.toUri();
-            switch (u.getScheme()) {
-                case "jar":
-                    Matcher m = jarEntry.matcher(u.getSchemeSpecificPart());
-                    if (m.matches()) {
-                        return m.group(1);
-                    }
-                    break;
-            }
-            throw new IllegalArgumentException(fo.getName());
-        }
-
-        private void error(String message, Throwable t) {
-            out.println("Error: " + message + ": " + t);
-            errors++;
-        }
-
-=======
->>>>>>> 117dccc0
         private int errors;
     }
 
