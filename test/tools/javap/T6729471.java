--- conflicted
+++ resolved
@@ -25,11 +25,7 @@
 /*
  * @test
  * @bug 6729471
-<<<<<<< HEAD
- * @summary javap does not output inner interfaces of an interface
-=======
  * @summary javap should accept class files on the command line
->>>>>>> 9b302653
  * @library /tools/lib
  * @build ToolBox
  * @run main T6729471
@@ -66,12 +62,6 @@
                 "public static void main(java.lang.String...)");
 
         // jar url
-<<<<<<< HEAD
-        File testJar = createJar("test.jar", "java.util.*");
-        try {
-            verify("jar:" + testJar.toURL() + "!/java/util/Map.class",
-                "public abstract boolean containsKey(java.lang.Object)");
-=======
         // Create a temp jar
         ToolBox tb = new ToolBox();
         tb.new JavacTask()
@@ -84,28 +74,12 @@
         File foo_jarFile = new File(foo_jar);
 
         // Verify
-        try {
             verify("jar:" + foo_jarFile.toURL() + "!/Foo.class",
                 "public void sayHello()");
->>>>>>> 9b302653
-        } catch (MalformedURLException e) {
-            error(e.toString());
         }
 
         if (errors > 0)
             throw new Error(errors + " found.");
-    }
-
-    File createJar(String name, String... paths) throws IOException {
-        JavaCompiler comp = ToolProvider.getSystemJavaCompiler();
-        try (JavaFileManager fm = comp.getStandardFileManager(null, null, null)) {
-            File f = new File(name);
-            ToolBox tb = new ToolBox();
-            tb.new JarTask(f.getPath())
-                .files(fm, StandardLocation.PLATFORM_CLASS_PATH, paths)
-                .run();
-            return f;
-        }
     }
 
     void verify(String className, String... expects) {
