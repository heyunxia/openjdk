--- conflicted
+++ resolved
@@ -28,13 +28,8 @@
         if (out.contains("sunapi"))
             throw new Exception("unexpected output for -X");
 
-<<<<<<< HEAD
-        String warn1 = "T6873845.java:73:9: compiler.warn.sun.proprietary: sun.misc.Unsafe" + newline;
-        String warn2 = "T6873845.java:78:9: compiler.warn.sun.proprietary: sun.misc.Unsafe" + newline;
-=======
         String warn1 = "T6873845.java:81:9: compiler.warn.sun.proprietary: sun.misc.Unsafe" + newline;
         String warn2 = "T6873845.java:86:9: compiler.warn.sun.proprietary: sun.misc.Unsafe" + newline;
->>>>>>> e1422381
         String note1 = "- compiler.note.sunapi.filename: T6873845.java" + newline;
         String note2 = "- compiler.note.sunapi.recompile" + newline;
 
