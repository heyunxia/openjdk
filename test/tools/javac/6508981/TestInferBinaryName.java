/*
 * Copyright (c) 2008, 2014, Oracle and/or its affiliates. All rights reserved.
 * DO NOT ALTER OR REMOVE COPYRIGHT NOTICES OR THIS FILE HEADER.
 *
 * This code is free software; you can redistribute it and/or modify it
 * under the terms of the GNU General Public License version 2 only, as
 * published by the Free Software Foundation.
 *
 * This code is distributed in the hope that it will be useful, but WITHOUT
 * ANY WARRANTY; without even the implied warranty of MERCHANTABILITY or
 * FITNESS FOR A PARTICULAR PURPOSE.  See the GNU General Public License
 * version 2 for more details (a copy is included in the LICENSE file that
 * accompanied this code).
 *
 * You should have received a copy of the GNU General Public License version
 * 2 along with this work; if not, write to the Free Software Foundation,
 * Inc., 51 Franklin St, Fifth Floor, Boston, MA 02110-1301 USA.
 *
 * Please contact Oracle, 500 Oracle Parkway, Redwood Shores, CA 94065 USA
 * or visit www.oracle.com if you need additional information or have any
 * questions.
 */

/*
 * @test
 * @bug 6508981
 * @summary cleanup file separator handling in JavacFileManager
 * (This test is specifically to test the new impl of inferBinaryName)
 * @library /tools/lib
 * @build ToolBox p.A
 * @run main TestInferBinaryName
 */

import java.io.*;
import java.util.*;
import javax.tools.*;

import com.sun.tools.javac.file.JavacFileManager;
import com.sun.tools.javac.util.Context;
import com.sun.tools.javac.util.Options;

import static javax.tools.JavaFileObject.Kind.*;
import static javax.tools.StandardLocation.*;


/**
 * Verify the various implementations of inferBinaryName, but configuring
 * different instances of a file manager, getting a file object, and checking
 * the impl of inferBinaryName for that file object.
 */
public class TestInferBinaryName {
    static final boolean DONT_USE_ZIP_FILE_INDEX = false;
    static final boolean USE_ZIP_FILE_INDEX = true;

    public static void main(String... args) throws Exception {
        new TestInferBinaryName().run();
    }

    void run() throws Exception {
        testDirectory();
<<<<<<< HEAD
        testSymbolArchive();
=======
>>>>>>> 117dccc0

        File testJar = createJar();

        testZipArchive(testJar);
        testZipFileIndexArchive(testJar);
        testZipFileIndexArchive2(testJar);
<<<<<<< HEAD
=======

>>>>>>> 117dccc0
        if (errors > 0)
            throw new Exception(errors + " error found");
    }

    File createJar() throws IOException {
        File f = new File("test.jar");
        try (JavaFileManager fm = new JavacFileManager(new Context(), false, null)) {
            ToolBox tb = new ToolBox();
            tb.new JarTask(f.getPath())
                .files(fm, StandardLocation.PLATFORM_CLASS_PATH, "java.lang.*")
                .run();
        }
        return f;
<<<<<<< HEAD
    }

    void testDirectory() throws IOException {
        String testClassName = "p.A";
        List<File> testClasses = Arrays.asList(new File(System.getProperty("test.classes")));
        try (JavaFileManager fm =
                getFileManager(testClasses, USE_SYMBOL_FILE, USE_ZIP_FILE_INDEX)) {
            test("testDirectory",
                fm, testClassName, "com.sun.tools.javac.file.RegularFileObject");
        }
    }

    void testSymbolArchive() throws IOException {
        String testClassName = "java.lang.String";
        List<File> path = getPath(System.getProperty("sun.boot.class.path"));
        try (JavaFileManager fm =
                getFileManager(path, USE_SYMBOL_FILE, DONT_USE_ZIP_FILE_INDEX)) {
            test("testSymbolArchive",
                    fm, testClassName, "com.sun.tools.javac.file.SymbolArchive$SymbolFileObject");
=======
    }

    void testDirectory() throws IOException {
        String testClassName = "p.A";
        List<File> testClasses = Arrays.asList(new File(System.getProperty("test.classes")));
        try (JavaFileManager fm =
                getFileManager(testClasses, USE_ZIP_FILE_INDEX)) {
            test("testDirectory",
                fm, testClassName, "com.sun.tools.javac.file.RegularFileObject");
>>>>>>> 117dccc0
        }
    }

    void testZipArchive(File testJar) throws IOException {
        String testClassName = "java.lang.String";
        List<File> path = Arrays.asList(testJar);
        try (JavaFileManager fm =
<<<<<<< HEAD
                getFileManager(path, IGNORE_SYMBOL_FILE, DONT_USE_ZIP_FILE_INDEX)) {
=======
                getFileManager(path, DONT_USE_ZIP_FILE_INDEX)) {
>>>>>>> 117dccc0
            test("testZipArchive",
                 fm, testClassName, "com.sun.tools.javac.file.ZipArchive$ZipFileObject");
        }
    }

    void testZipFileIndexArchive(File testJar) throws IOException {
        String testClassName = "java.lang.String";
        List<File> path = Arrays.asList(testJar);
        try (JavaFileManager fm =
<<<<<<< HEAD
                getFileManager(path, USE_SYMBOL_FILE, USE_ZIP_FILE_INDEX)) {
=======
                getFileManager(path, USE_ZIP_FILE_INDEX)) {
>>>>>>> 117dccc0
            test("testZipFileIndexArchive",
                 fm, testClassName, "com.sun.tools.javac.file.ZipFileIndexArchive$ZipFileIndexFileObject");
        }
    }

    void testZipFileIndexArchive2(File testJar) throws IOException {
        String testClassName = "java.lang.String";
        List<File> path = Arrays.asList(testJar);
        try (JavaFileManager fm =
<<<<<<< HEAD
                getFileManager(path, IGNORE_SYMBOL_FILE, USE_ZIP_FILE_INDEX)) {
=======
                getFileManager(path, USE_ZIP_FILE_INDEX)) {
>>>>>>> 117dccc0
            test("testZipFileIndexArchive2",
                 fm, testClassName, "com.sun.tools.javac.file.ZipFileIndexArchive$ZipFileIndexFileObject");
        }
    }

    /**
     * @param testName for debugging
     * @param fm suitably configured file manager
     * @param testClassName the classname to test
     * @param implClassName the expected classname of the JavaFileObject impl,
     *     used for checking that we are checking the expected impl of
     *     inferBinaryName
     */
    void test(String testName,
              JavaFileManager fm, String testClassName, String implClassName) throws IOException {
        JavaFileObject fo = fm.getJavaFileForInput(CLASS_PATH, testClassName, CLASS);
        if (fo == null) {
            System.err.println("Can't find " + testClassName);
            errors++;
            return;
        }

        String cn = fo.getClass().getName();
        String bn = fm.inferBinaryName(CLASS_PATH, fo);
        System.err.println(testName + " " + cn + " " + bn);
        check(cn, implClassName);
        check(bn, testClassName);
        System.err.println("OK");
    }

    JavaFileManager getFileManager(List<File> path,
<<<<<<< HEAD
                                   boolean symFileKind,
=======
>>>>>>> 117dccc0
                                   boolean zipFileIndexKind)
            throws IOException {
        Context ctx = new Context();
        Options options = Options.instance(ctx);
        options.put("useOptimizedZip",
                Boolean.toString(zipFileIndexKind == USE_ZIP_FILE_INDEX));

        JavacFileManager fm = new JavacFileManager(ctx, false, null);
        fm.setLocation(CLASS_PATH, path);
        return fm;
    }

    List<File> getPath(String s) {
        List<File> path = new ArrayList<File>();
        for (String f: s.split(File.pathSeparator)) {
            if (f.length() > 0)
                path.add(new File(f));
        }
        //System.err.println("path: " + path);
        return path;
    }

    void check(String found, String expect) {
        if (!found.equals(expect)) {
            System.err.println("Expected: " + expect);
            System.err.println("   Found: " + found);
            errors++;
        }
    }

    private int errors;
}

class A { }
<|MERGE_RESOLUTION|>--- conflicted
+++ resolved
@@ -58,20 +58,13 @@
 
     void run() throws Exception {
         testDirectory();
-<<<<<<< HEAD
-        testSymbolArchive();
-=======
->>>>>>> 117dccc0
 
         File testJar = createJar();
 
         testZipArchive(testJar);
         testZipFileIndexArchive(testJar);
         testZipFileIndexArchive2(testJar);
-<<<<<<< HEAD
-=======
 
->>>>>>> 117dccc0
         if (errors > 0)
             throw new Exception(errors + " error found");
     }
@@ -85,27 +78,6 @@
                 .run();
         }
         return f;
-<<<<<<< HEAD
-    }
-
-    void testDirectory() throws IOException {
-        String testClassName = "p.A";
-        List<File> testClasses = Arrays.asList(new File(System.getProperty("test.classes")));
-        try (JavaFileManager fm =
-                getFileManager(testClasses, USE_SYMBOL_FILE, USE_ZIP_FILE_INDEX)) {
-            test("testDirectory",
-                fm, testClassName, "com.sun.tools.javac.file.RegularFileObject");
-        }
-    }
-
-    void testSymbolArchive() throws IOException {
-        String testClassName = "java.lang.String";
-        List<File> path = getPath(System.getProperty("sun.boot.class.path"));
-        try (JavaFileManager fm =
-                getFileManager(path, USE_SYMBOL_FILE, DONT_USE_ZIP_FILE_INDEX)) {
-            test("testSymbolArchive",
-                    fm, testClassName, "com.sun.tools.javac.file.SymbolArchive$SymbolFileObject");
-=======
     }
 
     void testDirectory() throws IOException {
@@ -115,7 +87,6 @@
                 getFileManager(testClasses, USE_ZIP_FILE_INDEX)) {
             test("testDirectory",
                 fm, testClassName, "com.sun.tools.javac.file.RegularFileObject");
->>>>>>> 117dccc0
         }
     }
 
@@ -123,11 +94,7 @@
         String testClassName = "java.lang.String";
         List<File> path = Arrays.asList(testJar);
         try (JavaFileManager fm =
-<<<<<<< HEAD
-                getFileManager(path, IGNORE_SYMBOL_FILE, DONT_USE_ZIP_FILE_INDEX)) {
-=======
                 getFileManager(path, DONT_USE_ZIP_FILE_INDEX)) {
->>>>>>> 117dccc0
             test("testZipArchive",
                  fm, testClassName, "com.sun.tools.javac.file.ZipArchive$ZipFileObject");
         }
@@ -137,11 +104,7 @@
         String testClassName = "java.lang.String";
         List<File> path = Arrays.asList(testJar);
         try (JavaFileManager fm =
-<<<<<<< HEAD
-                getFileManager(path, USE_SYMBOL_FILE, USE_ZIP_FILE_INDEX)) {
-=======
                 getFileManager(path, USE_ZIP_FILE_INDEX)) {
->>>>>>> 117dccc0
             test("testZipFileIndexArchive",
                  fm, testClassName, "com.sun.tools.javac.file.ZipFileIndexArchive$ZipFileIndexFileObject");
         }
@@ -151,11 +114,7 @@
         String testClassName = "java.lang.String";
         List<File> path = Arrays.asList(testJar);
         try (JavaFileManager fm =
-<<<<<<< HEAD
-                getFileManager(path, IGNORE_SYMBOL_FILE, USE_ZIP_FILE_INDEX)) {
-=======
                 getFileManager(path, USE_ZIP_FILE_INDEX)) {
->>>>>>> 117dccc0
             test("testZipFileIndexArchive2",
                  fm, testClassName, "com.sun.tools.javac.file.ZipFileIndexArchive$ZipFileIndexFileObject");
         }
@@ -187,10 +146,6 @@
     }
 
     JavaFileManager getFileManager(List<File> path,
-<<<<<<< HEAD
-                                   boolean symFileKind,
-=======
->>>>>>> 117dccc0
                                    boolean zipFileIndexKind)
             throws IOException {
         Context ctx = new Context();
