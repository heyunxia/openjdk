--- conflicted
+++ resolved
@@ -282,11 +282,7 @@
             // file names
             "ct.sym",
             "rt.jar",
-<<<<<<< HEAD
-            "tools.jar",
             "jfxrt.jar",
-=======
->>>>>>> 6bbcbe24
             // -XD option names
             "process.packages",
             "ignore.symbol.file",
