--- conflicted
+++ resolved
@@ -68,15 +68,10 @@
             test(createFileManager(useOptimizedZip), createJar("jar", entries), "p", entries);
             test(createFileManager(useOptimizedZip), createJar("jar jar", entries), "p", entries);
 
-<<<<<<< HEAD
             if (!modularJDK) {
                 for (boolean useSymbolFile: new boolean[] { false, true }) {
-                    test(createFileManager(useJavaUtilZip, useSymbolFile), rt_jar, "java.lang.ref", null);
+                    test(createFileManager(useOptimizedZip, useSymbolFile), rt_jar, "java.lang.ref", null);
                 }
-=======
-            for (boolean useSymbolFile: new boolean[] { false, true }) {
-                test(createFileManager(useOptimizedZip, useSymbolFile), rt_jar, "java.lang.ref", null);
->>>>>>> 8d28b232
             }
         }
 
