--- conflicted
+++ resolved
@@ -72,15 +72,10 @@
             test(createFileManager(useOptimizedZip), createJar("jar", entries), "p", entries.length);
             test(createFileManager(useOptimizedZip), createJar("jar jar", entries), "p", entries.length);
 
-<<<<<<< HEAD
             if (!modularJDK) {
                 for (boolean useSymbolFile: new boolean[] { false, true }) {
-                    test(createFileManager(useJavaUtilZip, useSymbolFile), rt_jar, "java.lang.ref", -1);
+                    test(createFileManager(useOptimizedZip, useSymbolFile), rt_jar, "java.lang.ref", -1);
                 }
-=======
-            for (boolean useSymbolFile: new boolean[] { false, true }) {
-                test(createFileManager(useOptimizedZip, useSymbolFile), rt_jar, "java.lang.ref", -1);
->>>>>>> 8d28b232
             }
         }
 
