# This file identifies the root of the test-suite hierarchy.
# It also contains test-suite configuration information.
# DO NOT EDIT without first contacting jdk-regtest@sun.com.

# The list of keywords supported in the entire test suite
<<<<<<< HEAD
keys=2d dnd i18n

# Tests that must run in othervm mode
othervm.dirs=java/rmi sun/rmi javax/management

# Tests that cannot run concurrently
exclusiveAccess.dirs=java/rmi sun/rmi sun/management/jmxremote sun/tools/jstatd
=======
keys=2d dnd i18n modules
>>>>>>> 46d38c75
<|MERGE_RESOLUTION|>--- conflicted
+++ resolved
@@ -3,14 +3,10 @@
 # DO NOT EDIT without first contacting jdk-regtest@sun.com.
 
 # The list of keywords supported in the entire test suite
-<<<<<<< HEAD
-keys=2d dnd i18n
+keys=2d dnd i18n modules
 
 # Tests that must run in othervm mode
 othervm.dirs=java/rmi sun/rmi javax/management
 
 # Tests that cannot run concurrently
-exclusiveAccess.dirs=java/rmi sun/rmi sun/management/jmxremote sun/tools/jstatd
-=======
-keys=2d dnd i18n modules
->>>>>>> 46d38c75
+exclusiveAccess.dirs=java/rmi sun/rmi sun/management/jmxremote sun/tools/jstatd