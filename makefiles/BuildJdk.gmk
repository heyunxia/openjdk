--- conflicted
+++ resolved
@@ -91,18 +91,11 @@
 	+$(MAKE) -f CopySamples.gmk
 
 # Create the final jdk and jre images, to be wrapped up
-<<<<<<< HEAD
 # into packages, or installed. Ensure PROFILE is not set
 # in these cases.
-images:
+legacy-images:
 	+$(MAKE) PROFILE="" -f CreateJars.gmk
 	+$(MAKE) PROFILE="" -f Images.gmk
-=======
-# into packages, or installed.
-legacy-images:
-	+$(MAKE) -f CreateJars.gmk
-	+$(MAKE) -f Images.gmk
->>>>>>> 5617fc13
 ifeq ($(OPENJDK_TARGET_OS), macosx)
 	+$(MAKE) -f Bundles.gmk
 endif
@@ -111,14 +104,13 @@
 	+$(MAKE) -f CompileLaunchers.gmk OVERLAY_IMAGES=true
 	+$(MAKE) -f Images.gmk overlay-images
 
-<<<<<<< HEAD
 # Create Compact Profile images
 $(ALL_PROFILES):
 	+$(MAKE) PROFILE=$@ -f CreateJars.gmk
 	+$(MAKE) PROFILE=$@ JRE_IMAGE_DIR=$(IMAGES_OUTPUTDIR)/j2re-$(word $(call profile_number,$@),$(PROFILE_NAMES))-image -f Images.gmk profile-image
 
 profiles: $(ALL_PROFILES)
-=======
+
 post-modules:
 	$(MAKE) -f Import.gmk submodules
 	$(MAKE) -f GenerateData.gmk submodules
@@ -130,7 +122,6 @@
 
 images:
 	$(MAKE) -f ModuleImages.gmk
->>>>>>> 5617fc13
 
 sign-jars:
 	+$(MAKE) -f SignJars.gmk
